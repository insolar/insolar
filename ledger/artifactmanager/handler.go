/*
 *    Copyright 2018 Insolar
 *
 *    Licensed under the Apache License, Version 2.0 (the "License");
 *    you may not use this file except in compliance with the License.
 *    You may obtain a copy of the License at
 *
 *        http://www.apache.org/licenses/LICENSE-2.0
 *
 *    Unless required by applicable law or agreed to in writing, software
 *    distributed under the License is distributed on an "AS IS" BASIS,
 *    WITHOUT WARRANTIES OR CONDITIONS OF ANY KIND, either express or implied.
 *    See the License for the specific language governing permissions and
 *    limitations under the License.
 */

package artifactmanager

import (
	"bytes"
	"context"

	"github.com/insolar/insolar/instrumentation/inslogger"
	"github.com/insolar/insolar/ledger/recentstorage"
	"github.com/pkg/errors"

	"github.com/insolar/insolar/configuration"
	"github.com/insolar/insolar/core"
	"github.com/insolar/insolar/core/message"
	"github.com/insolar/insolar/core/reply"
	"github.com/insolar/insolar/instrumentation/hack"
	"github.com/insolar/insolar/ledger/index"
	"github.com/insolar/insolar/ledger/record"
	"github.com/insolar/insolar/ledger/storage"
)

type internalHandler func(ctx context.Context, pulseNumber core.PulseNumber, parcel core.Parcel) (core.Reply, error)

// MessageHandler processes messages for local storage interaction.
type MessageHandler struct {
	Recent                     recentstorage.RecentStorage     `inject:""`
	Bus                        core.MessageBus                 `inject:""`
	PlatformCryptographyScheme core.PlatformCryptographyScheme `inject:""`
	JetCoordinator             core.JetCoordinator             `inject:""`
	CryptographyService        core.CryptographyService        `inject:""`
	DelegationTokenFactory     core.DelegationTokenFactory     `inject:""`
	HeavySync                  core.HeavySync                  `inject:""`

	db              *storage.DB
	jetDropHandlers map[core.MessageType]internalHandler
	conf            *configuration.Ledger
}

// NewMessageHandler creates new handler.
func NewMessageHandler(
	db *storage.DB, conf *configuration.Ledger,
) *MessageHandler {
	return &MessageHandler{
		db:              db,
		jetDropHandlers: map[core.MessageType]internalHandler{},
		conf:            conf,
	}
}

// Init initializes handlers.
func (h *MessageHandler) Init(ctx context.Context) error {
	h.Bus.MustRegister(core.TypeGetCode, h.messagePersistingWrapper(h.handleGetCode))
	h.Bus.MustRegister(core.TypeGetObject, h.messagePersistingWrapper(h.handleGetObject))
	h.Bus.MustRegister(core.TypeGetDelegate, h.messagePersistingWrapper(h.handleGetDelegate))
	h.Bus.MustRegister(core.TypeGetChildren, h.messagePersistingWrapper(h.handleGetChildren))
	h.Bus.MustRegister(core.TypeUpdateObject, h.messagePersistingWrapper(h.handleUpdateObject))
	h.Bus.MustRegister(core.TypeRegisterChild, h.messagePersistingWrapper(h.handleRegisterChild))
	h.Bus.MustRegister(core.TypeJetDrop, h.handleJetDrop)
	h.Bus.MustRegister(core.TypeSetRecord, h.messagePersistingWrapper(h.handleSetRecord))
	h.Bus.MustRegister(core.TypeSetBlob, h.messagePersistingWrapper(h.handleSetBlob))
	h.Bus.MustRegister(core.TypeValidateRecord, h.messagePersistingWrapper(h.handleValidateRecord))

	h.Bus.MustRegister(core.TypeHotRecords, h.handleHotRecords)

	h.Bus.MustRegister(core.TypeHeavyStartStop, h.handleHeavyStartStop)
	h.Bus.MustRegister(core.TypeHeavyPayload, h.handleHeavyPayload)
	h.Bus.MustRegister(core.TypeHeavyReset, h.handleHeavyReset)

	h.Bus.MustRegister(core.TypeGetObjectIndex, h.handleGetObjectIndex)
	h.Bus.MustRegister(core.TypeValidationCheck, h.handleValidationCheck)

	h.jetDropHandlers[core.TypeGetCode] = h.handleGetCode
	h.jetDropHandlers[core.TypeGetObject] = h.handleGetObject
	h.jetDropHandlers[core.TypeGetDelegate] = h.handleGetDelegate
	h.jetDropHandlers[core.TypeGetChildren] = h.handleGetChildren
	h.jetDropHandlers[core.TypeUpdateObject] = h.handleUpdateObject
	h.jetDropHandlers[core.TypeRegisterChild] = h.handleRegisterChild
	h.jetDropHandlers[core.TypeSetRecord] = h.handleSetRecord
	h.jetDropHandlers[core.TypeValidateRecord] = h.handleValidateRecord

	return nil
}

func (h *MessageHandler) messagePersistingWrapper(handler internalHandler) core.MessageHandler {
	return func(ctx context.Context, genericMsg core.Parcel) (core.Reply, error) {
		err := persistMessageToDb(ctx, h.db, genericMsg.Message())
		if err != nil {
			return nil, err
		}

		lastPulse, err := h.db.GetLatestPulse(ctx)
		if err != nil {
			return nil, err
		}

		return handler(ctx, lastPulse.Pulse.PulseNumber, genericMsg)
	}
}

func (h *MessageHandler) handleSetRecord(ctx context.Context, pulseNumber core.PulseNumber, genericMsg core.Parcel) (core.Reply, error) {
	msg := genericMsg.Message().(*message.SetRecord)
	jetID := core.TODOJetID

	rec := record.DeserializeRecord(msg.Record)

	id, err := h.db.SetRecord(ctx, jetID, pulseNumber, rec)
	if err != nil {
		return nil, err
	}

	if _, ok := rec.(record.Request); ok {
		h.Recent.AddPendingRequest(*id)
	}
	if result, ok := rec.(*record.ResultRecord); ok {
		h.Recent.RemovePendingRequest(*result.Request.Record())
	}

	return &reply.ID{ID: *id}, nil
}

func (h *MessageHandler) handleSetBlob(ctx context.Context, pulseNumber core.PulseNumber, genericMsg core.Parcel) (core.Reply, error) {
	msg := genericMsg.Message().(*message.SetBlob)
	// TODO: add jetIS in message - @nordicdyno 6.Dec.2018
	jetID := core.TODOJetID

	calculatedID := record.CalculateIDForBlob(h.PlatformCryptographyScheme, pulseNumber, msg.Memory)
	_, err := h.db.GetBlob(ctx, jetID, calculatedID)
	if err == nil {
		return &reply.ID{ID: *calculatedID}, nil
	}
	if err != nil && err != storage.ErrNotFound {
		return nil, err
	}

	id, err := h.db.SetBlob(ctx, jetID, pulseNumber, msg.Memory)
	if err != nil {
		return nil, err
	}

	return &reply.ID{ID: *id}, nil
}

func (h *MessageHandler) handleGetCode(ctx context.Context, pulseNumber core.PulseNumber, parcel core.Parcel) (core.Reply, error) {
	msg := parcel.Message().(*message.GetCode)
	jetID := core.TODOJetID

	codeRec, err := getCode(ctx, h.db, msg.Code.Record())
	if err == storage.ErrNotFound {
		// The record wasn't found on the current node. Return redirect to the node that contains it.
		var nodes []core.RecordRef
		if pulseNumber-msg.Code.Record().Pulse() < h.conf.LightChainLimit {
			// Find light executor that saved the code.
			nodes, err = h.JetCoordinator.QueryRole(
				ctx, core.DynamicRoleLightExecutor, &msg.Code, msg.Code.Record().Pulse(),
			)
		} else {
			// Find heavy that has this code.
			nodes, err = h.JetCoordinator.QueryRole(
				ctx, core.DynamicRoleHeavyExecutor, &msg.Code, pulseNumber,
			)
		}
		if err != nil {
			return nil, err
		}
		return reply.NewGetCodeRedirect(h.DelegationTokenFactory, parcel, &nodes[0])
	}
	if err != nil {
		return nil, err
	}
	code, err := h.db.GetBlob(ctx, jetID, codeRec.Code)
	if err != nil {
		return nil, err
	}

	rep := reply.Code{
		Code:        code,
		MachineType: codeRec.MachineType,
	}

	return &rep, nil
}

func (h *MessageHandler) handleGetObject(
	ctx context.Context, pulseNumber core.PulseNumber, parcel core.Parcel,
) (core.Reply, error) {
	msg := parcel.Message().(*message.GetObject)
	jetID := core.TODOJetID

	var (
		idx *index.ObjectLifeline
		err error
	)
	idx, err = h.db.GetObjectIndex(ctx, jetID, msg.Head.Record(), false)
	if err == storage.ErrNotFound {
		heavy, err := h.findHeavy(ctx, msg.Head, pulseNumber)
		if err != nil {
			return nil, err
		}
		_, err = h.saveIndexFromHeavy(ctx, h.db, msg.Head, heavy)
		if err != nil {
			return nil, err
		}
		return reply.NewGetObjectRedirectReply(h.DelegationTokenFactory, parcel, heavy, msg.State)
	}
	if err != nil {
		return nil, errors.Wrap(err, "failed to fetch object index")
	}

	stateID, err := getObjectState(idx, msg.State, msg.Approved)
	if err != nil {
		if err == ErrStateNotAvailable {
			return &reply.Error{ErrType: reply.ErrStateNotAvailable}, nil
		}
		return nil, err
	}
	h.Recent.AddObject(*msg.Head.Record(), false)

	state, err := getObjectStateRecord(ctx, h.db, stateID)
	if err != nil {
		switch err {
		case ErrObjectDeactivated:
			return &reply.Error{ErrType: reply.ErrDeactivated}, nil
		case storage.ErrNotFound:
			// The record wasn't found on the current node. Return redirect to the node that contains it.
			var nodes []core.RecordRef
			if stateID != nil && pulseNumber-stateID.Pulse() < h.conf.LightChainLimit {
				// Find light executor that saved the state.
				nodes, err = h.JetCoordinator.QueryRole(
					ctx, core.DynamicRoleLightExecutor, &msg.Head, stateID.Pulse(),
				)
			} else {
				// Find heavy that has this object.
				nodes, err = h.JetCoordinator.QueryRole(
					ctx, core.DynamicRoleHeavyExecutor, &msg.Head, pulseNumber,
				)
			}
			if err != nil {
				return nil, err
			}
			return reply.NewGetObjectRedirectReply(h.DelegationTokenFactory, parcel, &nodes[0], stateID)
		default:
			return nil, err
		}
	}

	var childPointer *core.RecordID
	if idx.ChildPointer != nil {
		childPointer = idx.ChildPointer
	}
	rep := reply.Object{
		Head:         msg.Head,
		State:        *stateID,
		Prototype:    state.GetImage(),
		IsPrototype:  state.GetIsPrototype(),
		ChildPointer: childPointer,
		Parent:       idx.Parent,
	}

	if state.GetMemory() != nil {
		rep.Memory, err = h.db.GetBlob(ctx, jetID, state.GetMemory())
		if err != nil {
			return nil, err
		}
	}

	return &rep, nil
}

func (h *MessageHandler) handleGetDelegate(ctx context.Context, pulseNumber core.PulseNumber, genericMsg core.Parcel) (core.Reply, error) {
	msg := genericMsg.Message().(*message.GetDelegate)
	jetID := core.TODOJetID

	var (
		idx *index.ObjectLifeline
		err error
	)
	idx, err = h.db.GetObjectIndex(ctx, jetID, msg.Head.Record(), false)
	if err == storage.ErrNotFound {
		heavy, err := h.findHeavy(ctx, msg.Head, pulseNumber)
		if err != nil {
			return nil, err
		}
		idx, err = h.saveIndexFromHeavy(ctx, h.db, msg.Head, heavy)
		if err != nil {
			return nil, err
		}
	} else if err != nil {
		return nil, errors.Wrap(err, "failed to fetch object index")
	}

	h.Recent.AddObject(*msg.Head.Record(), false)

	delegateRef, ok := idx.Delegates[msg.AsType]
	if !ok {
		return nil, ErrNotFound
	}

	rep := reply.Delegate{
		Head: delegateRef,
	}

	return &rep, nil
}

func (h *MessageHandler) handleGetChildren(
	ctx context.Context, pulseNumber core.PulseNumber, parcel core.Parcel,
) (core.Reply, error) {
	msg := parcel.Message().(*message.GetChildren)
	jetID := core.TODOJetID

	idx, err := h.db.GetObjectIndex(ctx, jetID, msg.Parent.Record(), false)
	if err == storage.ErrNotFound {
		heavy, err := h.findHeavy(ctx, msg.Parent, pulseNumber)
		if err != nil {
			return nil, err
		}
		_, err = h.saveIndexFromHeavy(ctx, h.db, msg.Parent, heavy)
		if err != nil {
			return nil, err
		}
		return reply.NewGetChildrenRedirect(h.DelegationTokenFactory, parcel, heavy)
	}
	if err != nil {
		return nil, errors.Wrap(err, "failed to fetch object index")
	}
	h.Recent.AddObject(*msg.Parent.Record(), false)

	var (
		refs         []core.RecordRef
		currentChild *core.RecordID
	)

	// Counting from specified child or the latest.
	if msg.FromChild != nil {
		currentChild = msg.FromChild
	} else {
		currentChild = idx.ChildPointer
	}

	// We don't have this child reference.
	if currentChild != nil && currentChild.Pulse() != pulseNumber {
		var nodes []core.RecordRef
		if pulseNumber-currentChild.Pulse() < h.conf.LightChainLimit {
			// Find light executor that saved the state.
			nodes, err = h.JetCoordinator.QueryRole(
				ctx, core.DynamicRoleLightExecutor, &msg.Parent, currentChild.Pulse(),
			)
		} else {
			// Find heavy that has this object.
			nodes, err = h.JetCoordinator.QueryRole(
				ctx, core.DynamicRoleHeavyExecutor, &msg.Parent, pulseNumber,
			)
		}
		if err != nil {
			return nil, err
		}
		return reply.NewGetChildrenRedirect(h.DelegationTokenFactory, parcel, &nodes[0])
	}

	counter := 0
	for currentChild != nil {
		// We have enough results.
		if counter >= msg.Amount {
			return &reply.Children{Refs: refs, NextFrom: currentChild}, nil
		}
		counter++

		rec, err := h.db.GetRecord(ctx, jetID, currentChild)
		// We don't have this child reference. Return what was collected.
		if err == storage.ErrNotFound {
			return &reply.Children{Refs: refs, NextFrom: currentChild}, nil
		}
		if err != nil {
			return nil, errors.New("failed to retrieve children")
		}

		childRec, ok := rec.(*record.ChildRecord)
		if !ok {
			return nil, errors.New("failed to retrieve children")
		}
		currentChild = childRec.PrevChild

		// Skip records later than specified pulse.
		recPulse := childRec.Ref.Record().Pulse()
		if msg.FromPulse != nil && recPulse > *msg.FromPulse {
			continue
		}
		refs = append(refs, childRec.Ref)
	}

	return &reply.Children{Refs: refs, NextFrom: nil}, nil
}

func (h *MessageHandler) handleUpdateObject(ctx context.Context, pulseNumber core.PulseNumber, genericMsg core.Parcel) (core.Reply, error) {
	msg := genericMsg.Message().(*message.UpdateObject)

	jetID := core.TODOJetID

	rec := record.DeserializeRecord(msg.Record)
	state, ok := rec.(record.ObjectState)
	if !ok {
		return nil, errors.New("wrong object state record")
	}

	var idx *index.ObjectLifeline
	err := h.db.Update(ctx, func(tx *storage.TransactionManager) error {
		var err error
		idx, err = tx.GetObjectIndex(ctx, jetID, msg.Object.Record(), true)
		// No index on our node.
		if err == storage.ErrNotFound {
			if state.State() == record.StateActivation {
				// We are activating the object. There is no index for it anywhere.
				idx = &index.ObjectLifeline{State: record.StateUndefined}
			} else {
				// We are updating object. Index should be on the heavy executor.
				heavy, err := h.findHeavy(ctx, msg.Object, pulseNumber)
				if err != nil {
					return err
				}
				idx, err = h.saveIndexFromHeavy(ctx, h.db, msg.Object, heavy)
				if err != nil {
					return err
				}
			}
		} else if err != nil {
			return err
		}
		if err = validateState(idx.State, state.State()); err != nil {
			return err
		}
		// Index exists and latest record id does not match (preserving chain consistency).
		if idx.LatestState != nil && !state.PrevStateID().Equal(idx.LatestState) {
			return errors.New("invalid state record")
		}

		h.Recent.AddObject(*msg.Object.Record(), true)

		id, err := tx.SetRecord(ctx, jetID, pulseNumber, rec)
		if err != nil {
			return err
		}
		idx.LatestState = id
		idx.State = state.State()
		if state.State() == record.StateActivation {
			idx.Parent = state.(*record.ObjectActivateRecord).Parent
		}
		return tx.SetObjectIndex(ctx, jetID, msg.Object.Record(), idx)
	})
	if err != nil {
		if err == ErrObjectDeactivated {
			return &reply.Error{ErrType: reply.ErrDeactivated}, nil
		}
		return nil, err
	}

	h.Recent.AddObject(*msg.Object.Record(), true)

	rep := reply.Object{
		Head:         msg.Object,
		State:        *idx.LatestState,
		Prototype:    state.GetImage(),
		IsPrototype:  state.GetIsPrototype(),
		ChildPointer: idx.ChildPointer,
		Parent:       idx.Parent,
	}
	return &rep, nil
}

func (h *MessageHandler) handleRegisterChild(ctx context.Context, pulseNumber core.PulseNumber, genericMsg core.Parcel) (core.Reply, error) {
	msg := genericMsg.Message().(*message.RegisterChild)

	jetID := core.TODOJetID

	rec := record.DeserializeRecord(msg.Record)
	childRec, ok := rec.(*record.ChildRecord)
	if !ok {
		return nil, errors.New("wrong child record")
	}

	var child *core.RecordID
	err := h.db.Update(ctx, func(tx *storage.TransactionManager) error {
		idx, err := h.db.GetObjectIndex(ctx, jetID, msg.Parent.Record(), false)
		if err == storage.ErrNotFound {
			heavy, err := h.findHeavy(ctx, msg.Parent, pulseNumber)
			if err != nil {
				return err
			}
			idx, err = h.saveIndexFromHeavy(ctx, h.db, msg.Parent, heavy)
			if err != nil {
				return err
			}
		} else if err != nil {
			return err
		}
		h.Recent.AddObject(*msg.Parent.Record(), true)

		// Children exist and pointer does not match (preserving chain consistency).
		if idx.ChildPointer != nil && !childRec.PrevChild.Equal(idx.ChildPointer) {
			return errors.New("invalid child record")
		}

		child, err = tx.SetRecord(ctx, jetID, pulseNumber, childRec)
		if err != nil {
			return err
		}
		idx.ChildPointer = child
		if msg.AsType != nil {
			idx.Delegates[*msg.AsType] = msg.Child
		}
		err = tx.SetObjectIndex(ctx, jetID, msg.Parent.Record(), idx)
		if err != nil {
			return err
		}

		return nil
	})

	if err != nil {
		return nil, err
	}

	h.Recent.AddObject(*msg.Parent.Record(), true)

	return &reply.ID{ID: *child}, nil
}

func (h *MessageHandler) handleJetDrop(ctx context.Context, genericMsg core.Parcel) (core.Reply, error) {
	if hack.SkipValidation(ctx) {
		return &reply.OK{}, nil
	}
	msg := genericMsg.Message().(*message.JetDrop)

	for _, rawMessage := range msg.Messages {
		parsedMessage, err := message.Deserialize(bytes.NewBuffer(rawMessage))
		if err != nil {
			return nil, err
		}

		handler, ok := h.jetDropHandlers[parsedMessage.Message().Type()]
		if !ok {
			return nil, errors.New("unknown message type")
		}

		_, err = handler(ctx, msg.PulseNumber, parsedMessage)
		if err != nil {
			return nil, err
		}
	}

	return &reply.OK{}, nil
}

func (h *MessageHandler) handleValidateRecord(ctx context.Context, pulseNumber core.PulseNumber, parcel core.Parcel) (core.Reply, error) {
	msg := parcel.Message().(*message.ValidateRecord)
<<<<<<< HEAD
	currentPulse, err := h.db.GetLatestPulse(ctx)
	if err != nil {
		return nil, err
	}

	err = h.db.Update(ctx, func(tx *storage.TransactionManager) error {
		idx, err := tx.GetObjectIndex(ctx, msg.Object.Record(), true)
=======
	jetID := core.TODOJetID

	err := h.db.Update(ctx, func(tx *storage.TransactionManager) error {
		idx, err := tx.GetObjectIndex(ctx, jetID, msg.Object.Record(), true)
>>>>>>> e541bcdb
		if err == storage.ErrNotFound {
			heavy, err := h.findHeavy(ctx, msg.Object, pulseNumber)
			if err != nil {
				return err
			}
			idx, err = h.saveIndexFromHeavy(ctx, h.db, msg.Object, heavy)
			if err != nil {
				return err
			}
		} else if err != nil {
			return err
		}

		// Find node that has this state.
		var nodes []core.RecordRef
		if pulseNumber-msg.State.Pulse() < h.conf.LightChainLimit {
			// Find light executor that saved the state.
			nodes, err = h.JetCoordinator.QueryRole(
				ctx, core.DynamicRoleLightExecutor, &msg.Object, msg.State.Pulse(),
			)
		} else {
			// Find heavy that has this object.
			nodes, err = h.JetCoordinator.QueryRole(
				ctx, core.DynamicRoleHeavyExecutor, &msg.Object, pulseNumber,
			)
		}
		if err != nil {
			return err
		}

		// Send checking message.
		genericReply, err := h.Bus.Send(ctx, &message.ValidationCheck{
			Object:              msg.Object,
			ValidatedState:      msg.State,
			LatestStateApproved: idx.LatestStateApproved,
		}, currentPulse.Pulse, &core.MessageSendOptions{
			Receiver: &nodes[0],
		})
		if err != nil {
			return err
		}
		switch genericReply.(type) {
		case *reply.OK:
			if msg.IsValid {
				idx.LatestStateApproved = &msg.State
			} else {
				idx.LatestState = idx.LatestStateApproved
			}
			err = tx.SetObjectIndex(ctx, jetID, msg.Object.Record(), idx)
			if err != nil {
				return errors.Wrap(err, "failed to save object index")
			}
		case *reply.NotOK:
			return errors.New("validation sequence integrity failure")
		default:
			return errors.New("unexpected reply")
		}

		return nil
	})

	if err != nil {
		return nil, err
	}

	return &reply.OK{}, nil
}

func (h *MessageHandler) handleGetObjectIndex(ctx context.Context, parcel core.Parcel) (core.Reply, error) {
	msg := parcel.Message().(*message.GetObjectIndex)
	jetID := core.TODOJetID

	idx, err := h.db.GetObjectIndex(ctx, jetID, msg.Object.Record(), true)
	if err != nil {
		return nil, errors.Wrap(err, "failed to fetch object index")
	}

	buf, err := index.EncodeObjectLifeline(idx)
	if err != nil {
		return nil, errors.Wrap(err, "failed to serialize index")
	}

	return &reply.ObjectIndex{Index: buf}, nil
}

func (h *MessageHandler) handleValidationCheck(ctx context.Context, parcel core.Parcel) (core.Reply, error) {
	msg := parcel.Message().(*message.ValidationCheck)

	jetID := core.TODOJetID

	rec, err := h.db.GetRecord(ctx, jetID, &msg.ValidatedState)
	if err != nil {
		return nil, errors.Wrap(err, "failed to fetch state record")
	}
	state, ok := rec.(record.ObjectState)
	if !ok {
		return nil, errors.New("failed to fetch state record")
	}
	approved := msg.LatestStateApproved
	validated := state.PrevStateID()
	if !approved.Equal(validated) && approved != nil && validated != nil {
		return &reply.NotOK{}, nil
	}

	return &reply.OK{}, nil
}

func persistMessageToDb(ctx context.Context, db *storage.DB, genericMsg core.Message) error {
	lastPulse, err := db.GetLatestPulse(ctx)
	if err != nil {
		return err
	}
	err = db.SetMessage(ctx, core.TODOJetID, lastPulse.Pulse.PulseNumber, genericMsg)
	if err != nil {
		return err
	}

	return nil
}

func getCode(ctx context.Context, s storage.Store, id *core.RecordID) (*record.CodeRecord, error) {
	jetID := core.TODOJetID

	rec, err := s.GetRecord(ctx, jetID, id)
	if err != nil {
		return nil, err
	}
	codeRec, ok := rec.(*record.CodeRecord)
	if !ok {
		return nil, errors.Wrap(ErrInvalidRef, "failed to retrieve code record")
	}

	return codeRec, nil
}

func getObjectState(
	idx *index.ObjectLifeline,
	state *core.RecordID,
	approved bool,
) (*core.RecordID, error) {
	var stateID *core.RecordID
	if state != nil {
		stateID = state
	} else {
		if approved {
			stateID = idx.LatestStateApproved
		} else {
			stateID = idx.LatestState
		}
	}
	if stateID == nil {
		return nil, ErrStateNotAvailable
	}

	return stateID, nil
}

func getObjectStateRecord(
	ctx context.Context,
	s storage.Store,
	state *core.RecordID,
) (record.ObjectState, error) {
	jetID := core.TODOJetID

	rec, err := s.GetRecord(ctx, jetID, state)
	if err != nil {
		return nil, err
	}
	stateRec, ok := rec.(record.ObjectState)
	if !ok {
		return nil, errors.New("invalid object record")
	}
	if stateRec.State() == record.StateDeactivation {
		return nil, ErrObjectDeactivated
	}

	return stateRec, nil
}

func validateState(old record.State, new record.State) error {
	if old == record.StateDeactivation {
		return ErrObjectDeactivated
	}
	if old == record.StateUndefined && new != record.StateActivation {
		return errors.New("object is not activated")
	}
	if old != record.StateUndefined && new == record.StateActivation {
		return errors.New("object is already activated")
	}
	return nil
}

func (h *MessageHandler) findHeavy(ctx context.Context, obj core.RecordRef, pulse core.PulseNumber) (*core.RecordRef, error) {
	nodes, err := h.JetCoordinator.QueryRole(
		ctx, core.DynamicRoleHeavyExecutor, &obj, pulse,
	)
	if err != nil {
		return nil, err
	}

	return &nodes[0], nil
}

func (h *MessageHandler) saveIndexFromHeavy(
	ctx context.Context, s storage.Store, obj core.RecordRef, heavy *core.RecordRef,
) (*index.ObjectLifeline, error) {
<<<<<<< HEAD
	currentPulse, err := h.db.GetLatestPulse(ctx)
	if err != nil {
		return nil, err
	}

	genericReply, err := h.Bus.Send(
		ctx,
		&message.GetObjectIndex{
			Object: obj,
		},
		currentPulse.Pulse,
		&core.MessageSendOptions{
			Receiver: heavy,
		})
=======
	jetID := core.TODOJetID
	genericReply, err := h.Bus.Send(ctx, &message.GetObjectIndex{
		Object: obj,
	}, &core.MessageSendOptions{
		Receiver: heavy,
	})
>>>>>>> e541bcdb
	if err != nil {
		return nil, errors.Wrap(err, "failed to fetch object index")
	}
	rep, ok := genericReply.(*reply.ObjectIndex)
	if !ok {
		return nil, errors.New("failed to fetch object index: unexpected reply")
	}
	idx, err := index.DecodeObjectLifeline(rep.Index)
	if err != nil {
		return nil, errors.Wrap(err, "failed to fetch object index")
	}
	err = s.SetObjectIndex(ctx, jetID, obj.Record(), idx)
	if err != nil {
		return nil, errors.Wrap(err, "failed to fetch object index")
	}
	return idx, nil
}

func (h *MessageHandler) handleHotRecords(ctx context.Context, genericMsg core.Parcel) (core.Reply, error) {
	inslog := inslogger.FromContext(ctx)
	if hack.SkipValidation(ctx) {
		return &reply.OK{}, nil
	}

	msg := genericMsg.Message().(*message.HotData)
	inslog.Debugf(
		"HotData sync: get start payload message with %v - lifelines and %v - pending requests",
		len(msg.RecentObjects),
		len(msg.PendingRequests),
	)
	jetID := core.TODOJetID

	err := h.db.SetDrop(ctx, jetID, &msg.Drop)
	if err != nil {
		return nil, err
	}

	for id, request := range msg.PendingRequests {
		newID, err := h.db.SetRecord(ctx, jetID, id.Pulse(), record.DeserializeRecord(request))
		if err != nil {
			inslog.Error(err)
			continue
		}
		if !bytes.Equal(id.Bytes(), newID.Bytes()) {
			inslog.Errorf("Problems with saving the pending request, ids don't match - %v  %v", id.Bytes(), newID.Bytes())
			continue
		}
		h.Recent.AddPendingRequest(id)
	}

	for id, meta := range msg.RecentObjects {
		decodedIndex, err := index.DecodeObjectLifeline(meta.Index)
		if err != nil {
			inslog.Error(err)
			continue
		}

		savedIndex, err := h.db.GetObjectIndex(ctx, jetID, &id, false)
		if err != nil {
			return nil, err
		}
		isMine := savedIndex != nil

		err = h.db.SetObjectIndex(ctx, jetID, &id, decodedIndex)
		if err != nil {
			inslog.Error(err)
			continue
		}

		meta.TTL--
		h.Recent.AddObjectWithTLL(id, meta.TTL, isMine)
	}

	return &reply.OK{}, nil
}<|MERGE_RESOLUTION|>--- conflicted
+++ resolved
@@ -567,20 +567,14 @@
 
 func (h *MessageHandler) handleValidateRecord(ctx context.Context, pulseNumber core.PulseNumber, parcel core.Parcel) (core.Reply, error) {
 	msg := parcel.Message().(*message.ValidateRecord)
-<<<<<<< HEAD
+	jetID := core.TODOJetID
 	currentPulse, err := h.db.GetLatestPulse(ctx)
 	if err != nil {
 		return nil, err
 	}
 
 	err = h.db.Update(ctx, func(tx *storage.TransactionManager) error {
-		idx, err := tx.GetObjectIndex(ctx, msg.Object.Record(), true)
-=======
-	jetID := core.TODOJetID
-
-	err := h.db.Update(ctx, func(tx *storage.TransactionManager) error {
 		idx, err := tx.GetObjectIndex(ctx, jetID, msg.Object.Record(), true)
->>>>>>> e541bcdb
 		if err == storage.ErrNotFound {
 			heavy, err := h.findHeavy(ctx, msg.Object, pulseNumber)
 			if err != nil {
@@ -787,7 +781,8 @@
 func (h *MessageHandler) saveIndexFromHeavy(
 	ctx context.Context, s storage.Store, obj core.RecordRef, heavy *core.RecordRef,
 ) (*index.ObjectLifeline, error) {
-<<<<<<< HEAD
+	jetID := core.TODOJetID
+
 	currentPulse, err := h.db.GetLatestPulse(ctx)
 	if err != nil {
 		return nil, err
@@ -798,18 +793,10 @@
 		&message.GetObjectIndex{
 			Object: obj,
 		},
-		currentPulse.Pulse,
+		currentPulse,
 		&core.MessageSendOptions{
 			Receiver: heavy,
 		})
-=======
-	jetID := core.TODOJetID
-	genericReply, err := h.Bus.Send(ctx, &message.GetObjectIndex{
-		Object: obj,
-	}, &core.MessageSendOptions{
-		Receiver: heavy,
-	})
->>>>>>> e541bcdb
 	if err != nil {
 		return nil, errors.Wrap(err, "failed to fetch object index")
 	}
