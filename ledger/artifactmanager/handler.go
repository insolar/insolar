/*
 *    Copyright 2018 Insolar
 *
 *    Licensed under the Apache License, Version 2.0 (the "License");
 *    you may not use this file except in compliance with the License.
 *    You may obtain a copy of the License at
 *
 *        http://www.apache.org/licenses/LICENSE-2.0
 *
 *    Unless required by applicable law or agreed to in writing, software
 *    distributed under the License is distributed on an "AS IS" BASIS,
 *    WITHOUT WARRANTIES OR CONDITIONS OF ANY KIND, either express or implied.
 *    See the License for the specific language governing permissions and
 *    limitations under the License.
 */

package artifactmanager

import (
	"time"

	"github.com/insolar/insolar/ledger/index"
	"github.com/insolar/insolar/log"
	"github.com/pkg/errors"

	"github.com/insolar/insolar/core"
	"github.com/insolar/insolar/core/message"
	"github.com/insolar/insolar/core/reply"
	"github.com/insolar/insolar/ledger/record"
	"github.com/insolar/insolar/ledger/storage"
)

// MessageHandler processes messages for local storage interaction.
type MessageHandler struct {
	db *storage.DB
}

// NewMessageHandler creates new handler.
func NewMessageHandler(db *storage.DB) (*MessageHandler, error) {
	return &MessageHandler{db: db}, nil
}

// Link links external components.
func (h *MessageHandler) Link(components core.Components) error {
	bus := components.MessageBus

	bus.MustRegister(core.TypeGetCode, h.handleGetCode)
	bus.MustRegister(core.TypeGetClass, h.handleGetClass)
	bus.MustRegister(core.TypeGetObject, h.handleGetObject)
	bus.MustRegister(core.TypeGetDelegate, h.handleGetDelegate)
	bus.MustRegister(core.TypeGetChildren, h.handleGetChildren)
	bus.MustRegister(core.TypeUpdateObject, h.handleUpdateObject)
	bus.MustRegister(core.TypeRegisterChild, h.handleRegisterChild)
	bus.MustRegister(core.TypeJetDrop, h.handleJetDrop)
	bus.MustRegister(core.TypeSetRecord, h.handleSetRecord)
	bus.MustRegister(core.TypeUpdateClass, h.handleUpdateClass)

	return nil
}

func logTimeInside(start time.Time, funcName string) {
	if time.Since(start) > time.Second {
		log.Debugf("Handle takes too long: %s: time inside - %s", funcName, time.Since(start))
	}
}

func (h *MessageHandler) handleSetRecord(ctx core.Context, genericMsg core.SignedMessage) (core.Reply, error) {
	msg := genericMsg.Message().(*message.SetRecord)

	id, err := h.db.SetRecord(record.DeserializeRecord(msg.Record))
	if err != nil {
		return nil, err
	}

	return &reply.ID{ID: *id.CoreID()}, nil
}

func (h *MessageHandler) handleGetCode(ctx core.Context, genericMsg core.SignedMessage) (core.Reply, error) {
	start := time.Now()
	msg := genericMsg.Message().(*message.GetCode)
	codeRef := record.Core2Reference(msg.Code)

	codeRec, err := getCode(h.db, codeRef.Record)
	if err != nil {
		return nil, err
	}

	rep := reply.Code{
		Code:        codeRec.Code,
		MachineType: codeRec.MachineType,
	}

	logTimeInside(start, "handleGetCode")

	return &rep, nil
}

func (h *MessageHandler) handleGetClass(ctx core.Context, genericMsg core.SignedMessage) (core.Reply, error) {
	start := time.Now()
	msg := genericMsg.Message().(*message.GetClass)
	headRef := record.Core2Reference(msg.Head)

	_, stateID, state, err := getClass(h.db, &headRef.Record, msg.State)
	if err != nil {
		return nil, err
	}

	var code *core.RecordRef
	if state.GetCode() == nil {
		code = nil
	} else {
		code = state.GetCode().CoreRef()
	}

	rep := reply.Class{
		Head:        msg.Head,
		State:       *stateID,
		Code:        code,
		MachineType: state.GetMachineType(),
	}

	logTimeInside(start, "handleGetClass")

	return &rep, nil
}

func (h *MessageHandler) handleGetObject(ctx core.Context, genericMsg core.SignedMessage) (core.Reply, error) {
	start := time.Now()
	msg := genericMsg.Message().(*message.GetObject)
	headRef := record.Core2Reference(msg.Head)

	idx, stateID, state, err := getObject(h.db, &headRef.Record, msg.State)
	if err != nil {
		if err == ErrObjectDeactivated {
			return &reply.Error{ErrType: reply.ErrDeactivated}, nil
		}
		return nil, err
	}

	var childPointer *core.RecordID
	if idx.ChildPointer != nil {
		childPointer = idx.ChildPointer.CoreID()
	}
	rep := reply.Object{
		Head:         msg.Head,
		State:        *stateID,
		Class:        *idx.ClassRef.CoreRef(),
		ChildPointer: childPointer,
		Memory:       state.GetMemory(),
	}

	logTimeInside(start, "handleGetObject")

	return &rep, nil
}

func (h *MessageHandler) handleGetDelegate(ctx core.Context, genericMsg core.SignedMessage) (core.Reply, error) {
	start := time.Now()
	msg := genericMsg.Message().(*message.GetDelegate)
	headRef := record.Core2Reference(msg.Head)

	idx, _, _, err := getObject(h.db, &headRef.Record, nil)
	if err != nil {
		return nil, err
	}

	delegateRef, ok := idx.Delegates[msg.AsClass]
	if !ok {
		return nil, ErrNotFound
	}

	rep := reply.Delegate{
		Head: *delegateRef.CoreRef(),
	}

	logTimeInside(start, "handleGetDelegate")

	return &rep, nil
}

func (h *MessageHandler) handleGetChildren(ctx core.Context, genericMsg core.SignedMessage) (core.Reply, error) {
	start := time.Now()
	msg := genericMsg.Message().(*message.GetChildren)
	parentRef := record.Core2Reference(msg.Parent)

	idx, _, _, err := getObject(h.db, &parentRef.Record, nil)
	if err != nil {
		return nil, err
	}

	var (
		refs         []core.RecordRef
		currentChild *record.ID
	)

	// Counting from specified child or the latest.
	if msg.FromChild != nil {
		id := record.Bytes2ID(msg.FromChild[:])
		currentChild = &id
	} else {
		currentChild = idx.ChildPointer
	}

	counter := 0
	for currentChild != nil {
		// We have enough results.
		if counter >= msg.Amount {
			return &reply.Children{Refs: refs, NextFrom: currentChild.CoreID()}, nil
		}
		counter++

		rec, err := h.db.GetRecord(currentChild)
		if err != nil {
			return nil, errors.New("failed to retrieve children")
		}
		childRec, ok := rec.(*record.ChildRecord)
		if !ok {
			return nil, errors.New("failed to retrieve children")
		}
		currentChild = childRec.PrevChild

		// Skip records later than specified pulse.
		if msg.FromPulse != nil && childRec.Ref.Record.Pulse > *msg.FromPulse {
			continue
		}
		refs = append(refs, *childRec.Ref.CoreRef())
	}

	logTimeInside(start, "handleGetChildren")

	return &reply.Children{Refs: refs, NextFrom: nil}, nil
}

func (h *MessageHandler) handleUpdateClass(ctx core.Context, genericMsg core.SignedMessage) (core.Reply, error) {
	msg := genericMsg.Message().(*message.UpdateClass)
	classCoreID := msg.Class.GetRecordID()
	classID := record.Bytes2ID(classCoreID[:])

	rec := record.DeserializeRecord(msg.Record)
	state, ok := rec.(record.ClassState)
	if !ok {
		return nil, errors.New("wrong class state record")
	}

	var id *record.ID
	err := h.db.Update(func(tx *storage.TransactionManager) error {
		idx, err := getClassIndex(tx, &classID, true)
		if err != nil {
			return err
		}
		if err = validateState(idx.State, state.State()); err != nil {
			return err
		}
		// Index exists and latest record id does not match (preserving chain consistency).
		if idx.State != record.StateUndefined && !state.PrevStateID().IsEqual(&idx.LatestState) {
			return errors.New("invalid state record")
		}

		id, err = tx.SetRecord(rec)
		if err != nil {
			return err
		}
		idx.LatestState = *id
		idx.State = state.State()
		return tx.SetClassIndex(&classID, idx)
	})
	if err != nil {
		if err == ErrClassDeactivated {
			return &reply.Error{ErrType: reply.ErrDeactivated}, nil
		}
		return nil, err
	}
	return &reply.ID{ID: *id.CoreID()}, nil
}

<<<<<<< HEAD
func (h *MessageHandler) handleActivateObject(ctx core.Context, genericMsg core.SignedMessage) (core.Reply, error) {
	start := time.Now()
	msg := genericMsg.Message().(*message.ActivateObject)

	domainRef := record.Core2Reference(msg.Domain)
	requestRef := record.Core2Reference(msg.Request)
	classRef := record.Core2Reference(msg.Class)
	parentRef := record.Core2Reference(msg.Parent)

	var err error
	_, _, _, err = getClass(h.db, &classRef.Record, nil)
	if err != nil {
		return nil, err
	}
	_, _, _, err = getObject(h.db, &parentRef.Record, nil)
	if err != nil {
		return nil, err
	}

	var activateID *record.ID
	err = h.db.Update(func(tx *storage.TransactionManager) error {
		rec := record.ObjectActivateRecord{
			ResultRecord: record.ResultRecord{
				Domain:  domainRef,
				Request: requestRef,
			},
			ObjectStateRecord: record.ObjectStateRecord{
				Memory: msg.Memory,
			},
			Class:    classRef,
			Parent:   parentRef,
			Delegate: false,
		}

		// save new record and it's index
		activateID, err = tx.SetRecord(&rec)
		if err != nil {
			return errors.Wrap(err, "failed to store record")
		}
		err = tx.SetObjectIndex(&requestRef.Record, &index.ObjectLifeline{
			ClassRef:    classRef,
			LatestState: *activateID,
		})
		if err != nil {
			return errors.Wrap(err, "failed to store lifeline index")
		}

		// append new record parent's children
		parentIdx, err := tx.GetObjectIndex(&parentRef.Record, true)
		if err != nil {
			if err == ErrNotFound {
				parentIdx = &index.ObjectLifeline{}
			} else {
				return errors.Wrap(err, "inconsistent index")
			}
		}
		err = tx.SetObjectIndex(&parentRef.Record, parentIdx)
		if err != nil {
			return errors.Wrap(err, "failed to store lifeline index")
		}

		return nil
	})

	if err != nil {
		return nil, err
	}

	logTimeInside(start, "handleActivateObject")

	return &reply.ID{ID: *activateID.CoreID()}, nil
}

func (h *MessageHandler) handleActivateObjectDelegate(ctx core.Context, genericMsg core.SignedMessage) (core.Reply, error) {
	start := time.Now()
	msg := genericMsg.Message().(*message.ActivateObjectDelegate)

	domainRef := record.Core2Reference(msg.Domain)
	requestRef := record.Core2Reference(msg.Request)
	classRef := record.Core2Reference(msg.Class)
	parentRef := record.Core2Reference(msg.Parent)

	var err error
	_, _, _, err = getClass(h.db, &classRef.Record, nil)
	if err != nil {
		return nil, err
	}
	_, _, _, err = getObject(h.db, &parentRef.Record, nil)
	if err != nil {
		return nil, err
	}

	var activationID *record.ID
	err = h.db.Update(func(tx *storage.TransactionManager) error {
		rec := record.ObjectActivateRecord{
			ResultRecord: record.ResultRecord{
				Domain:  domainRef,
				Request: requestRef,
			},
			ObjectStateRecord: record.ObjectStateRecord{
				Memory: msg.Memory,
			},
			Class:    classRef,
			Parent:   parentRef,
			Delegate: true,
		}

		// save new record and it's index
		activationID, err = tx.SetRecord(&rec)
		if err != nil {
			return errors.Wrap(err, "failed to store record")
		}
		err = tx.SetObjectIndex(&requestRef.Record, &index.ObjectLifeline{
			ClassRef:    classRef,
			LatestState: *activationID,
		})
		if err != nil {
			return errors.Wrap(err, "failed to store lifeline index")
		}

		// append new record parent's delegates
		parentIdx, err := tx.GetObjectIndex(&parentRef.Record, true)
		if err != nil {
			return errors.Wrap(err, "inconsistent index")
		}
		if _, ok := parentIdx.Delegates[msg.Class]; ok {
			return ErrClassDelegateAlreadyExists
		}
		parentIdx.Delegates[msg.Class] = requestRef
		err = tx.SetObjectIndex(&parentRef.Record, parentIdx)
		if err != nil {
			return errors.Wrap(err, "failed to store lifeline index")
		}

		return nil
	})
=======
func (h *MessageHandler) handleUpdateObject(ctx core.Context, genericMsg core.Message) (core.Reply, error) {
	msg := genericMsg.(*message.UpdateObject)
	objectCoreID := msg.Object.GetRecordID()
	objectID := record.Bytes2ID(objectCoreID[:])
>>>>>>> 3b383c0d

	rec := record.DeserializeRecord(msg.Record)
	state, ok := rec.(record.ObjectState)
	if !ok {
		return nil, errors.New("wrong class state record")
	}

<<<<<<< HEAD
	logTimeInside(start, "handleActivateObjectDelegate")

	return &reply.ID{ID: *activationID.CoreID()}, nil
}

func (h *MessageHandler) handleDeactivateObject(ctx core.Context, genericMsg core.SignedMessage) (core.Reply, error) {
	start := time.Now()
	msg := genericMsg.Message().(*message.DeactivateObject)

	domainRef := record.Core2Reference(msg.Domain)
	requestRef := record.Core2Reference(msg.Request)
	objRef := record.Core2Reference(msg.Object)

	var (
		err            error
		deactivationID *record.ID
	)
	err = h.db.Update(func(tx *storage.TransactionManager) error {
		idx, _, _, err := getObject(tx, &objRef.Record, nil)
		if err != nil {
			return err
		}

		rec := record.DeactivationRecord{
			ResultRecord: record.ResultRecord{
				Domain:  domainRef,
				Request: requestRef,
			},
			PrevState: idx.LatestState,
		}
		deactivationID, err = tx.SetRecord(&rec)
		if err != nil {
			return errors.Wrap(err, "failed to store record")
		}
		idx.LatestState = *deactivationID
		err = tx.SetObjectIndex(&objRef.Record, idx)
		if err != nil {
			return errors.Wrap(err, "failed to store lifeline index")
		}

		return nil
	})

	if err != nil {
		return nil, err
	}

	logTimeInside(start, "handleDeactivateObject")

	return &reply.ID{ID: *deactivationID.CoreID()}, nil
}

func (h *MessageHandler) handleUpdateObject(ctx core.Context, genericMsg core.SignedMessage) (core.Reply, error) {
	start := time.Now()
	msg := genericMsg.Message().(*message.UpdateObject)

	domainRef := record.Core2Reference(msg.Domain)
	requestRef := record.Core2Reference(msg.Request)
	objRef := record.Core2Reference(msg.Object)

	var (
		err     error
		amendID *record.ID
	)
	err = h.db.Update(func(tx *storage.TransactionManager) error {
		idx, _, _, err := getObject(tx, &objRef.Record, nil)
		if err != nil {
=======
	var id *record.ID
	err := h.db.Update(func(tx *storage.TransactionManager) error {
		idx, err := getObjectIndex(tx, &objectID, true)
		if err != nil {
			return err
		}
		if err = validateState(idx.State, state.State()); err != nil {
>>>>>>> 3b383c0d
			return err
		}
		// Index exists and latest record id does not match (preserving chain consistency).
		if idx.State != record.StateUndefined && !state.PrevStateID().IsEqual(&idx.LatestState) {
			return errors.New("invalid state record")
		}

		id, err = tx.SetRecord(rec)
		if err != nil {
			return err
		}
		idx.LatestState = *id
		idx.State = state.State()
		if state.State() == record.StateActivation {
			if msg.Class == nil {
				return errors.New("not enough data for activation provided")
			}
			idx.ClassRef = record.Core2Reference(*msg.Class)
		}
		return tx.SetObjectIndex(&objectID, idx)
	})
	if err != nil {
		if err == ErrObjectDeactivated {
			return &reply.Error{ErrType: reply.ErrDeactivated}, nil
		}
		return nil, err
	}
	return &reply.ID{ID: *id.CoreID()}, nil
}

func (h *MessageHandler) handleRegisterChild(ctx core.Context, genericMsg core.SignedMessage) (core.Reply, error) {
	start := time.Now()
	msg := genericMsg.Message().(*message.RegisterChild)
	parentRef := record.Core2Reference(msg.Parent)
	childRef := record.Core2Reference(msg.Child)

	rec := record.DeserializeRecord(msg.Record)
	childRec, ok := rec.(*record.ChildRecord)
	if !ok {
		return nil, errors.New("wrong child record")
	}

	var child *record.ID
	err := h.db.Update(func(tx *storage.TransactionManager) error {
		idx, _, _, err := getObject(tx, &parentRef.Record, nil)
		if err != nil {
			return err
		}
		// Children exist and pointer does not match (preserving chain consistency).
		if idx.ChildPointer != nil && !childRec.PrevChild.IsEqual(idx.ChildPointer) {
			return errors.New("invalid child record")
		}

		child, err = tx.SetRecord(childRec)
		if err != nil {
			return err
		}
		idx.ChildPointer = child
		if msg.AsClass != nil {
			idx.Delegates[*msg.AsClass] = childRef
		}
		err = tx.SetObjectIndex(&parentRef.Record, idx)
		if err != nil {
			return err
		}

		return nil
	})

	if err != nil {
		return nil, err
	}

	logTimeInside(start, "handleRegisterChild")

	return &reply.ID{ID: *child.CoreID()}, nil
}

func (h *MessageHandler) handleJetDrop(ctx core.Context, genericMsg core.SignedMessage) (core.Reply, error) {
	msg := genericMsg.Message().(*message.JetDrop)

	// TODO: validate
	for _, rec := range msg.Records {
		err := h.db.SetRecordBinary(rec[0], rec[1])
		if err != nil {
			return nil, err
		}
	}

	// temporary hack for Index passing
	// FIXME: should be removed after proper validation has been implemented
	for _, rec := range msg.Indexes {
		err := h.db.Set(rec[0], rec[1])
		if err != nil {
			return nil, err
		}
	}

	return &reply.OK{}, nil
}

func getReference(request *core.RecordRef, id *record.ID) *core.RecordRef {
	ref := record.Reference{
		Record: *id,
		Domain: record.Core2Reference(*request).Domain,
	}
	return ref.CoreRef()
}

func getCode(s storage.Store, id record.ID) (*record.CodeRecord, error) {
	rec, err := s.GetRecord(&id)
	if err != nil {
		return nil, errors.Wrap(err, "failed to retrieve code record")
	}
	codeRec, ok := rec.(*record.CodeRecord)
	if !ok {
		return nil, errors.Wrap(ErrInvalidRef, "failed to retrieve code record")
	}

	return codeRec, nil
}

func getClass(
	s storage.Store, head *record.ID, state *core.RecordRef,
) (*index.ClassLifeline, *core.RecordID, record.ClassState, error) {
	idx, err := s.GetClassIndex(head, false)
	if err != nil {
		return nil, nil, nil, errors.Wrap(err, "inconsistent class index")
	}

	var stateID record.ID
	if state != nil {
		stateID = record.Core2Reference(*state).Record
	} else {
		stateID = idx.LatestState
	}

	rec, err := s.GetRecord(&stateID)
	if err != nil {
		return nil, nil, nil, err
	}
	stateRec, ok := rec.(record.ClassState)
	if !ok {
		return nil, nil, nil, errors.New("invalid class record")
	}
	if stateRec.State() == record.StateDeactivation {
		return nil, nil, nil, ErrClassDeactivated
	}

	return idx, stateID.CoreID(), stateRec, nil
}

func getObject(
	s storage.Store, head *record.ID, state *core.RecordRef,
) (*index.ObjectLifeline, *core.RecordID, record.ObjectState, error) {
	idx, err := s.GetObjectIndex(head, false)
	if err != nil {
		return nil, nil, nil, errors.Wrap(err, "inconsistent object index")
	}

	var stateID record.ID
	if state != nil {
		stateID = record.Core2Reference(*state).Record
	} else {
		stateID = idx.LatestState
	}

	rec, err := s.GetRecord(&stateID)
	if err != nil {
		return nil, nil, nil, err
	}
	stateRec, ok := rec.(record.ObjectState)
	if !ok {
		return nil, nil, nil, errors.New("invalid object record")
	}
	if stateRec.State() == record.StateDeactivation {
		return nil, nil, nil, ErrObjectDeactivated
	}

	return idx, stateID.CoreID(), stateRec, nil
}

func getClassIndex(s storage.Store, head *record.ID, forupdate bool) (*index.ClassLifeline, error) {
	idx, err := s.GetClassIndex(head, forupdate)
	if err == storage.ErrNotFound {
		return &index.ClassLifeline{State: record.StateUndefined}, nil
	}
	return idx, err
}

func getObjectIndex(s storage.Store, head *record.ID, forupdate bool) (*index.ObjectLifeline, error) {
	idx, err := s.GetObjectIndex(head, forupdate)
	if err == storage.ErrNotFound {
		return &index.ObjectLifeline{State: record.StateUndefined}, nil
	}
	return idx, err
}

func validateState(old record.State, new record.State) error {
	if old == record.StateDeactivation {
		return ErrClassDeactivated
	}
	if old == record.StateUndefined && new != record.StateActivation {
		return errors.New("object is not activated")
	}
	if old != record.StateUndefined && new == record.StateActivation {
		return errors.New("object is already activated")
	}
	return nil
}<|MERGE_RESOLUTION|>--- conflicted
+++ resolved
@@ -273,149 +273,10 @@
 	return &reply.ID{ID: *id.CoreID()}, nil
 }
 
-<<<<<<< HEAD
-func (h *MessageHandler) handleActivateObject(ctx core.Context, genericMsg core.SignedMessage) (core.Reply, error) {
-	start := time.Now()
-	msg := genericMsg.Message().(*message.ActivateObject)
-
-	domainRef := record.Core2Reference(msg.Domain)
-	requestRef := record.Core2Reference(msg.Request)
-	classRef := record.Core2Reference(msg.Class)
-	parentRef := record.Core2Reference(msg.Parent)
-
-	var err error
-	_, _, _, err = getClass(h.db, &classRef.Record, nil)
-	if err != nil {
-		return nil, err
-	}
-	_, _, _, err = getObject(h.db, &parentRef.Record, nil)
-	if err != nil {
-		return nil, err
-	}
-
-	var activateID *record.ID
-	err = h.db.Update(func(tx *storage.TransactionManager) error {
-		rec := record.ObjectActivateRecord{
-			ResultRecord: record.ResultRecord{
-				Domain:  domainRef,
-				Request: requestRef,
-			},
-			ObjectStateRecord: record.ObjectStateRecord{
-				Memory: msg.Memory,
-			},
-			Class:    classRef,
-			Parent:   parentRef,
-			Delegate: false,
-		}
-
-		// save new record and it's index
-		activateID, err = tx.SetRecord(&rec)
-		if err != nil {
-			return errors.Wrap(err, "failed to store record")
-		}
-		err = tx.SetObjectIndex(&requestRef.Record, &index.ObjectLifeline{
-			ClassRef:    classRef,
-			LatestState: *activateID,
-		})
-		if err != nil {
-			return errors.Wrap(err, "failed to store lifeline index")
-		}
-
-		// append new record parent's children
-		parentIdx, err := tx.GetObjectIndex(&parentRef.Record, true)
-		if err != nil {
-			if err == ErrNotFound {
-				parentIdx = &index.ObjectLifeline{}
-			} else {
-				return errors.Wrap(err, "inconsistent index")
-			}
-		}
-		err = tx.SetObjectIndex(&parentRef.Record, parentIdx)
-		if err != nil {
-			return errors.Wrap(err, "failed to store lifeline index")
-		}
-
-		return nil
-	})
-
-	if err != nil {
-		return nil, err
-	}
-
-	logTimeInside(start, "handleActivateObject")
-
-	return &reply.ID{ID: *activateID.CoreID()}, nil
-}
-
-func (h *MessageHandler) handleActivateObjectDelegate(ctx core.Context, genericMsg core.SignedMessage) (core.Reply, error) {
-	start := time.Now()
-	msg := genericMsg.Message().(*message.ActivateObjectDelegate)
-
-	domainRef := record.Core2Reference(msg.Domain)
-	requestRef := record.Core2Reference(msg.Request)
-	classRef := record.Core2Reference(msg.Class)
-	parentRef := record.Core2Reference(msg.Parent)
-
-	var err error
-	_, _, _, err = getClass(h.db, &classRef.Record, nil)
-	if err != nil {
-		return nil, err
-	}
-	_, _, _, err = getObject(h.db, &parentRef.Record, nil)
-	if err != nil {
-		return nil, err
-	}
-
-	var activationID *record.ID
-	err = h.db.Update(func(tx *storage.TransactionManager) error {
-		rec := record.ObjectActivateRecord{
-			ResultRecord: record.ResultRecord{
-				Domain:  domainRef,
-				Request: requestRef,
-			},
-			ObjectStateRecord: record.ObjectStateRecord{
-				Memory: msg.Memory,
-			},
-			Class:    classRef,
-			Parent:   parentRef,
-			Delegate: true,
-		}
-
-		// save new record and it's index
-		activationID, err = tx.SetRecord(&rec)
-		if err != nil {
-			return errors.Wrap(err, "failed to store record")
-		}
-		err = tx.SetObjectIndex(&requestRef.Record, &index.ObjectLifeline{
-			ClassRef:    classRef,
-			LatestState: *activationID,
-		})
-		if err != nil {
-			return errors.Wrap(err, "failed to store lifeline index")
-		}
-
-		// append new record parent's delegates
-		parentIdx, err := tx.GetObjectIndex(&parentRef.Record, true)
-		if err != nil {
-			return errors.Wrap(err, "inconsistent index")
-		}
-		if _, ok := parentIdx.Delegates[msg.Class]; ok {
-			return ErrClassDelegateAlreadyExists
-		}
-		parentIdx.Delegates[msg.Class] = requestRef
-		err = tx.SetObjectIndex(&parentRef.Record, parentIdx)
-		if err != nil {
-			return errors.Wrap(err, "failed to store lifeline index")
-		}
-
-		return nil
-	})
-=======
-func (h *MessageHandler) handleUpdateObject(ctx core.Context, genericMsg core.Message) (core.Reply, error) {
-	msg := genericMsg.(*message.UpdateObject)
+func (h *MessageHandler) handleUpdateObject(ctx core.Context, genericMsg core.SignedMessage) (core.Reply, error) {
+	msg := genericMsg.Message().(*message.UpdateObject)
 	objectCoreID := msg.Object.GetRecordID()
 	objectID := record.Bytes2ID(objectCoreID[:])
->>>>>>> 3b383c0d
 
 	rec := record.DeserializeRecord(msg.Record)
 	state, ok := rec.(record.ObjectState)
@@ -423,75 +284,6 @@
 		return nil, errors.New("wrong class state record")
 	}
 
-<<<<<<< HEAD
-	logTimeInside(start, "handleActivateObjectDelegate")
-
-	return &reply.ID{ID: *activationID.CoreID()}, nil
-}
-
-func (h *MessageHandler) handleDeactivateObject(ctx core.Context, genericMsg core.SignedMessage) (core.Reply, error) {
-	start := time.Now()
-	msg := genericMsg.Message().(*message.DeactivateObject)
-
-	domainRef := record.Core2Reference(msg.Domain)
-	requestRef := record.Core2Reference(msg.Request)
-	objRef := record.Core2Reference(msg.Object)
-
-	var (
-		err            error
-		deactivationID *record.ID
-	)
-	err = h.db.Update(func(tx *storage.TransactionManager) error {
-		idx, _, _, err := getObject(tx, &objRef.Record, nil)
-		if err != nil {
-			return err
-		}
-
-		rec := record.DeactivationRecord{
-			ResultRecord: record.ResultRecord{
-				Domain:  domainRef,
-				Request: requestRef,
-			},
-			PrevState: idx.LatestState,
-		}
-		deactivationID, err = tx.SetRecord(&rec)
-		if err != nil {
-			return errors.Wrap(err, "failed to store record")
-		}
-		idx.LatestState = *deactivationID
-		err = tx.SetObjectIndex(&objRef.Record, idx)
-		if err != nil {
-			return errors.Wrap(err, "failed to store lifeline index")
-		}
-
-		return nil
-	})
-
-	if err != nil {
-		return nil, err
-	}
-
-	logTimeInside(start, "handleDeactivateObject")
-
-	return &reply.ID{ID: *deactivationID.CoreID()}, nil
-}
-
-func (h *MessageHandler) handleUpdateObject(ctx core.Context, genericMsg core.SignedMessage) (core.Reply, error) {
-	start := time.Now()
-	msg := genericMsg.Message().(*message.UpdateObject)
-
-	domainRef := record.Core2Reference(msg.Domain)
-	requestRef := record.Core2Reference(msg.Request)
-	objRef := record.Core2Reference(msg.Object)
-
-	var (
-		err     error
-		amendID *record.ID
-	)
-	err = h.db.Update(func(tx *storage.TransactionManager) error {
-		idx, _, _, err := getObject(tx, &objRef.Record, nil)
-		if err != nil {
-=======
 	var id *record.ID
 	err := h.db.Update(func(tx *storage.TransactionManager) error {
 		idx, err := getObjectIndex(tx, &objectID, true)
@@ -499,7 +291,6 @@
 			return err
 		}
 		if err = validateState(idx.State, state.State()); err != nil {
->>>>>>> 3b383c0d
 			return err
 		}
 		// Index exists and latest record id does not match (preserving chain consistency).
