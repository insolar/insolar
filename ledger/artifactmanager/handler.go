--- conflicted
+++ resolved
@@ -306,24 +306,13 @@
 
 	id := record.NewRecordIDFromRecord(h.PlatformCryptographyScheme, parcel.Pulse(), rec)
 
-<<<<<<< HEAD
 	switch r := rec.(type) {
 	case record.Request:
-		recentStorage := h.RecentStorageProvider.GetStorage(ctx, jetID)
+		recentStorage := h.RecentStorageProvider.GetPendingStorage(ctx, jetID)
 		recentStorage.AddPendingRequest(ctx, r.GetObject(), *id)
 	case *record.ResultRecord:
-		recentStorage := h.RecentStorageProvider.GetStorage(ctx, jetID)
+		recentStorage := h.RecentStorageProvider.GetPendingStorage(ctx, jetID)
 		recentStorage.RemovePendingRequest(ctx, r.Object, *r.Request.Record())
-=======
-	if !h.isHeavy {
-		recentStorage := h.RecentStorageProvider.GetPendingStorage(ctx, jetID)
-		if request, ok := rec.(record.Request); ok {
-			recentStorage.AddPendingRequest(ctx, request.GetObject(), *id)
-		}
-		if result, ok := rec.(*record.ResultRecord); ok {
-			recentStorage.RemovePendingRequest(ctx, result.Object, *result.Request.Record())
-		}
->>>>>>> 148a5728
 	}
 
 	id, err := h.ObjectStorage.SetRecord(ctx, jetID, parcel.Pulse(), rec)
@@ -802,13 +791,7 @@
 		return nil, errors.New("wrong object state record")
 	}
 
-<<<<<<< HEAD
-	h.RecentStorageProvider.GetStorage(ctx, jetID).AddObject(ctx, *msg.Object.Record())
-=======
-	if !h.isHeavy {
-		h.RecentStorageProvider.GetIndexStorage(ctx, jetID).AddObject(ctx, *msg.Object.Record())
-	}
->>>>>>> 148a5728
+	h.RecentStorageProvider.GetIndexStorage(ctx, jetID).AddObject(ctx, *msg.Object.Record())
 
 	// FIXME: temporary fix. If we calculate blob id on the client, pulse can change before message sending and this
 	//  id will not match the one calculated on the server.
@@ -907,13 +890,7 @@
 		return nil, errors.New("wrong child record")
 	}
 
-<<<<<<< HEAD
-	h.RecentStorageProvider.GetStorage(ctx, jetID).AddObject(ctx, *msg.Parent.Record())
-=======
-	if !h.isHeavy {
-		h.RecentStorageProvider.GetIndexStorage(ctx, jetID).AddObject(ctx, *msg.Parent.Record())
-	}
->>>>>>> 148a5728
+	h.RecentStorageProvider.GetIndexStorage(ctx, jetID).AddObject(ctx, *msg.Parent.Record())
 
 	var child *core.RecordID
 	err := h.DBContext.Update(ctx, func(tx *storage.TransactionManager) error {
