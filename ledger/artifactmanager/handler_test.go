/*
 *    Copyright 2018 Insolar
 *
 *    Licensed under the Apache License, Version 2.0 (the "License");
 *    you may not use this file except in compliance with the License.
 *    You may obtain a copy of the License at
 *
 *        http://www.apache.org/licenses/LICENSE-2.0
 *
 *    Unless required by applicable law or agreed to in writing, software
 *    distributed under the License is distributed on an "AS IS" BASIS,
 *    WITHOUT WARRANTIES OR CONDITIONS OF ANY KIND, either express or implied.
 *    See the License for the specific language governing permissions and
 *    limitations under the License.
 */

package artifactmanager

import (
	"context"
	"testing"

	"github.com/gojuno/minimock"
	"github.com/insolar/insolar/configuration"
	"github.com/insolar/insolar/core"
	"github.com/insolar/insolar/core/delegationtoken"
	"github.com/insolar/insolar/core/message"
	"github.com/insolar/insolar/core/reply"
	"github.com/insolar/insolar/instrumentation/inslogger"
	"github.com/insolar/insolar/ledger/recentstorage"
	"github.com/insolar/insolar/ledger/storage"
	"github.com/insolar/insolar/ledger/storage/index"
	"github.com/insolar/insolar/ledger/storage/jet"
	"github.com/insolar/insolar/ledger/storage/record"
	"github.com/insolar/insolar/ledger/storage/storagetest"
	"github.com/insolar/insolar/testutils"
	"github.com/stretchr/testify/assert"
	"github.com/stretchr/testify/require"
)

func TestMessageHandler_HandleGetObject_Redirects(t *testing.T) {
	t.Parallel()
	ctx := inslogger.TestContext(t)
	mc := minimock.NewController(t)
	db, cleaner := storagetest.TmpDB(ctx, t)
	defer cleaner()
	defer mc.Finish()
	jetID := *jet.NewID(0, nil)

	tf := testutils.NewDelegationTokenFactoryMock(mc)
	jc := testutils.NewJetCoordinatorMock(mc)
	jc.MeMock.Return(core.RecordRef{})
	msg := message.GetObject{
		Head: *genRandomRef(core.FirstPulseNumber),
	}
	objIndex := index.ObjectLifeline{LatestState: genRandomID(0)}

	tf.IssueGetObjectRedirectMock.Return(&delegationtoken.GetObjectRedirect{Signature: []byte{1, 2, 3}}, nil)
	h := NewMessageHandler(db, &configuration.Ledger{
		LightChainLimit: 3,
	})
	recentStorageMock := recentstorage.NewRecentStorageMock(t)
	recentStorageMock.AddPendingRequestMock.Return()
	recentStorageMock.AddObjectMock.Return()
	recentStorageMock.RemovePendingRequestMock.Return()

	mb := testutils.NewMessageBusMock(mc)
	mb.MustRegisterMock.Return()
<<<<<<< HEAD
=======
	mb.SendFunc = func(c context.Context, gm core.Message, o *core.MessageSendOptions) (r core.Reply, r1 error) {
		if m, ok := gm.(*message.GetObjectIndex); ok {
			assert.Equal(t, msg.Head, m.Object)
			buf, err := index.EncodeObjectLifeline(&objIndex)
			require.NoError(t, err)
			return &reply.ObjectIndex{Index: buf}, nil
		}

		panic("unexpected call")
	}
>>>>>>> af79bfa2

	provideMock := recentstorage.NewProviderMock(t)
	provideMock.GetStorageFunc = func(p core.RecordID) (r recentstorage.RecentStorage) {
		return recentStorageMock
	}

	h.RecentStorageProvider = provideMock
	h.JetCoordinator = jc
	h.DelegationTokenFactory = tf
	h.Bus = mb
	err := h.Init(ctx)
	require.NoError(t, err)

	t.Run("fetches index from heavy when no index", func(t *testing.T) {
		heavyRef := genRandomRef(0)
		mb.SendFunc = func(c context.Context, gm core.Message, cp core.Pulse, o *core.MessageSendOptions) (r core.Reply, r1 error) {
			if m, ok := gm.(*message.GetObjectIndex); ok {
				assert.Equal(t, msg.Head, m.Object)
				buf, err := index.EncodeObjectLifeline(&objIndex)
				require.NoError(t, err)
				return &reply.ObjectIndex{Index: buf}, nil
			}

			panic("unexpected call")
		}
		jc.LightExecutorForJetMock.Return(&core.RecordRef{}, nil)
		jc.HeavyMock.Return(heavyRef, nil)
		rep, err := h.replayHandlers[core.TypeGetObject](ctx, &message.Parcel{
			Msg: &msg,
		})
		require.NoError(t, err)
		redirect, ok := rep.(*reply.GetObjectRedirect)
		require.True(t, ok)
		token, ok := redirect.Token.(*delegationtoken.GetObjectRedirect)
		assert.Equal(t, []byte{1, 2, 3}, token.Signature)
		assert.Equal(t, heavyRef, redirect.GetReceiver())
		assert.Nil(t, redirect.StateID)

		idx, err := db.GetObjectIndex(ctx, jetID, msg.Head.Record(), false)
		require.NoError(t, err)
		assert.Equal(t, objIndex.LatestState, idx.LatestState)
	})

	t.Run("redirect to light when has index and state later than limit", func(t *testing.T) {
		lightRef := genRandomRef(0)
		jc.LightExecutorForJetMock.Set(nil)
		jc.LightExecutorForJetFunc = func(c context.Context, j core.RecordID, p core.PulseNumber) (*core.RecordRef, error) {
			switch p {
			case core.FirstPulseNumber:
				return lightRef, nil
			case core.FirstPulseNumber + 1:
				return &core.RecordRef{}, nil
			}
			panic("unexpected call")
		}
		stateID := genRandomID(core.FirstPulseNumber)
		err := db.SetObjectIndex(ctx, jetID, msg.Head.Record(), &index.ObjectLifeline{
			LatestState: stateID,
		})
		require.NoError(t, err)
		rep, err := h.replayHandlers[core.TypeGetObject](ctx, &message.Parcel{
			Msg:         &msg,
			PulseNumber: core.FirstPulseNumber + 1,
		})
		require.NoError(t, err)
		redirect, ok := rep.(*reply.GetObjectRedirect)
		require.True(t, ok)
		token, ok := redirect.Token.(*delegationtoken.GetObjectRedirect)
		assert.Equal(t, []byte{1, 2, 3}, token.Signature)
		assert.Equal(t, lightRef, redirect.GetReceiver())
		assert.Equal(t, stateID, redirect.StateID)
	})

	t.Run("redirect to heavy when has index and state earlier than limit", func(t *testing.T) {
		heavyRef := genRandomRef(0)
		jc.LightExecutorForJetMock.Return(&core.RecordRef{}, nil)
		jc.HeavyMock.Return(heavyRef, nil)
		stateID := genRandomID(0)

		err := db.SetObjectIndex(ctx, jetID, msg.Head.Record(), &index.ObjectLifeline{
			LatestState: stateID,
		})
		require.NoError(t, err)
		rep, err := h.replayHandlers[core.TypeGetObject](ctx, &message.Parcel{
			Msg:         &msg,
			PulseNumber: core.FirstPulseNumber + 5,
		})
		require.NoError(t, err)
		redirect, ok := rep.(*reply.GetObjectRedirect)
		require.True(t, ok)
		token, ok := redirect.Token.(*delegationtoken.GetObjectRedirect)
		assert.Equal(t, []byte{1, 2, 3}, token.Signature)
		assert.Equal(t, heavyRef, redirect.GetReceiver())
		assert.Equal(t, stateID, redirect.StateID)
	})
}

func TestMessageHandler_HandleGetChildren_Redirects(t *testing.T) {
	t.Parallel()
	ctx := inslogger.TestContext(t)
	mc := minimock.NewController(t)
	db, cleaner := storagetest.TmpDB(ctx, t)
	defer cleaner()
	defer mc.Finish()
	jetID := *jet.NewID(0, nil)

	tf := testutils.NewDelegationTokenFactoryMock(mc)
	tf.IssueGetChildrenRedirectMock.Return(&delegationtoken.GetChildrenRedirect{Signature: []byte{1, 2, 3}}, nil)
	mb := testutils.NewMessageBusMock(mc)
	mb.MustRegisterMock.Return()
	jc := testutils.NewJetCoordinatorMock(mc)
	jc.MeMock.Return(core.RecordRef{})

	recentStorageMock := recentstorage.NewRecentStorageMock(t)
	recentStorageMock.AddPendingRequestMock.Return()
	recentStorageMock.AddObjectMock.Return()
	recentStorageMock.RemovePendingRequestMock.Return()

	msg := message.GetChildren{
		Parent: *genRandomRef(0),
	}
	objIndex := index.ObjectLifeline{LatestState: genRandomID(0)}
<<<<<<< HEAD
=======

	mb.SendFunc = func(c context.Context, gm core.Message, o *core.MessageSendOptions) (r core.Reply, r1 error) {
		if m, ok := gm.(*message.GetObjectIndex); ok {
			assert.Equal(t, msg.Parent, m.Object)
			buf, err := index.EncodeObjectLifeline(&objIndex)
			require.NoError(t, err)
			return &reply.ObjectIndex{Index: buf}, nil
		}

		panic("unexpected call")
	}

	jc.AmIMock.Return(true, nil)
>>>>>>> af79bfa2
	h := NewMessageHandler(db, &configuration.Ledger{
		LightChainLimit: 3,
	})
	h.JetCoordinator = jc
	h.DelegationTokenFactory = tf
	h.Bus = mb
	err := h.Init(ctx)
	require.NoError(t, err)
	provideMock := recentstorage.NewProviderMock(t)
	provideMock.GetStorageFunc = func(p core.RecordID) (r recentstorage.RecentStorage) {
		return recentStorageMock
	}

	h.RecentStorageProvider = provideMock

	t.Run("redirects to heavy when no index", func(t *testing.T) {
		mb.SendFunc = func(c context.Context, gm core.Message, cp core.Pulse, o *core.MessageSendOptions) (r core.Reply, r1 error) {
			if m, ok := gm.(*message.GetObjectIndex); ok {
				assert.Equal(t, msg.Parent, m.Object)
				buf, err := index.EncodeObjectLifeline(&objIndex)
				require.NoError(t, err)
				return &reply.ObjectIndex{Index: buf}, nil
			}

			panic("unexpected call")
		}
		jc.LightExecutorForJetMock.Return(&core.RecordRef{}, nil)
		heavyRef := genRandomRef(0)
		jc.HeavyMock.Return(heavyRef, nil)
		rep, err := h.replayHandlers[core.TypeGetChildren](ctx, &message.Parcel{
			Msg:         &msg,
			PulseNumber: core.FirstPulseNumber + 1,
		})
		require.NoError(t, err)
		redirect, ok := rep.(*reply.GetChildrenRedirect)
		require.True(t, ok)
		token, ok := redirect.Token.(*delegationtoken.GetChildrenRedirect)
		assert.Equal(t, []byte{1, 2, 3}, token.Signature)
		assert.Equal(t, heavyRef, redirect.GetReceiver())

		idx, err := db.GetObjectIndex(ctx, jetID, msg.Parent.Record(), false)
		require.NoError(t, err)
		assert.Equal(t, objIndex.LatestState, idx.LatestState)
	})

	t.Run("redirect to light when has index and child later than limit", func(t *testing.T) {
		lightRef := genRandomRef(0)
		jc.LightExecutorForJetMock.Set(nil)
		jc.LightExecutorForJetFunc = func(c context.Context, j core.RecordID, p core.PulseNumber) (*core.RecordRef, error) {
			switch p {
			case core.FirstPulseNumber:
				return lightRef, nil
			case core.FirstPulseNumber + 1:
				return &core.RecordRef{}, nil
			}
			panic("unexpected call")
		}
		err := db.SetObjectIndex(ctx, jetID, msg.Parent.Record(), &index.ObjectLifeline{
			ChildPointer: genRandomID(core.FirstPulseNumber),
		})
		require.NoError(t, err)
		rep, err := h.replayHandlers[core.TypeGetChildren](ctx, &message.Parcel{
			Msg:         &msg,
			PulseNumber: core.FirstPulseNumber + 1,
		})
		require.NoError(t, err)
		redirect, ok := rep.(*reply.GetChildrenRedirect)
		require.True(t, ok)
		token, ok := redirect.Token.(*delegationtoken.GetChildrenRedirect)
		assert.Equal(t, []byte{1, 2, 3}, token.Signature)
		assert.Equal(t, lightRef, redirect.GetReceiver())
	})

	t.Run("redirect to heavy when has index and child earlier than limit", func(t *testing.T) {
		heavyRef := genRandomRef(0)
		jc.LightExecutorForJetMock.Return(&core.RecordRef{}, nil)
		jc.HeavyMock.Return(heavyRef, nil)
		err := db.SetObjectIndex(ctx, jetID, msg.Parent.Record(), &index.ObjectLifeline{
			ChildPointer: genRandomID(0),
		})
		require.NoError(t, err)
		rep, err := h.replayHandlers[core.TypeGetChildren](ctx, &message.Parcel{
			Msg:         &msg,
			PulseNumber: 5,
		})
		require.NoError(t, err)
		redirect, ok := rep.(*reply.GetChildrenRedirect)
		require.True(t, ok)
		token, ok := redirect.Token.(*delegationtoken.GetChildrenRedirect)
		assert.Equal(t, []byte{1, 2, 3}, token.Signature)
		assert.Equal(t, heavyRef, redirect.GetReceiver())
	})
}

func TestMessageHandler_HandleGetDelegate_FetchesIndexFromHeavy(t *testing.T) {
	t.Parallel()
	ctx := inslogger.TestContext(t)
	mc := minimock.NewController(t)
	db, cleaner := storagetest.TmpDB(ctx, t)
	defer cleaner()
	defer mc.Finish()
	jetID := *jet.NewID(0, nil)

	recentStorageMock := recentstorage.NewRecentStorageMock(t)
	recentStorageMock.AddPendingRequestMock.Return()
	recentStorageMock.AddObjectMock.Return()
	recentStorageMock.RemovePendingRequestMock.Return()

	mb := testutils.NewMessageBusMock(mc)
	mb.MustRegisterMock.Return()
	jc := testutils.NewJetCoordinatorMock(mc)
	jc.MeMock.Return(core.RecordRef{})
	jc.LightExecutorForJetMock.Return(&core.RecordRef{}, nil)

	h := NewMessageHandler(db, &configuration.Ledger{
		LightChainLimit: 3,
	})

	provideMock := recentstorage.NewProviderMock(t)
	provideMock.GetStorageFunc = func(p core.RecordID) (r recentstorage.RecentStorage) {
		return recentStorageMock
	}

	h.RecentStorageProvider = provideMock

	delegateType := *genRandomRef(0)
	delegate := *genRandomRef(0)
	objIndex := index.ObjectLifeline{Delegates: map[core.RecordRef]core.RecordRef{delegateType: delegate}}
	msg := message.GetDelegate{
		Head:   *genRandomRef(0),
		AsType: delegateType,
	}

	mb.SendFunc = func(c context.Context, gm core.Message, o *core.MessageSendOptions) (r core.Reply, r1 error) {
		if m, ok := gm.(*message.GetObjectIndex); ok {
			assert.Equal(t, msg.Head, m.Object)
			buf, err := index.EncodeObjectLifeline(&objIndex)
			require.NoError(t, err)
			return &reply.ObjectIndex{Index: buf}, nil
		}

		panic("unexpected call")
	}

	h.JetCoordinator = jc
	h.Bus = mb
	err := h.Init(ctx)
	require.NoError(t, err)

	heavyRef := genRandomRef(0)
	jc.HeavyMock.Return(heavyRef, nil)
	rep, err := h.replayHandlers[core.TypeGetDelegate](ctx, &message.Parcel{
		Msg: &msg,
	})
	require.NoError(t, err)
	delegateRep, ok := rep.(*reply.Delegate)
	require.True(t, ok)
	assert.Equal(t, delegate, delegateRep.Head)

	idx, err := db.GetObjectIndex(ctx, jetID, msg.Head.Record(), false)
	require.NoError(t, err)
	assert.Equal(t, objIndex.Delegates, idx.Delegates)
}

func TestMessageHandler_HandleUpdateObject_FetchesIndexFromHeavy(t *testing.T) {
	t.Parallel()
	ctx := inslogger.TestContext(t)
	mc := minimock.NewController(t)
	db, cleaner := storagetest.TmpDB(ctx, t)
	defer cleaner()
	defer mc.Finish()
	jetID := *jet.NewID(0, nil)

	recentStorageMock := recentstorage.NewRecentStorageMock(t)
	recentStorageMock.AddPendingRequestMock.Return()
	recentStorageMock.AddObjectMock.Return()
	recentStorageMock.RemovePendingRequestMock.Return()

	mb := testutils.NewMessageBusMock(mc)
	mb.MustRegisterMock.Return()
	jc := testutils.NewJetCoordinatorMock(mc)
	jc.MeMock.Return(core.RecordRef{})
	jc.LightExecutorForJetMock.Return(&core.RecordRef{}, nil)

	h := NewMessageHandler(db, &configuration.Ledger{
		LightChainLimit: 3,
	})

	provideMock := recentstorage.NewProviderMock(t)
	provideMock.GetStorageFunc = func(p core.RecordID) (r recentstorage.RecentStorage) {
		return recentStorageMock
	}

	h.RecentStorageProvider = provideMock

	objIndex := index.ObjectLifeline{LatestState: genRandomID(0), State: record.StateActivation}
	amendRecord := record.ObjectAmendRecord{
		PrevState: *objIndex.LatestState,
	}
	amendHash := db.PlatformCryptographyScheme.ReferenceHasher()
	_, err := amendRecord.WriteHashData(amendHash)
	require.NoError(t, err)
	amendID := core.NewRecordID(0, amendHash.Sum(nil))

	msg := message.UpdateObject{
		Record: record.SerializeRecord(&amendRecord),
		Object: *genRandomRef(0),
	}

	mb.SendFunc = func(c context.Context, gm core.Message, o *core.MessageSendOptions) (r core.Reply, r1 error) {
		if m, ok := gm.(*message.GetObjectIndex); ok {
			assert.Equal(t, msg.Object, m.Object)
			buf, err := index.EncodeObjectLifeline(&objIndex)
			require.NoError(t, err)
			return &reply.ObjectIndex{Index: buf}, nil
		}

		panic("unexpected call")
	}

	h.JetCoordinator = jc
	h.Bus = mb
	err = h.Init(ctx)
	require.NoError(t, err)
	heavyRef := genRandomRef(0)
	jc.HeavyMock.Return(heavyRef, nil)
	rep, err := h.replayHandlers[core.TypeUpdateObject](ctx, &message.Parcel{
		Msg: &msg,
	})
	require.NoError(t, err)
	objRep, ok := rep.(*reply.Object)
	require.True(t, ok)
	assert.Equal(t, *amendID, objRep.State)

	idx, err := db.GetObjectIndex(ctx, jetID, msg.Object.Record(), false)
	require.NoError(t, err)
	assert.Equal(t, amendID, idx.LatestState)
}

func TestMessageHandler_HandleGetObjectIndex(t *testing.T) {
	t.Parallel()
	ctx := inslogger.TestContext(t)
	mc := minimock.NewController(t)
	db, cleaner := storagetest.TmpDB(ctx, t)
	defer cleaner()
	defer mc.Finish()
	jetID := *jet.NewID(0, nil)
	msg := message.GetObjectIndex{
		Object: *genRandomRef(0),
	}
	recentStorageMock := recentstorage.NewRecentStorageMock(t)
	recentStorageMock.AddPendingRequestMock.Return()
	recentStorageMock.AddObjectMock.Return()
	recentStorageMock.RemovePendingRequestMock.Return()

	jc := testutils.NewJetCoordinatorMock(mc)
	jc.MeMock.Return(core.RecordRef{})
	jc.LightExecutorForJetMock.Return(&core.RecordRef{}, nil)

	mb := testutils.NewMessageBusMock(mc)
	mb.MustRegisterMock.Return()

	h := NewMessageHandler(db, &configuration.Ledger{
		LightChainLimit: 3,
	})
	h.JetCoordinator = jc
	h.Bus = mb
	err := h.Init(ctx)
	require.NoError(t, err)

	provideMock := recentstorage.NewProviderMock(t)
	provideMock.GetStorageFunc = func(p core.RecordID) (r recentstorage.RecentStorage) {
		return recentStorageMock
	}

	h.RecentStorageProvider = provideMock

	objectIndex := index.ObjectLifeline{LatestState: genRandomID(0)}
	err = db.SetObjectIndex(ctx, jetID, msg.Object.Record(), &objectIndex)
	require.NoError(t, err)

	rep, err := h.replayHandlers[core.TypeGetObjectIndex](ctx, &message.Parcel{
		Msg: &msg,
	})
	require.NoError(t, err)
	indexRep, ok := rep.(*reply.ObjectIndex)
	require.True(t, ok)
	decodedIndex, err := index.DecodeObjectLifeline(indexRep.Index)
	require.NoError(t, err)
	assert.Equal(t, objectIndex, *decodedIndex)
}

func TestMessageHandler_HandleHasPendingRequests(t *testing.T) {
	t.Parallel()
	ctx := inslogger.TestContext(t)
	mc := minimock.NewController(t)
	db, cleaner := storagetest.TmpDB(ctx, t)
	defer cleaner()
	defer mc.Finish()
	msg := message.GetPendingRequests{
		Object: *genRandomRef(0),
	}
	pendingRequests := []core.RecordID{
		*genRandomID(core.FirstPulseNumber),
		*genRandomID(core.FirstPulseNumber),
	}

	recentStorageMock := recentstorage.NewRecentStorageMock(t)
	recentStorageMock.GetRequestsForObjectMock.Return(pendingRequests)

	jc := testutils.NewJetCoordinatorMock(mc)
	jc.MeMock.Return(core.RecordRef{})
	jc.LightExecutorForJetMock.Return(&core.RecordRef{}, nil)
	mb := testutils.NewMessageBusMock(mc)
	mb.MustRegisterMock.Return()

	h := NewMessageHandler(db, &configuration.Ledger{})
	h.JetCoordinator = jc
	h.Bus = mb
	err := h.Init(ctx)
	require.NoError(t, err)

	provideMock := recentstorage.NewProviderMock(t)
	provideMock.GetStorageFunc = func(p core.RecordID) (r recentstorage.RecentStorage) {
		return recentStorageMock
	}

	h.RecentStorageProvider = provideMock

	rep, err := h.replayHandlers[core.TypeGetPendingRequests](ctx, &message.Parcel{
		Msg:         &msg,
		PulseNumber: core.FirstPulseNumber + 1,
	})
	require.NoError(t, err)
	has, ok := rep.(*reply.HasPendingRequests)
	require.True(t, ok)
	assert.True(t, has.Has)
}

func TestMessageHandler_HandleGetCode_Redirects(t *testing.T) {
	t.Parallel()
	ctx := inslogger.TestContext(t)
	mc := minimock.NewController(t)
	db, cleaner := storagetest.TmpDB(ctx, t)
	defer cleaner()
	defer mc.Finish()

	tf := testutils.NewDelegationTokenFactoryMock(mc)
	jc := testutils.NewJetCoordinatorMock(mc)
	jc.MeMock.Return(core.RecordRef{})
	mb := testutils.NewMessageBusMock(mc)
	mb.MustRegisterMock.Return()

	msg := message.GetCode{
		Code: *genRandomRef(core.FirstPulseNumber),
	}
	recentStorageMock := recentstorage.NewRecentStorageMock(t)
	recentStorageMock.AddPendingRequestMock.Return()
	recentStorageMock.AddObjectMock.Return()
	recentStorageMock.RemovePendingRequestMock.Return()

	tf.IssueGetCodeRedirectMock.Return(&delegationtoken.GetCodeRedirect{Signature: []byte{1, 2, 3}}, nil)

	h := NewMessageHandler(db, &configuration.Ledger{
		LightChainLimit: 3,
	})
	h.JetCoordinator = jc
	h.DelegationTokenFactory = tf
	h.Bus = mb
	err := h.Init(ctx)
	require.NoError(t, err)

	provideMock := recentstorage.NewProviderMock(t)
	provideMock.GetStorageFunc = func(p core.RecordID) (r recentstorage.RecentStorage) {
		return recentStorageMock
	}

	h.RecentStorageProvider = provideMock

	t.Run("redirects to light when created after limit", func(t *testing.T) {
		lightRef := genRandomRef(0)
		jc.LightExecutorForJetMock.Set(nil)
		jc.LightExecutorForJetFunc = func(c context.Context, j core.RecordID, p core.PulseNumber) (*core.RecordRef, error) {
			switch p {
			case core.FirstPulseNumber:
				return lightRef, nil
			case core.FirstPulseNumber + 1:
				return &core.RecordRef{}, nil
			}
			panic("unexpected call")
		}
		rep, err := h.replayHandlers[core.TypeGetCode](ctx, &message.Parcel{
			Msg:         &msg,
			PulseNumber: core.FirstPulseNumber + 1,
		})
		require.NoError(t, err)
		redirect, ok := rep.(*reply.GetCodeRedirect)
		require.True(t, ok)
		token, ok := redirect.Token.(*delegationtoken.GetCodeRedirect)
		assert.Equal(t, []byte{1, 2, 3}, token.Signature)
		assert.Equal(t, lightRef, redirect.GetReceiver())
	})

	t.Run("redirects to heavy when created before limit", func(t *testing.T) {
		heavyRef := genRandomRef(0)
		jc.LightExecutorForJetMock.Return(&core.RecordRef{}, nil)
		jc.HeavyMock.Return(heavyRef, nil)
		rep, err := h.replayHandlers[core.TypeGetCode](ctx, &message.Parcel{
			Msg:         &msg,
			PulseNumber: 5,
		})
		require.NoError(t, err)
		redirect, ok := rep.(*reply.GetCodeRedirect)
		require.True(t, ok)
		token, ok := redirect.Token.(*delegationtoken.GetCodeRedirect)
		assert.Equal(t, []byte{1, 2, 3}, token.Signature)
		assert.Equal(t, heavyRef, redirect.GetReceiver())
	})
}

func TestMessageHandler_HandleRegisterChild_FetchesIndexFromHeavy(t *testing.T) {
	t.Parallel()
	ctx := inslogger.TestContext(t)
	mc := minimock.NewController(t)
	db, cleaner := storagetest.TmpDB(ctx, t)
	defer cleaner()
	defer mc.Finish()
	jetID := *jet.NewID(0, nil)

	recentStorageMock := recentstorage.NewRecentStorageMock(t)
	recentStorageMock.AddPendingRequestMock.Return()
	recentStorageMock.AddObjectMock.Return()
	recentStorageMock.RemovePendingRequestMock.Return()

	mb := testutils.NewMessageBusMock(mc)
	mb.MustRegisterMock.Return()
	jc := testutils.NewJetCoordinatorMock(mc)
	jc.MeMock.Return(core.RecordRef{})
	jc.LightExecutorForJetMock.Return(&core.RecordRef{}, nil)
	h := NewMessageHandler(db, &configuration.Ledger{
		LightChainLimit: 3,
	})

	provideMock := recentstorage.NewProviderMock(t)
	provideMock.GetStorageFunc = func(p core.RecordID) (r recentstorage.RecentStorage) {
		return recentStorageMock
	}

	h.RecentStorageProvider = provideMock

	objIndex := index.ObjectLifeline{LatestState: genRandomID(0), State: record.StateActivation}
	childRecord := record.ChildRecord{
		Ref:       *genRandomRef(0),
		PrevChild: nil,
	}
	amendHash := db.PlatformCryptographyScheme.ReferenceHasher()
	_, err := childRecord.WriteHashData(amendHash)
	require.NoError(t, err)
	childID := core.NewRecordID(0, amendHash.Sum(nil))

	msg := message.RegisterChild{
		Record: record.SerializeRecord(&childRecord),
		Parent: *genRandomRef(0),
	}

	mb.SendFunc = func(c context.Context, gm core.Message, o *core.MessageSendOptions) (r core.Reply, r1 error) {
		if m, ok := gm.(*message.GetObjectIndex); ok {
			assert.Equal(t, msg.Parent, m.Object)
			buf, err := index.EncodeObjectLifeline(&objIndex)
			require.NoError(t, err)
			return &reply.ObjectIndex{Index: buf}, nil
		}

		panic("unexpected call")
	}

	h.JetCoordinator = jc
	h.Bus = mb
	err = h.Init(ctx)
	require.NoError(t, err)
	heavyRef := genRandomRef(0)
	jc.HeavyMock.Return(heavyRef, nil)
	rep, err := h.replayHandlers[core.TypeRegisterChild](ctx, &message.Parcel{
		Msg: &msg,
	})
	require.NoError(t, err)
	objRep, ok := rep.(*reply.ID)
	require.True(t, ok)
	assert.Equal(t, *childID, objRep.ID)

	idx, err := db.GetObjectIndex(ctx, jetID, msg.Parent.Record(), false)
	require.NoError(t, err)
	assert.Equal(t, childID, idx.ChildPointer)
}

const testDropSize uint64 = 100

func addDropSizeToDB(ctx context.Context, t *testing.T, db *storage.DB, jetID core.RecordID) {
	dropSizeData := &jet.DropSize{
		JetID:    jetID,
		PulseNo:  core.FirstPulseNumber,
		DropSize: testDropSize,
	}

	cryptoServiceMock := testutils.NewCryptographyServiceMock(t)
	cryptoServiceMock.SignFunc = func(p []byte) (r *core.Signature, r1 error) {
		signature := core.SignatureFromBytes(nil)
		return &signature, nil
	}

	hasher := testutils.NewPlatformCryptographyScheme().IntegrityHasher()
	_, err := dropSizeData.WriteHashData(hasher)
	require.NoError(t, err)

	signature, err := cryptoServiceMock.Sign(hasher.Sum(nil))
	require.NoError(t, err)

	dropSizeData.Signature = signature.Bytes()

	err = db.AddDropSize(ctx, dropSizeData)
	require.NoError(t, err)
}

func TestMessageHandler_HandleHotRecords(t *testing.T) {
	ctx := inslogger.TestContext(t)
	mc := minimock.NewController(t)
	jetID := *jet.NewID(0, nil)

	cs := testutils.NewPlatformCryptographyScheme()
	db, cleaner := storagetest.TmpDB(ctx, t)
	defer cleaner()
	db.PlatformCryptographyScheme = cs
	err := db.AddPulse(ctx, core.Pulse{PulseNumber: core.FirstPulseNumber + 1})
	require.NoError(t, err)

	jc := testutils.NewJetCoordinatorMock(mc)

	mb := testutils.NewMessageBusMock(mc)
	mb.MustRegisterMock.Return()

	firstID := core.NewRecordID(core.FirstPulseNumber, []byte{1, 2, 3})
	secondId := record.NewRecordIDFromRecord(cs, core.FirstPulseNumber, &record.CodeRecord{})

	firstIndex, _ := index.EncodeObjectLifeline(&index.ObjectLifeline{
		LatestState: firstID,
	})
	err = db.SetObjectIndex(ctx, jetID, firstID, &index.ObjectLifeline{
		LatestState: firstID,
	})

	dropSizeHistory, err := db.GetDropSizeHistory(ctx, jetID)
	require.NoError(t, err)
	require.Equal(t, jet.DropSizeHistory{}, dropSizeHistory)
	addDropSizeToDB(ctx, t, db, jetID)

	dropSizeHistory, err = db.GetDropSizeHistory(ctx, jetID)
	require.NoError(t, err)

	obj := core.RecordID{}
	hotIndexes := &message.HotData{
		Jet:         *core.NewRecordRef(core.DomainID, *jet.NewID(0, nil)),
		PulseNumber: core.FirstPulseNumber,
		RecentObjects: map[core.RecordID]*message.HotIndex{
			*firstID: {
				Index: firstIndex,
				TTL:   321,
			},
		},
		PendingRequests: map[core.RecordID]map[core.RecordID][]byte{
			obj: {
				*secondId: record.SerializeRecord(&record.CodeRecord{}),
			},
		},
		Drop:               jet.JetDrop{Pulse: core.FirstPulseNumber, Hash: []byte{88}},
		JetDropSizeHistory: dropSizeHistory,
	}

	recentStorageMock := recentstorage.NewRecentStorageMock(t)
	recentStorageMock.AddPendingRequestFunc = func(o, p core.RecordID) {
		require.Equal(t, o, obj)
		require.Equal(t, p, *secondId)
	}
	recentStorageMock.AddObjectWithTLLFunc = func(p core.RecordID, ttl int) {
		require.Equal(t, p, *firstID)
		require.Equal(t, 320, ttl)
	}
	provideMock := recentstorage.NewProviderMock(t)
	provideMock.GetStorageFunc = func(p core.RecordID) (r recentstorage.RecentStorage) {
		return recentStorageMock
	}

	h := NewMessageHandler(db, &configuration.Ledger{})
	h.JetCoordinator = jc
	h.RecentStorageProvider = provideMock
	h.Bus = mb
	err = h.Init(ctx)
	require.NoError(t, err)

	res, err := h.replayHandlers[core.TypeHotRecords](ctx, &message.Parcel{Msg: hotIndexes})

	require.NoError(t, err)
	require.Equal(t, res, &reply.OK{})

	savedDrop, err := h.db.GetDrop(ctx, jetID, core.FirstPulseNumber)
	require.NoError(t, err)
	require.Equal(t, &jet.JetDrop{Pulse: core.FirstPulseNumber, Hash: []byte{88}}, savedDrop)

	// check drop size list
	dropSizeHistory, err = db.GetDropSizeHistory(ctx, jetID)
	require.NoError(t, err)
	require.Equal(t, testDropSize, dropSizeHistory[0].DropSize)
	require.Equal(t, jetID, dropSizeHistory[0].JetID)
	require.Equal(t, core.FirstPulseNumber, int(dropSizeHistory[0].PulseNo))

	recentStorageMock.MinimockFinish()

}

func TestMessageHandler_HandleValidationCheck(t *testing.T) {
	t.Parallel()
	ctx := inslogger.TestContext(t)
	mc := minimock.NewController(t)
	db, cleaner := storagetest.TmpDB(ctx, t)
	defer cleaner()
	defer mc.Finish()
	jetID := *jet.NewID(0, nil)

	recentStorageMock := recentstorage.NewRecentStorageMock(t)
	recentStorageMock.AddPendingRequestMock.Return()
	recentStorageMock.AddObjectMock.Return()
	recentStorageMock.RemovePendingRequestMock.Return()

	jc := testutils.NewJetCoordinatorMock(mc)
	jc.MeMock.Return(core.RecordRef{})
	jc.LightExecutorForJetMock.Return(&core.RecordRef{}, nil)

	mb := testutils.NewMessageBusMock(mc)
	mb.MustRegisterMock.Return()
	h := NewMessageHandler(db, &configuration.Ledger{
		LightChainLimit: 3,
	})
	h.JetCoordinator = jc
	h.Bus = mb
	err := h.Init(ctx)
	require.NoError(t, err)

	provideMock := recentstorage.NewProviderMock(t)
	provideMock.GetStorageFunc = func(p core.RecordID) (r recentstorage.RecentStorage) {
		return recentStorageMock
	}

	h.RecentStorageProvider = provideMock

	t.Run("returns not ok when not valid", func(t *testing.T) {
		validatedStateID, err := db.SetRecord(ctx, jetID, 0, &record.ObjectAmendRecord{})
		require.NoError(t, err)

		msg := message.ValidationCheck{
			Object:              *genRandomRef(0),
			ValidatedState:      *validatedStateID,
			LatestStateApproved: genRandomID(0),
		}

		rep, err := h.replayHandlers[core.TypeValidationCheck](ctx, &message.Parcel{
			Msg: &msg,
		})
		require.NoError(t, err)
		_, ok := rep.(*reply.NotOK)
		assert.True(t, ok)
	})

	t.Run("returns ok when valid", func(t *testing.T) {
		approvedStateID := *genRandomID(0)
		validatedStateID, err := db.SetRecord(ctx, jetID, 0, &record.ObjectAmendRecord{
			PrevState: approvedStateID,
		})
		require.NoError(t, err)

		msg := message.ValidationCheck{
			Object:              *genRandomRef(0),
			ValidatedState:      *validatedStateID,
			LatestStateApproved: &approvedStateID,
		}

		rep, err := h.replayHandlers[core.TypeValidationCheck](ctx, &message.Parcel{
			Msg: &msg,
		})
		require.NoError(t, err)
		_, ok := rep.(*reply.OK)
		assert.True(t, ok)
	})
}

func TestMessageHandler_HandleJetDrop_SaveJet(t *testing.T) {
	// Arrange
	ctx := inslogger.TestContext(t)
	mc := minimock.NewController(t)
	db, cleaner := storagetest.TmpDB(ctx, t)
	defer func() {
		cleaner()
		mc.Finish()
	}()

	jetID := jet.NewID(0, []byte{2})
	msg := message.JetDrop{
		JetID: *jetID,
	}
	expectedSetId := jet.IDSet{
		*jetID: struct{}{},
	}

	h := NewMessageHandler(db, &configuration.Ledger{
		LightChainLimit: 3,
	})

	// Act
	response, err := h.handleJetDrop(ctx, &message.Parcel{Msg: &msg})
	require.NoError(t, err)

	idSet, err := db.GetJets(ctx)
	require.NoError(t, err)
	require.NotNil(t, idSet)

	// Assert
	require.Equal(t, &reply.OK{}, response)
	for id := range expectedSetId {
		require.True(t, idSet.Has(id))
	}
}

func TestMessageHandler_HandleJetDrop_SaveJet_ExistingMap(t *testing.T) {
	// Arrange
	ctx := inslogger.TestContext(t)
	mc := minimock.NewController(t)
	db, cleaner := storagetest.TmpDB(ctx, t)
	defer func() {
		cleaner()
		mc.Finish()
	}()

	jetID := jet.NewID(0, []byte{2})
	secondJetID := jet.NewID(0, []byte{3})
	msg := message.JetDrop{
		JetID: *jetID,
	}
	secondMsg := message.JetDrop{
		JetID: *secondJetID,
	}
	expectedSetId := jet.IDSet{
		*jetID:       struct{}{},
		*secondJetID: struct{}{},
	}

	h := NewMessageHandler(db, &configuration.Ledger{
		LightChainLimit: 3,
	})

	// Act
	response, err := h.handleJetDrop(ctx, &message.Parcel{Msg: &msg})
	require.NoError(t, err)
	require.Equal(t, &reply.OK{}, response)

	secondResponse, err := h.handleJetDrop(ctx, &message.Parcel{Msg: &secondMsg})
	require.NoError(t, err)
	require.Equal(t, &reply.OK{}, secondResponse)

	idSet, err := db.GetJets(ctx)
	require.NoError(t, err)
	require.NotNil(t, idSet)

	// Assert
	for id := range expectedSetId {
		require.True(t, idSet.Has(id))
	}
}

func TestMessageHandler_HandleSetRecord_JetMiss(t *testing.T) {
	t.Parallel()
	ctx := inslogger.TestContext(t)
	mc := minimock.NewController(t)
	db, cleaner := storagetest.TmpDB(ctx, t)
	defer cleaner()
	defer mc.Finish()

	jc := testutils.NewJetCoordinatorMock(mc)
	jc.MeMock.Return(core.RecordRef{})
	mb := testutils.NewMessageBusMock(mc)
	mb.MustRegisterMock.Return()
	cs := testutils.NewPlatformCryptographyScheme()
	db.PlatformCryptographyScheme = cs
	h := NewMessageHandler(db, &configuration.Ledger{
		LightChainLimit: 3,
	})
	h.PlatformCryptographyScheme = cs
	h.JetCoordinator = jc
	h.Bus = mb
	err := h.Init(ctx)
	require.NoError(t, err)
	rec := record.CodeRecord{
		MachineType: core.MachineTypeBuiltin,
		Code:        core.NewRecordID(0, nil),
	}
	recID := record.NewRecordIDFromRecord(cs, 0, &rec)

	t.Run("returns jet miss when miss with empty tree", func(t *testing.T) {
		jc.LightExecutorForJetMock.Return(genRandomRef(0), nil)
		msg := message.SetRecord{
			Record:    record.SerializeRecord(&rec),
			TargetRef: *core.NewRecordRef(core.RecordID{}, *record.NewRecordIDFromRecord(cs, 0, &rec)),
		}
		rep, err := h.replayHandlers[core.TypeSetRecord](ctx, &message.Parcel{
			Msg: &msg,
		})
		require.NoError(t, err)

		jetMiss, ok := rep.(*reply.JetMiss)
		require.True(t, ok)
		assert.Equal(t, *jet.NewID(0, nil), jetMiss.JetID)
	})

	t.Run("returns jet miss when miss with filled tree", func(t *testing.T) {
		jc.LightExecutorForJetMock.Return(genRandomRef(0), nil)
		msg := message.SetRecord{
			Record:    record.SerializeRecord(&rec),
			TargetRef: *core.NewRecordRef(core.RecordID{}, *record.NewRecordIDFromRecord(cs, 2, &rec)),
		}
		err := db.UpdateJetTree(ctx, core.FirstPulseNumber+2, true, *jet.NewID(4, recID.Hash()))
		require.NoError(t, err)
		rep, err := h.replayHandlers[core.TypeSetRecord](ctx, &message.Parcel{
			Msg:         &msg,
			PulseNumber: core.FirstPulseNumber + 2,
		})
		require.NoError(t, err)

		jetMiss, ok := rep.(*reply.JetMiss)
		require.True(t, ok)
		assert.Equal(t, *jet.NewID(4, []byte{0xe0}), jetMiss.JetID)
	})

	t.Run("returns id when jet hit", func(t *testing.T) {
		rs := recentstorage.NewRecentStorageMock(mc)
		pr := recentstorage.NewProviderMock(mc)
		pr.GetStorageMock.Return(rs)
		h.RecentStorageProvider = pr

		jc.LightExecutorForJetMock.Return(&core.RecordRef{}, nil)
		msg := message.SetRecord{
			Record:    record.SerializeRecord(&rec),
			TargetRef: *core.NewRecordRef(core.RecordID{}, *record.NewRecordIDFromRecord(cs, 0, &rec)),
		}

		rep, err := h.replayHandlers[core.TypeSetRecord](ctx, &message.Parcel{
			Msg:         &msg,
			PulseNumber: 2,
		})
		require.NoError(t, err)

		id, ok := rep.(*reply.ID)
		require.True(t, ok)
		assert.Equal(t, *record.NewRecordIDFromRecord(cs, 2, &rec), id.ID)
	})
}<|MERGE_RESOLUTION|>--- conflicted
+++ resolved
@@ -66,19 +66,6 @@
 
 	mb := testutils.NewMessageBusMock(mc)
 	mb.MustRegisterMock.Return()
-<<<<<<< HEAD
-=======
-	mb.SendFunc = func(c context.Context, gm core.Message, o *core.MessageSendOptions) (r core.Reply, r1 error) {
-		if m, ok := gm.(*message.GetObjectIndex); ok {
-			assert.Equal(t, msg.Head, m.Object)
-			buf, err := index.EncodeObjectLifeline(&objIndex)
-			require.NoError(t, err)
-			return &reply.ObjectIndex{Index: buf}, nil
-		}
-
-		panic("unexpected call")
-	}
->>>>>>> af79bfa2
 
 	provideMock := recentstorage.NewProviderMock(t)
 	provideMock.GetStorageFunc = func(p core.RecordID) (r recentstorage.RecentStorage) {
@@ -94,7 +81,7 @@
 
 	t.Run("fetches index from heavy when no index", func(t *testing.T) {
 		heavyRef := genRandomRef(0)
-		mb.SendFunc = func(c context.Context, gm core.Message, cp core.Pulse, o *core.MessageSendOptions) (r core.Reply, r1 error) {
+		mb.SendFunc = func(c context.Context, gm core.Message, o *core.MessageSendOptions) (r core.Reply, r1 error) {
 			if m, ok := gm.(*message.GetObjectIndex); ok {
 				assert.Equal(t, msg.Head, m.Object)
 				buf, err := index.EncodeObjectLifeline(&objIndex)
@@ -201,22 +188,6 @@
 		Parent: *genRandomRef(0),
 	}
 	objIndex := index.ObjectLifeline{LatestState: genRandomID(0)}
-<<<<<<< HEAD
-=======
-
-	mb.SendFunc = func(c context.Context, gm core.Message, o *core.MessageSendOptions) (r core.Reply, r1 error) {
-		if m, ok := gm.(*message.GetObjectIndex); ok {
-			assert.Equal(t, msg.Parent, m.Object)
-			buf, err := index.EncodeObjectLifeline(&objIndex)
-			require.NoError(t, err)
-			return &reply.ObjectIndex{Index: buf}, nil
-		}
-
-		panic("unexpected call")
-	}
-
-	jc.AmIMock.Return(true, nil)
->>>>>>> af79bfa2
 	h := NewMessageHandler(db, &configuration.Ledger{
 		LightChainLimit: 3,
 	})
@@ -233,7 +204,7 @@
 	h.RecentStorageProvider = provideMock
 
 	t.Run("redirects to heavy when no index", func(t *testing.T) {
-		mb.SendFunc = func(c context.Context, gm core.Message, cp core.Pulse, o *core.MessageSendOptions) (r core.Reply, r1 error) {
+		mb.SendFunc = func(c context.Context, gm core.Message, o *core.MessageSendOptions) (r core.Reply, r1 error) {
 			if m, ok := gm.(*message.GetObjectIndex); ok {
 				assert.Equal(t, msg.Parent, m.Object)
 				buf, err := index.EncodeObjectLifeline(&objIndex)
@@ -1023,6 +994,7 @@
 
 	t.Run("returns jet miss when miss with empty tree", func(t *testing.T) {
 		jc.LightExecutorForJetMock.Return(genRandomRef(0), nil)
+		jc.HeavyMock.Return(genRandomRef(0), nil)
 		msg := message.SetRecord{
 			Record:    record.SerializeRecord(&rec),
 			TargetRef: *core.NewRecordRef(core.RecordID{}, *record.NewRecordIDFromRecord(cs, 0, &rec)),
@@ -1039,6 +1011,7 @@
 
 	t.Run("returns jet miss when miss with filled tree", func(t *testing.T) {
 		jc.LightExecutorForJetMock.Return(genRandomRef(0), nil)
+		jc.HeavyMock.Return(genRandomRef(0), nil)
 		msg := message.SetRecord{
 			Record:    record.SerializeRecord(&rec),
 			TargetRef: *core.NewRecordRef(core.RecordID{}, *record.NewRecordIDFromRecord(cs, 2, &rec)),
