--- conflicted
+++ resolved
@@ -540,7 +540,6 @@
 	assert.Equal(t, childID, idx.ChildPointer)
 }
 
-<<<<<<< HEAD
 func TestMessageHandler_HandleHotRecords(t *testing.T) {
 	ctx := inslogger.TestContext(t)
 
@@ -587,7 +586,8 @@
 	require.Equal(t, res, &reply.OK{})
 	require.NoError(t, err)
 	recentMock.MinimockFinish()
-=======
+}
+
 func TestMessageHandler_HandleValidationCheck(t *testing.T) {
 	t.Parallel()
 	ctx := inslogger.TestContext(t)
@@ -596,9 +596,15 @@
 	defer cleaner()
 	defer mc.Finish()
 
-	h := NewMessageHandler(db, storage.NewRecentStorage(0), &configuration.Ledger{
-		LightChainLimit: 3,
-	})
+	recentStorageMock := recentstorage.NewRecentStorageMock(t)
+	recentStorageMock.AddPendingRequestMock.Return()
+	recentStorageMock.AddObjectMock.Return()
+	recentStorageMock.RemovePendingRequestMock.Return()
+
+	h := NewMessageHandler(db, &configuration.Ledger{
+		LightChainLimit: 3,
+	})
+	h.Recent = recentStorageMock
 
 	t.Run("returns not ok when not valid", func(t *testing.T) {
 		validatedStateID, err := db.SetRecord(ctx, 0, &record.ObjectAmendRecord{})
@@ -638,5 +644,4 @@
 		_, ok := rep.(*reply.OK)
 		assert.True(t, ok)
 	})
->>>>>>> 64319efb
 }