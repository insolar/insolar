//
// Copyright 2019 Insolar Technologies GmbH
//
// Licensed under the Apache License, Version 2.0 (the "License");
// you may not use this file except in compliance with the License.
// You may obtain a copy of the License at
//
//     http://www.apache.org/licenses/LICENSE-2.0
//
// Unless required by applicable law or agreed to in writing, software
// distributed under the License is distributed on an "AS IS" BASIS,
// WITHOUT WARRANTIES OR CONDITIONS OF ANY KIND, either express or implied.
// See the License for the specific language governing permissions and
// limitations under the License.
//

package artifactmanager

import (
	"bytes"
	"context"
	"crypto/rand"
	"testing"

	"github.com/gojuno/minimock"
	"github.com/insolar/insolar/insolar/record"
	"github.com/stretchr/testify/assert"
	"github.com/stretchr/testify/require"
	"github.com/stretchr/testify/suite"

	"github.com/insolar/insolar/component"
	"github.com/insolar/insolar/configuration"
	"github.com/insolar/insolar/insolar"
	"github.com/insolar/insolar/insolar/delegationtoken"
	"github.com/insolar/insolar/insolar/gen"
	"github.com/insolar/insolar/insolar/jet"
	"github.com/insolar/insolar/insolar/message"
	"github.com/insolar/insolar/insolar/reply"
	"github.com/insolar/insolar/instrumentation/inslogger"
	"github.com/insolar/insolar/internal/ledger/store"
	"github.com/insolar/insolar/ledger/recentstorage"
	"github.com/insolar/insolar/ledger/storage"
	"github.com/insolar/insolar/ledger/storage/blob"
	"github.com/insolar/insolar/ledger/storage/drop"
	"github.com/insolar/insolar/ledger/storage/node"
	"github.com/insolar/insolar/ledger/storage/object"
	"github.com/insolar/insolar/ledger/storage/storagetest"
	"github.com/insolar/insolar/testutils"
)

type handlerSuite struct {
	suite.Suite

	cm      *component.Manager
	ctx     context.Context
	cleaner func()
	db      storage.DBContext

	scheme      insolar.PlatformCryptographyScheme
	nodeStorage node.Accessor
	jetStorage  jet.Storage

	dropModifier drop.Modifier
	dropAccessor drop.Accessor

	blobModifier blob.Modifier
	blobAccessor blob.Accessor

	recordModifier object.RecordModifier
	recordAccessor object.RecordAccessor

	indexAccessor object.IndexAccessor
	indexModifier object.IndexModifier
}

var (
	domainID = *genRandomID(0)
)

func genRandomID(pulse insolar.PulseNumber) *insolar.ID {
	buff := [insolar.RecordIDSize - insolar.PulseNumberSize]byte{}
	_, err := rand.Read(buff[:])
	if err != nil {
		panic(err)
	}
	return insolar.NewID(pulse, buff[:])
}

func genRefWithID(id *insolar.ID) *insolar.Reference {
	return insolar.NewReference(domainID, *id)
}

func genRandomRef(pulse insolar.PulseNumber) *insolar.Reference {
	return genRefWithID(genRandomID(pulse))
}

func NewHandlerSuite() *handlerSuite {
	return &handlerSuite{
		Suite: suite.Suite{},
	}
}

// Init and run suite
func TestHandlerSuite(t *testing.T) {
	suite.Run(t, NewHandlerSuite())
}

func (s *handlerSuite) BeforeTest(suiteName, testName string) {
	s.cm = &component.Manager{}
	s.ctx = inslogger.TestContext(s.T())

	tmpDB, _, cleaner := storagetest.TmpDB(s.ctx, s.T())
	s.cleaner = cleaner
	s.db = tmpDB
	s.scheme = testutils.NewPlatformCryptographyScheme()
	s.jetStorage = jet.NewStore()
	s.nodeStorage = node.NewStorage()

	storageDB := store.NewMemoryMockDB()
	dropStorage := drop.NewDB(storageDB)
	s.dropAccessor = dropStorage
	s.dropModifier = dropStorage

	blobStorage := blob.NewStorageMemory()
	s.blobAccessor = blobStorage
	s.blobModifier = blobStorage

	recordStorage := object.NewRecordMemory()
	s.recordModifier = recordStorage
	s.recordAccessor = recordStorage

	idxStor := object.NewIndexMemory()
	s.indexAccessor = idxStor
	s.indexModifier = idxStor

	s.cm.Inject(
		s.scheme,
		s.db,
		idxStor,
		store.NewMemoryMockDB(),
		s.jetStorage,
		s.nodeStorage,
		s.dropAccessor,
		s.dropModifier,
		s.recordAccessor,
		s.recordModifier,
	)

	err := s.cm.Init(s.ctx)
	if err != nil {
		s.T().Error("ComponentManager init failed", err)
	}
	err = s.cm.Start(s.ctx)
	if err != nil {
		s.T().Error("ComponentManager start failed", err)
	}
}

func (s *handlerSuite) AfterTest(suiteName, testName string) {
	err := s.cm.Stop(s.ctx)
	if err != nil {
		s.T().Error("ComponentManager stop failed", err)
	}
	s.cleaner()
}

<<<<<<< HEAD
=======
func (s *handlerSuite) TestMessageHandler_HandleGetObject_FetchesObject() {
	mc := minimock.NewController(s.T())
	defer mc.Finish()
	jetID := insolar.ID(*insolar.NewJetID(0, nil))

	tf := testutils.NewDelegationTokenFactoryMock(mc)
	jc := testutils.NewJetCoordinatorMock(mc)
	msg := message.GetObject{
		Head: *genRandomRef(insolar.FirstPulseNumber),
	}

	h := NewMessageHandler(&configuration.Ledger{
		LightChainLimit: 2,
	})
	h.JetStorage = s.jetStorage
	h.Nodes = s.nodeStorage
	h.DBContext = s.db
	h.IndexModifier = s.indexModifier
	h.IndexAccessor = s.indexAccessor
	h.RecordAccessor = s.recordAccessor

	idLock := storage.NewIDLockerMock(s.T())
	idLock.LockMock.Return()
	idLock.UnlockMock.Return()
	h.IDLocker = idLock

	indexMock := recentstorage.NewRecentIndexStorageMock(s.T())
	pendingMock := recentstorage.NewPendingStorageMock(s.T())

	indexMock.AddObjectMock.Return()
	pendingMock.GetRequestsForObjectMock.Return(nil)
	pendingMock.AddPendingRequestMock.Return()
	pendingMock.RemovePendingRequestMock.Return()

	provideMock := recentstorage.NewProviderMock(s.T())
	provideMock.GetIndexStorageMock.Return(indexMock)
	provideMock.GetPendingStorageMock.Return(pendingMock)

	mb := testutils.NewMessageBusMock(mc)
	mb.MustRegisterMock.Return()

	h.RecentStorageProvider = provideMock
	h.JetCoordinator = jc
	h.DelegationTokenFactory = tf
	h.Bus = mb

	err := h.Init(s.ctx)
	require.NoError(s.T(), err)

	s.T().Run("fetches state from heavy when no index", func(t *testing.T) {
		idxState := genRandomID(insolar.FirstPulseNumber)
		objIndex := object.Lifeline{
			LatestState: idxState,
		}
		lightRef := genRandomRef(0)
		heavyRef := genRandomRef(1)

		mb.SendFunc = func(c context.Context, gm insolar.Message, o *insolar.MessageSendOptions) (r insolar.Reply, r1 error) {
			if m, ok := gm.(*message.GetObjectIndex); ok {
				assert.Equal(t, msg.Head, m.Object)
				buf := object.EncodeIndex(objIndex)
				require.NoError(t, err)
				return &reply.ObjectIndex{Index: buf}, nil
			}

			if _, ok := gm.(*message.GetObject); ok {
				return &reply.Object{Memory: []byte{42, 16, 2}}, nil
			}

			panic("unexpected call")
		}

		jc.IsBeyondLimitMock.Return(false, nil)
		jc.HeavyMock.Return(heavyRef, nil)
		jc.NodeForJetMock.Return(lightRef, nil)

		rep, err := h.handleGetObject(contextWithJet(s.ctx, jetID), &message.Parcel{
			Msg:         &msg,
			PulseNumber: insolar.FirstPulseNumber,
		})
		require.NoError(t, err)
		obj, ok := rep.(*reply.Object)
		require.True(t, ok)
		assert.Equal(t, []byte{42, 16, 2}, obj.Memory)

		idx, err := s.indexAccessor.ForID(s.ctx, *msg.Head.Record())
		require.NoError(t, err)
		assert.Equal(t, objIndex.LatestState, idx.LatestState)
	})

	s.T().Run("fetches state from light when has index and state later than limit", func(t *testing.T) {
		lightRef := genRandomRef(0)
		jc.IsBeyondLimitMock.Return(false, nil)
		jc.NodeForJetMock.Return(lightRef, nil)
		stateID := genRandomID(insolar.FirstPulseNumber)
		err = s.indexModifier.Set(s.ctx, *msg.Head.Record(), object.Lifeline{
			LatestState: stateID,
			JetID:       insolar.JetID(jetID),
		})
		require.NoError(t, err)

		mb.SendFunc = func(c context.Context, gm insolar.Message, o *insolar.MessageSendOptions) (r insolar.Reply, r1 error) {
			if _, ok := gm.(*message.GetObject); ok {
				return &reply.Object{Memory: []byte{42, 16, 2}}, nil
			}

			panic("unexpected call")
		}

		rep, err := h.handleGetObject(contextWithJet(s.ctx, jetID), &message.Parcel{
			Msg:         &msg,
			PulseNumber: insolar.FirstPulseNumber + 1,
		})
		require.NoError(t, err)
		obj, ok := rep.(*reply.Object)
		require.True(t, ok)
		assert.Equal(t, []byte{42, 16, 2}, obj.Memory)
	})

	require.NoError(s.T(), err)
	s.T().Run("fetches state from heavy when has index and state earlier than limit", func(t *testing.T) {
		heavyRef := genRandomRef(0)
		jc.IsBeyondLimitMock.Return(false, nil)
		jc.NodeForJetMock.Return(heavyRef, nil)
		stateID := genRandomID(insolar.FirstPulseNumber)

		err = s.indexModifier.Set(s.ctx, *msg.Head.Record(), object.Lifeline{
			LatestState: stateID,
			JetID:       insolar.JetID(jetID),
		})
		require.NoError(t, err)

		mb.SendFunc = func(c context.Context, gm insolar.Message, o *insolar.MessageSendOptions) (r insolar.Reply, r1 error) {
			if _, ok := gm.(*message.GetObject); ok {
				return &reply.Object{Memory: []byte{42, 16, 2}}, nil
			}

			panic("unexpected call")
		}

		rep, err := h.handleGetObject(contextWithJet(s.ctx, jetID), &message.Parcel{
			Msg:         &msg,
			PulseNumber: insolar.FirstPulseNumber + 2,
		})
		require.NoError(t, err)
		obj, ok := rep.(*reply.Object)
		require.True(t, ok)
		assert.Equal(t, []byte{42, 16, 2}, obj.Memory)
	})
}

>>>>>>> b985e6dc
func (s *handlerSuite) TestMessageHandler_HandleGetChildren_Redirects() {
	mc := minimock.NewController(s.T())
	defer mc.Finish()
	jetID := insolar.ID(*insolar.NewJetID(0, nil))

	tf := testutils.NewDelegationTokenFactoryMock(mc)
	tf.IssueGetChildrenRedirectMock.Return(&delegationtoken.GetChildrenRedirectToken{Signature: []byte{1, 2, 3}}, nil)
	mb := testutils.NewMessageBusMock(mc)
	mb.MustRegisterMock.Return()
	jc := testutils.NewJetCoordinatorMock(mc)

	indexMock := recentstorage.NewRecentIndexStorageMock(s.T())
	pendingMock := recentstorage.NewPendingStorageMock(s.T())

	indexMock.AddObjectMock.Return()
	pendingMock.GetRequestsForObjectMock.Return(nil)
	pendingMock.AddPendingRequestMock.Return()
	pendingMock.RemovePendingRequestMock.Return()

	provideMock := recentstorage.NewProviderMock(s.T())
	provideMock.GetIndexStorageMock.Return(indexMock)
	provideMock.GetPendingStorageMock.Return(pendingMock)

	msg := message.GetChildren{
		Parent: *genRandomRef(0),
	}
	h := NewMessageHandler(&configuration.Ledger{
		LightChainLimit: 2,
	})
	h.JetCoordinator = jc
	h.DelegationTokenFactory = tf
	h.Bus = mb
	h.JetStorage = s.jetStorage
	h.Nodes = s.nodeStorage
	h.DBContext = s.db
	h.IndexAccessor = s.indexAccessor
	h.IndexModifier = s.indexModifier
	h.RecordAccessor = s.recordAccessor

	locker := storage.NewIDLockerMock(s.T())
	locker.LockMock.Return()
	locker.UnlockMock.Return()
	h.IDLocker = locker

	err := h.Init(s.ctx)
	require.NoError(s.T(), err)

	h.RecentStorageProvider = provideMock

	s.T().Run("redirects to heavy when no index", func(t *testing.T) {
		objIndex := object.Lifeline{
			LatestState:  genRandomID(insolar.FirstPulseNumber),
			ChildPointer: genRandomID(insolar.FirstPulseNumber),
		}
		mb.SendFunc = func(c context.Context, gm insolar.Message, o *insolar.MessageSendOptions) (r insolar.Reply, r1 error) {
			if m, ok := gm.(*message.GetObjectIndex); ok {
				assert.Equal(t, msg.Parent, m.Object)
				buf := object.EncodeIndex(objIndex)
				require.NoError(t, err)
				return &reply.ObjectIndex{Index: buf}, nil
			}

			panic("unexpected call")
		}
		heavyRef := genRandomRef(0)

		jc.HeavyMock.Return(heavyRef, nil)
		jc.IsBeyondLimitMock.Return(true, nil)
		rep, err := h.handleGetChildren(contextWithJet(s.ctx, jetID), &message.Parcel{
			Msg:         &msg,
			PulseNumber: insolar.FirstPulseNumber + 1,
		})
		require.NoError(t, err)
		redirect, ok := rep.(*reply.GetChildrenRedirectReply)
		require.True(t, ok)
		token, ok := redirect.Token.(*delegationtoken.GetChildrenRedirectToken)
		assert.Equal(t, []byte{1, 2, 3}, token.Signature)
		assert.Equal(t, heavyRef, redirect.GetReceiver())

		idx, err := s.indexAccessor.ForID(s.ctx, *msg.Parent.Record())
		require.NoError(t, err)
		assert.Equal(t, objIndex.LatestState, idx.LatestState)
	})

	s.T().Run("redirect to light when has index and child later than limit", func(t *testing.T) {
		lightRef := genRandomRef(0)
		jc.IsBeyondLimitMock.Return(false, nil)
		jc.NodeForJetMock.Return(lightRef, nil)
		err = s.indexModifier.Set(s.ctx, *msg.Parent.Record(), object.Lifeline{
			ChildPointer: genRandomID(insolar.FirstPulseNumber),
			JetID:        insolar.JetID(jetID),
		})
		require.NoError(t, err)
		rep, err := h.handleGetChildren(contextWithJet(s.ctx, jetID), &message.Parcel{
			Msg:         &msg,
			PulseNumber: insolar.FirstPulseNumber + 1,
		})
		require.NoError(t, err)
		redirect, ok := rep.(*reply.GetChildrenRedirectReply)
		require.True(t, ok)
		token, ok := redirect.Token.(*delegationtoken.GetChildrenRedirectToken)
		assert.Equal(t, []byte{1, 2, 3}, token.Signature)
		assert.Equal(t, lightRef, redirect.GetReceiver())
	})

	s.T().Run("redirect to heavy when has index and child earlier than limit", func(t *testing.T) {
		heavyRef := genRandomRef(0)
		jc.IsBeyondLimitMock.Return(false, nil)
		jc.NodeForJetMock.Return(heavyRef, nil)
		err = s.indexModifier.Set(s.ctx, *msg.Parent.Record(), object.Lifeline{
			ChildPointer: genRandomID(insolar.FirstPulseNumber),
			JetID:        insolar.JetID(jetID),
		})
		require.NoError(t, err)
		rep, err := h.handleGetChildren(contextWithJet(s.ctx, jetID), &message.Parcel{
			Msg:         &msg,
			PulseNumber: insolar.FirstPulseNumber + 2,
		})
		require.NoError(t, err)
		redirect, ok := rep.(*reply.GetChildrenRedirectReply)
		require.True(t, ok)
		token, ok := redirect.Token.(*delegationtoken.GetChildrenRedirectToken)
		assert.Equal(t, []byte{1, 2, 3}, token.Signature)
		assert.Equal(t, heavyRef, redirect.GetReceiver())
	})
}

func (s *handlerSuite) TestMessageHandler_HandleGetDelegate_FetchesIndexFromHeavy() {
	mc := minimock.NewController(s.T())
	defer mc.Finish()
	jetID := insolar.ID(*insolar.NewJetID(0, nil))

	indexMock := recentstorage.NewRecentIndexStorageMock(s.T())
	pendingMock := recentstorage.NewPendingStorageMock(s.T())

	indexMock.AddObjectMock.Return()
	pendingMock.GetRequestsForObjectMock.Return(nil)
	pendingMock.AddPendingRequestMock.Return()
	pendingMock.RemovePendingRequestMock.Return()

	provideMock := recentstorage.NewProviderMock(s.T())
	provideMock.GetIndexStorageMock.Return(indexMock)
	provideMock.GetPendingStorageMock.Return(pendingMock)

	mb := testutils.NewMessageBusMock(mc)
	mb.MustRegisterMock.Return()
	jc := testutils.NewJetCoordinatorMock(mc)

	h := NewMessageHandler(&configuration.Ledger{
		LightChainLimit: 3,
	})
	h.JetStorage = s.jetStorage
	h.Nodes = s.nodeStorage
	h.DBContext = s.db
	h.IndexModifier = s.indexModifier
	h.IndexAccessor = s.indexAccessor

	h.RecentStorageProvider = provideMock
	idLock := storage.NewIDLockerMock(s.T())
	idLock.LockMock.Return()
	idLock.UnlockMock.Return()
	h.IDLocker = idLock

	delegateType := *genRandomRef(0)
	delegate := *genRandomRef(0)
	objIndex := object.Lifeline{Delegates: map[insolar.Reference]insolar.Reference{delegateType: delegate}}
	msg := message.GetDelegate{
		Head:   *genRandomRef(0),
		AsType: delegateType,
	}

	mb.SendFunc = func(c context.Context, gm insolar.Message, o *insolar.MessageSendOptions) (r insolar.Reply, r1 error) {
		if m, ok := gm.(*message.GetObjectIndex); ok {
			assert.Equal(s.T(), msg.Head, m.Object)
			buf := object.EncodeIndex(objIndex)
			return &reply.ObjectIndex{Index: buf}, nil
		}

		panic("unexpected call")
	}

	h.JetCoordinator = jc
	h.Bus = mb
	err := h.Init(s.ctx)
	require.NoError(s.T(), err)

	heavyRef := genRandomRef(0)
	jc.HeavyMock.Return(heavyRef, nil)
	rep, err := h.handleGetDelegate(contextWithJet(s.ctx, jetID), &message.Parcel{
		Msg: &msg,
	})
	require.NoError(s.T(), err)
	delegateRep, ok := rep.(*reply.Delegate)
	require.True(s.T(), ok)
	assert.Equal(s.T(), delegate, delegateRep.Head)

	idx, err := s.indexAccessor.ForID(s.ctx, *msg.Head.Record())
	require.NoError(s.T(), err)
	assert.Equal(s.T(), objIndex.Delegates, idx.Delegates)
}

func (s *handlerSuite) TestMessageHandler_HandleUpdateObject_FetchesIndexFromHeavy() {
	mc := minimock.NewController(s.T())
	defer mc.Finish()
	jetID := insolar.ID(*insolar.NewJetID(0, nil))

	indexMock := recentstorage.NewRecentIndexStorageMock(s.T())
	pendingMock := recentstorage.NewPendingStorageMock(s.T())

	indexMock.AddObjectMock.Return()
	pendingMock.GetRequestsForObjectMock.Return(nil)
	pendingMock.AddPendingRequestMock.Return()
	pendingMock.RemovePendingRequestMock.Return()

	provideMock := recentstorage.NewProviderMock(s.T())
	provideMock.GetIndexStorageMock.Return(indexMock)
	provideMock.GetPendingStorageMock.Return(pendingMock)

	mb := testutils.NewMessageBusMock(mc)
	mb.MustRegisterMock.Return()
	jc := testutils.NewJetCoordinatorMock(mc)

	h := NewMessageHandler(&configuration.Ledger{
		LightChainLimit: 3,
	})
	h.JetStorage = s.jetStorage
	h.Nodes = s.nodeStorage
	h.DBContext = s.db
	h.IndexAccessor = s.indexAccessor
	h.IndexModifier = s.indexModifier
	h.PlatformCryptographyScheme = s.scheme
	h.RecentStorageProvider = provideMock
	h.RecordModifier = s.recordModifier

	blobStorage := blob.NewStorageMemory()
	h.BlobModifier = blobStorage
	h.BlobAccessor = blobStorage

	idLockMock := storage.NewIDLockerMock(s.T())
	idLockMock.LockMock.Return()
	idLockMock.UnlockMock.Return()
	h.IDLocker = idLockMock

	objIndex := object.Lifeline{LatestState: genRandomID(0), State: object.StateActivation}
	amendRecord := object.AmendRecord{
		PrevState: *objIndex.LatestState,
	}
	amendHash := s.scheme.ReferenceHasher()
	_, err := amendRecord.WriteHashData(amendHash)
	require.NoError(s.T(), err)

	msg := message.UpdateObject{
		Record: object.EncodeVirtual(&amendRecord),
		Object: *genRandomRef(0),
	}

	mb.SendFunc = func(c context.Context, gm insolar.Message, o *insolar.MessageSendOptions) (r insolar.Reply, r1 error) {
		if m, ok := gm.(*message.GetObjectIndex); ok {
			assert.Equal(s.T(), msg.Object, m.Object)
			buf := object.EncodeIndex(objIndex)
			require.NoError(s.T(), err)
			return &reply.ObjectIndex{Index: buf}, nil
		}

		panic("unexpected call")
	}

	h.JetCoordinator = jc
	h.Bus = mb
	err = h.Init(s.ctx)
	require.NoError(s.T(), err)
	heavyRef := genRandomRef(0)
	jc.HeavyMock.Return(heavyRef, nil)
	rep, err := h.handleUpdateObject(contextWithJet(s.ctx, jetID), &message.Parcel{
		Msg:         &msg,
		PulseNumber: insolar.FirstPulseNumber,
	})
	require.NoError(s.T(), err)
	objRep, ok := rep.(*reply.Object)
	require.True(s.T(), ok)

	idx, err := s.indexAccessor.ForID(s.ctx, *msg.Object.Record())
	require.NoError(s.T(), err)
	assert.Equal(s.T(), objRep.State, *idx.LatestState)
}

func (s *handlerSuite) TestMessageHandler_HandleUpdateObject_UpdateIndexState() {
	// Arrange
	mc := minimock.NewController(s.T())
	defer mc.Finish()
	jetID := insolar.ID(*insolar.NewJetID(0, nil))

	indexMock := recentstorage.NewRecentIndexStorageMock(s.T())
	pendingMock := recentstorage.NewPendingStorageMock(s.T())

	indexMock.AddObjectMock.Return()
	pendingMock.GetRequestsForObjectMock.Return(nil)
	pendingMock.AddPendingRequestMock.Return()
	pendingMock.RemovePendingRequestMock.Return()

	provideMock := recentstorage.NewProviderMock(s.T())
	provideMock.GetIndexStorageMock.Return(indexMock)
	provideMock.GetPendingStorageMock.Return(pendingMock)

	h := NewMessageHandler(&configuration.Ledger{
		LightChainLimit: 3,
	})
	h.JetStorage = s.jetStorage
	h.Nodes = s.nodeStorage
	h.DBContext = s.db
	h.IndexModifier = s.indexModifier
	h.IndexAccessor = s.indexAccessor
	h.RecentStorageProvider = provideMock
	h.PlatformCryptographyScheme = s.scheme
	h.RecordModifier = s.recordModifier

	blobStorage := blob.NewStorageMemory()
	h.BlobModifier = blobStorage
	h.BlobAccessor = blobStorage

	idLockMock := storage.NewIDLockerMock(s.T())
	idLockMock.LockMock.Return()
	idLockMock.UnlockMock.Return()
	h.IDLocker = idLockMock

	objIndex := object.Lifeline{
		LatestState:  genRandomID(0),
		State:        object.StateActivation,
		LatestUpdate: 0,
		JetID:        insolar.JetID(jetID),
	}
	amendRecord := object.AmendRecord{
		PrevState: *objIndex.LatestState,
	}
	amendHash := s.scheme.ReferenceHasher()
	_, err := amendRecord.WriteHashData(amendHash)
	require.NoError(s.T(), err)

	msg := message.UpdateObject{
		Record: object.EncodeVirtual(&amendRecord),
		Object: *genRandomRef(0),
	}
	err = s.indexModifier.Set(s.ctx, *msg.Object.Record(), objIndex)
	require.NoError(s.T(), err)

	// Act
	rep, err := h.handleUpdateObject(contextWithJet(s.ctx, jetID), &message.Parcel{
		Msg:         &msg,
		PulseNumber: insolar.FirstPulseNumber,
	})
	require.NoError(s.T(), err)
	_, ok := rep.(*reply.Object)
	require.True(s.T(), ok)

	// Arrange
	idx, err := s.indexAccessor.ForID(s.ctx, *msg.Object.Record())
	require.NoError(s.T(), err)
	require.Equal(s.T(), insolar.FirstPulseNumber, int(idx.LatestUpdate))
}

func (s *handlerSuite) TestMessageHandler_HandleGetObjectIndex() {
	mc := minimock.NewController(s.T())
	defer mc.Finish()
	jetID := insolar.ID(*insolar.NewJetID(0, nil))
	msg := message.GetObjectIndex{
		Object: *genRandomRef(0),
	}
	indexMock := recentstorage.NewRecentIndexStorageMock(s.T())
	pendingMock := recentstorage.NewPendingStorageMock(s.T())

	indexMock.AddObjectMock.Return()
	pendingMock.GetRequestsForObjectMock.Return(nil)
	pendingMock.AddPendingRequestMock.Return()
	pendingMock.RemovePendingRequestMock.Return()

	provideMock := recentstorage.NewProviderMock(s.T())
	provideMock.GetIndexStorageMock.Return(indexMock)
	provideMock.GetPendingStorageMock.Return(pendingMock)

	jc := testutils.NewJetCoordinatorMock(mc)

	mb := testutils.NewMessageBusMock(mc)
	mb.MustRegisterMock.Return()

	h := NewMessageHandler(&configuration.Ledger{
		LightChainLimit: 3,
	})
	h.JetCoordinator = jc
	h.Bus = mb
	h.JetStorage = s.jetStorage
	h.Nodes = s.nodeStorage
	h.DBContext = s.db
	h.IndexAccessor = s.indexAccessor
	h.IndexModifier = s.indexModifier

	idLock := storage.NewIDLockerMock(s.T())
	idLock.LockMock.Return()
	idLock.UnlockMock.Return()
	h.IDLocker = idLock

	err := h.Init(s.ctx)
	require.NoError(s.T(), err)

	h.RecentStorageProvider = provideMock

	objectIndex := object.Lifeline{LatestState: genRandomID(0), JetID: insolar.JetID(jetID), Delegates: map[insolar.Reference]insolar.Reference{}}
	err = s.indexModifier.Set(s.ctx, *msg.Object.Record(), objectIndex)
	require.NoError(s.T(), err)

	rep, err := h.handleGetObjectIndex(contextWithJet(s.ctx, jetID), &message.Parcel{
		Msg: &msg,
	})
	require.NoError(s.T(), err)
	indexRep, ok := rep.(*reply.ObjectIndex)
	require.True(s.T(), ok)
	decodedIndex := object.MustDecodeIndex(indexRep.Index)
	assert.Equal(s.T(), objectIndex, decodedIndex)
}

func (s *handlerSuite) TestMessageHandler_HandleHasPendingRequests() {
	mc := minimock.NewController(s.T())
	defer mc.Finish()
	msg := message.GetPendingRequests{
		Object: *genRandomRef(0),
	}
	pendingRequests := []insolar.ID{
		*genRandomID(insolar.FirstPulseNumber),
		*genRandomID(insolar.FirstPulseNumber),
	}

	recentStorageMock := recentstorage.NewPendingStorageMock(s.T())
	recentStorageMock.GetRequestsForObjectMock.Return(pendingRequests)

	jetID := insolar.ID(*insolar.NewJetID(0, nil))
	jc := testutils.NewJetCoordinatorMock(mc)
	mb := testutils.NewMessageBusMock(mc)
	mb.MustRegisterMock.Return()

	h := NewMessageHandler(&configuration.Ledger{})
	h.JetCoordinator = jc
	h.Bus = mb
	h.JetStorage = s.jetStorage
	h.Nodes = s.nodeStorage
	h.DBContext = s.db
	h.IndexModifier = s.indexModifier
	h.IndexAccessor = s.indexAccessor

	err := h.Init(s.ctx)
	require.NoError(s.T(), err)

	provideMock := recentstorage.NewProviderMock(s.T())
	provideMock.GetPendingStorageMock.Return(recentStorageMock)

	h.RecentStorageProvider = provideMock

	rep, err := h.handleHasPendingRequests(contextWithJet(s.ctx, jetID), &message.Parcel{
		Msg:         &msg,
		PulseNumber: insolar.FirstPulseNumber + 1,
	})
	require.NoError(s.T(), err)
	has, ok := rep.(*reply.HasPendingRequests)
	require.True(s.T(), ok)
	assert.True(s.T(), has.Has)
}

func (s *handlerSuite) TestMessageHandler_HandleGetCode_Redirects() {
	mc := minimock.NewController(s.T())
	defer mc.Finish()

	tf := testutils.NewDelegationTokenFactoryMock(mc)
	jc := testutils.NewJetCoordinatorMock(mc)
	mb := testutils.NewMessageBusMock(mc)
	mb.MustRegisterMock.Return()

	indexMock := recentstorage.NewRecentIndexStorageMock(s.T())
	pendingMock := recentstorage.NewPendingStorageMock(s.T())

	indexMock.AddObjectMock.Return()
	pendingMock.GetRequestsForObjectMock.Return(nil)
	pendingMock.AddPendingRequestMock.Return()
	pendingMock.RemovePendingRequestMock.Return()

	provideMock := recentstorage.NewProviderMock(s.T())
	provideMock.GetIndexStorageMock.Return(indexMock)
	provideMock.GetPendingStorageMock.Return(pendingMock)

	tf.IssueGetCodeRedirectMock.Return(&delegationtoken.GetCodeRedirectToken{Signature: []byte{1, 2, 3}}, nil)

	h := NewMessageHandler(&configuration.Ledger{
		LightChainLimit: 2,
	})
	h.JetCoordinator = jc
	h.DelegationTokenFactory = tf
	h.Bus = mb
	h.JetStorage = s.jetStorage
	h.Nodes = s.nodeStorage
	h.DBContext = s.db
	h.IndexModifier = s.indexModifier
	h.IndexAccessor = s.indexAccessor
	h.RecordAccessor = s.recordAccessor
	err := h.Init(s.ctx)
	require.NoError(s.T(), err)

	h.RecentStorageProvider = provideMock

	jetID := insolar.ID(*insolar.NewJetID(0, nil))
	msg := message.GetCode{
		Code: *genRandomRef(insolar.FirstPulseNumber),
	}

	s.T().Run("redirects to light before limit threshold", func(t *testing.T) {
		require.NoError(t, err)
		lightRef := genRandomRef(0)
		jc.NodeForJetMock.Return(lightRef, nil)
		rep, err := h.handleGetCode(contextWithJet(s.ctx, jetID), &message.Parcel{
			Msg:         &msg,
			PulseNumber: insolar.FirstPulseNumber + 1,
		})
		require.NoError(t, err)
		redirect, ok := rep.(*reply.GetCodeRedirectReply)
		require.True(t, ok)
		token, ok := redirect.Token.(*delegationtoken.GetCodeRedirectToken)
		assert.Equal(t, []byte{1, 2, 3}, token.Signature)
		assert.Equal(t, lightRef, redirect.GetReceiver())
	})

	s.T().Run("redirects to heavy after limit threshold", func(t *testing.T) {
		require.NoError(t, err)
		heavyRef := genRandomRef(0)
		jc.NodeForJetMock.Return(heavyRef, nil)
		rep, err := h.handleGetCode(contextWithJet(s.ctx, jetID), &message.Parcel{
			Msg:         &msg,
			PulseNumber: insolar.FirstPulseNumber + 2,
		})
		require.NoError(t, err)
		redirect, ok := rep.(*reply.GetCodeRedirectReply)
		require.True(t, ok)
		token, ok := redirect.Token.(*delegationtoken.GetCodeRedirectToken)
		assert.Equal(t, []byte{1, 2, 3}, token.Signature)
		assert.Equal(t, heavyRef, redirect.GetReceiver())
	})
}

func (s *handlerSuite) TestMessageHandler_HandleRegisterChild_FetchesIndexFromHeavy() {
	mc := minimock.NewController(s.T())
	defer mc.Finish()
	jetID := insolar.ID(*insolar.NewJetID(0, nil))

	indexMock := recentstorage.NewRecentIndexStorageMock(s.T())
	pendingMock := recentstorage.NewPendingStorageMock(s.T())

	indexMock.AddObjectMock.Return()
	pendingMock.GetRequestsForObjectMock.Return(nil)
	pendingMock.AddPendingRequestMock.Return()
	pendingMock.RemovePendingRequestMock.Return()

	provideMock := recentstorage.NewProviderMock(s.T())
	provideMock.GetIndexStorageMock.Return(indexMock)
	provideMock.GetPendingStorageMock.Return(pendingMock)

	mb := testutils.NewMessageBusMock(mc)
	mb.MustRegisterMock.Return()
	jc := testutils.NewJetCoordinatorMock(mc)
	h := NewMessageHandler(&configuration.Ledger{
		LightChainLimit: 2,
	})
	h.JetStorage = s.jetStorage
	h.Nodes = s.nodeStorage
	h.DBContext = s.db
	h.IndexModifier = s.indexModifier
	h.IndexAccessor = s.indexAccessor
	h.RecentStorageProvider = provideMock
	h.PlatformCryptographyScheme = s.scheme
	h.RecordModifier = s.recordModifier

	idLockMock := storage.NewIDLockerMock(s.T())
	idLockMock.LockMock.Return()
	idLockMock.UnlockMock.Return()
	h.IDLocker = idLockMock

	objIndex := object.Lifeline{LatestState: genRandomID(0), State: object.StateActivation}
	childRecord := object.ChildRecord{
		Ref:       *genRandomRef(0),
		PrevChild: nil,
	}
	amendHash := s.scheme.ReferenceHasher()
	_, err := childRecord.WriteHashData(amendHash)
	require.NoError(s.T(), err)
	childID := insolar.NewID(0, amendHash.Sum(nil))

	msg := message.RegisterChild{
		Record: object.EncodeVirtual(&childRecord),
		Parent: *genRandomRef(0),
	}

	mb.SendFunc = func(c context.Context, gm insolar.Message, o *insolar.MessageSendOptions) (r insolar.Reply, r1 error) {
		if m, ok := gm.(*message.GetObjectIndex); ok {
			assert.Equal(s.T(), msg.Parent, m.Object)
			buf := object.EncodeIndex(objIndex)
			require.NoError(s.T(), err)
			return &reply.ObjectIndex{Index: buf}, nil
		}

		panic("unexpected call")
	}

	h.JetCoordinator = jc
	h.Bus = mb
	err = h.Init(s.ctx)
	require.NoError(s.T(), err)
	heavyRef := genRandomRef(0)
	jc.HeavyMock.Return(heavyRef, nil)
	rep, err := h.handleRegisterChild(contextWithJet(s.ctx, jetID), &message.Parcel{
		Msg: &msg,
	})
	require.NoError(s.T(), err)
	objRep, ok := rep.(*reply.ID)
	require.True(s.T(), ok)
	assert.Equal(s.T(), *childID, objRep.ID)

	idx, err := s.indexAccessor.ForID(s.ctx, *msg.Parent.Record())
	require.NoError(s.T(), err)
	assert.Equal(s.T(), childID, idx.ChildPointer)
}

func (s *handlerSuite) TestMessageHandler_HandleRegisterChild_IndexStateUpdated() {
	// Arrange
	mc := minimock.NewController(s.T())
	defer mc.Finish()
	jetID := insolar.ID(*insolar.NewJetID(0, nil))

	indexMock := recentstorage.NewRecentIndexStorageMock(s.T())
	pendingMock := recentstorage.NewPendingStorageMock(s.T())

	indexMock.AddObjectMock.Return()
	pendingMock.GetRequestsForObjectMock.Return(nil)
	pendingMock.AddPendingRequestMock.Return()
	pendingMock.RemovePendingRequestMock.Return()

	provideMock := recentstorage.NewProviderMock(s.T())
	provideMock.GetIndexStorageMock.Return(indexMock)
	provideMock.GetPendingStorageMock.Return(pendingMock)

	h := NewMessageHandler(&configuration.Ledger{
		LightChainLimit: 2,
	})
	h.JetStorage = s.jetStorage
	h.Nodes = s.nodeStorage
	h.DBContext = s.db
	h.IndexModifier = s.indexModifier
	h.IndexAccessor = s.indexAccessor
	h.RecentStorageProvider = provideMock
	h.PlatformCryptographyScheme = s.scheme
	h.RecordModifier = s.recordModifier

	idLockMock := storage.NewIDLockerMock(s.T())
	idLockMock.LockMock.Return()
	idLockMock.UnlockMock.Return()
	h.IDLocker = idLockMock

	objIndex := object.Lifeline{
		LatestState:  genRandomID(0),
		State:        object.StateActivation,
		LatestUpdate: insolar.FirstPulseNumber,
		JetID:        insolar.JetID(jetID),
	}
	childRecord := object.ChildRecord{
		Ref:       *genRandomRef(0),
		PrevChild: nil,
	}
	msg := message.RegisterChild{
		Record: object.EncodeVirtual(&childRecord),
		Parent: *genRandomRef(0),
	}

	err := s.indexModifier.Set(s.ctx, *msg.Parent.Record(), objIndex)
	require.NoError(s.T(), err)

	// Act
	_, err = h.handleRegisterChild(contextWithJet(s.ctx, jetID), &message.Parcel{
		Msg:         &msg,
		PulseNumber: insolar.FirstPulseNumber + 100,
	})
	require.NoError(s.T(), err)

	// Assert
	idx, err := s.indexAccessor.ForID(s.ctx, *msg.Parent.Record())
	require.NoError(s.T(), err)
	require.Equal(s.T(), int(idx.LatestUpdate), insolar.FirstPulseNumber+100)
}

func (s *handlerSuite) TestMessageHandler_HandleHotRecords() {
	mc := minimock.NewController(s.T())
	jetID := gen.JetID()

	jc := testutils.NewJetCoordinatorMock(mc)

	firstID := insolar.NewID(insolar.FirstPulseNumber, []byte{1, 2, 3})
	secondID := object.NewRecordIDFromRecord(s.scheme, insolar.FirstPulseNumber, &object.CodeRecord{})
	thirdID := object.NewRecordIDFromRecord(s.scheme, insolar.FirstPulseNumber-1, &object.CodeRecord{})

	mb := testutils.NewMessageBusMock(mc)
	mb.MustRegisterMock.Return()
	mb.SendFunc = func(p context.Context, p1 insolar.Message, p2 *insolar.MessageSendOptions) (r insolar.Reply, r1 error) {
		parsedMsg, ok := p1.(*message.AbandonedRequestsNotification)
		require.Equal(s.T(), true, ok)
		require.Equal(s.T(), *secondID, parsedMsg.Object)
		return &reply.OK{}, nil
	}

	firstIndex := object.EncodeIndex(object.Lifeline{
		LatestState: firstID,
	})
	err := s.indexModifier.Set(s.ctx, *firstID, object.Lifeline{
		LatestState: firstID,
		JetID:       insolar.JetID(jetID),
	})

	hotIndexes := &message.HotData{
		Jet:         *insolar.NewReference(insolar.DomainID, insolar.ID(jetID)),
		PulseNumber: insolar.FirstPulseNumber,
		RecentObjects: map[insolar.ID]message.HotIndex{
			*firstID: {
				Index: firstIndex,
				TTL:   320,
			},
		},
		PendingRequests: map[insolar.ID]recentstorage.PendingObjectContext{
			*secondID: {},
			*thirdID:  {Active: true},
		},
		Drop: drop.Drop{Pulse: insolar.FirstPulseNumber, Hash: []byte{88}, JetID: jetID},
	}

	indexMock := recentstorage.NewRecentIndexStorageMock(s.T())
	pendingMock := recentstorage.NewPendingStorageMock(s.T())

	pendingMock.SetContextToObjectFunc = func(p context.Context, p1 insolar.ID, p2 recentstorage.PendingObjectContext) {

		if bytes.Equal(p1.Bytes(), secondID.Bytes()) {
			require.Equal(s.T(), false, p2.Active)
			return
		}
		if bytes.Equal(p1.Bytes(), thirdID.Bytes()) {
			require.Equal(s.T(), false, p2.Active)
			return
		}
		s.T().Fail()
	}
	indexMock.AddObjectWithTLLFunc = func(ctx context.Context, p insolar.ID, ttl int) {
		require.Equal(s.T(), p, *firstID)
		require.Equal(s.T(), 320, ttl)
	}
	provideMock := recentstorage.NewProviderMock(s.T())
	provideMock.GetPendingStorageMock.Return(pendingMock)
	provideMock.GetIndexStorageMock.Return(indexMock)

	h := NewMessageHandler(&configuration.Ledger{})
	h.JetCoordinator = jc
	h.RecentStorageProvider = provideMock
	h.Bus = mb
	h.JetStorage = s.jetStorage
	h.Nodes = s.nodeStorage
	h.DBContext = s.db
	h.IndexModifier = s.indexModifier
	h.IndexAccessor = s.indexAccessor
	h.DropModifier = s.dropModifier

	err = h.Init(s.ctx)
	require.NoError(s.T(), err)

	res, err := h.handleHotRecords(s.ctx, &message.Parcel{Msg: hotIndexes})

	require.NoError(s.T(), err)
	require.Equal(s.T(), res, &reply.OK{})

	savedDrop, err := s.dropAccessor.ForPulse(s.ctx, jetID, insolar.FirstPulseNumber)
	require.NoError(s.T(), err)
	require.Equal(s.T(), drop.Drop{Pulse: insolar.FirstPulseNumber, Hash: []byte{88}, JetID: jetID}, savedDrop)

	indexMock.MinimockFinish()
	pendingMock.MinimockFinish()
}

<<<<<<< HEAD
=======
func (s *handlerSuite) TestMessageHandler_HandleValidationCheck() {
	mc := minimock.NewController(s.T())
	defer mc.Finish()
	jetID := insolar.ID(*insolar.NewJetID(0, nil))

	indexMock := recentstorage.NewRecentIndexStorageMock(s.T())
	pendingMock := recentstorage.NewPendingStorageMock(s.T())

	indexMock.AddObjectMock.Return()
	pendingMock.AddPendingRequestMock.Return()
	pendingMock.RemovePendingRequestMock.Return()

	provideMock := recentstorage.NewProviderMock(s.T())
	provideMock.GetIndexStorageMock.Return(indexMock)
	provideMock.GetPendingStorageMock.Return(pendingMock)

	nodeMock := network.NewNetworkNodeMock(s.T())
	nodeMock.RoleMock.Return(insolar.StaticRoleLightMaterial)
	nodeNetworkMock := network.NewNodeNetworkMock(s.T())
	nodeNetworkMock.GetOriginMock.Return(nodeMock)

	jc := testutils.NewJetCoordinatorMock(mc)

	mb := testutils.NewMessageBusMock(mc)
	mb.MustRegisterMock.Return()
	h := NewMessageHandler(&configuration.Ledger{
		LightChainLimit: 3,
	})
	h.JetCoordinator = jc
	h.Bus = mb
	h.JetStorage = s.jetStorage
	h.Nodes = s.nodeStorage
	h.DBContext = s.db
	h.IndexModifier = s.indexModifier
	h.IndexAccessor = s.indexAccessor
	h.RecordAccessor = s.recordAccessor
	h.RecentStorageProvider = provideMock

	err := h.Init(s.ctx)
	require.NoError(s.T(), err)

	s.T().Run("returns not ok when not valid", func(t *testing.T) {
		virtRec := &object.AmendRecord{}
		validatedStateID := object.NewRecordIDFromRecord(s.scheme, 0, virtRec)
		rec := record.MaterialRecord{
			Record: virtRec,
			JetID:  insolar.JetID(jetID),
		}
		err := s.recordModifier.Set(s.ctx, *validatedStateID, rec)
		require.NoError(t, err)

		msg := message.ValidationCheck{
			Object:              *genRandomRef(0),
			ValidatedState:      *validatedStateID,
			LatestStateApproved: genRandomID(0),
		}

		rep, err := h.handleValidationCheck(contextWithJet(s.ctx, jetID), &message.Parcel{
			Msg: &msg,
		})
		require.NoError(t, err)
		_, ok := rep.(*reply.NotOK)
		assert.True(t, ok)
	})

	s.T().Run("returns ok when valid", func(t *testing.T) {
		approvedStateID := *genRandomID(0)
		virtRec := &object.AmendRecord{PrevState: approvedStateID}
		validatedStateID := object.NewRecordIDFromRecord(s.scheme, 0, virtRec)
		rec := record.MaterialRecord{
			Record: virtRec,
			JetID:  insolar.JetID(jetID),
		}
		err := s.recordModifier.Set(s.ctx, *validatedStateID, rec)
		require.NoError(t, err)

		msg := message.ValidationCheck{
			Object:              *genRandomRef(0),
			ValidatedState:      *validatedStateID,
			LatestStateApproved: &approvedStateID,
		}

		rep, err := h.handleValidationCheck(contextWithJet(s.ctx, jetID), &message.Parcel{
			Msg: &msg,
		})
		require.NoError(t, err)
		_, ok := rep.(*reply.OK)
		assert.True(t, ok)
	})
}

>>>>>>> b985e6dc
func (s *handlerSuite) TestMessageHandler_HandleGetRequest() {
	mc := minimock.NewController(s.T())
	defer mc.Finish()

	jetID := insolar.ID(*insolar.NewJetID(0, nil))

	req := object.RequestRecord{
		MessageHash: []byte{1, 2, 3},
		Object:      *genRandomID(0),
	}

	reqID := object.NewRecordIDFromRecord(s.scheme, insolar.FirstPulseNumber, &req)
	rec := record.MaterialRecord{
		Record: &req,
		JetID:  insolar.JetID(jetID),
	}
	err := s.recordModifier.Set(s.ctx, *reqID, rec)
	require.NoError(s.T(), err)

	msg := message.GetRequest{
		Request: *reqID,
	}

	h := NewMessageHandler(&configuration.Ledger{})
	h.RecordAccessor = s.recordAccessor

	rep, err := h.handleGetRequest(contextWithJet(s.ctx, jetID), &message.Parcel{
		Msg:         &msg,
		PulseNumber: insolar.FirstPulseNumber + 1,
	})
	require.NoError(s.T(), err)
	reqReply, ok := rep.(*reply.Request)
	require.True(s.T(), ok)
	vrec, _ := object.DecodeVirtual(reqReply.Record)
	assert.Equal(s.T(), req, *vrec.(*object.RequestRecord))
}<|MERGE_RESOLUTION|>--- conflicted
+++ resolved
@@ -164,160 +164,6 @@
 	s.cleaner()
 }
 
-<<<<<<< HEAD
-=======
-func (s *handlerSuite) TestMessageHandler_HandleGetObject_FetchesObject() {
-	mc := minimock.NewController(s.T())
-	defer mc.Finish()
-	jetID := insolar.ID(*insolar.NewJetID(0, nil))
-
-	tf := testutils.NewDelegationTokenFactoryMock(mc)
-	jc := testutils.NewJetCoordinatorMock(mc)
-	msg := message.GetObject{
-		Head: *genRandomRef(insolar.FirstPulseNumber),
-	}
-
-	h := NewMessageHandler(&configuration.Ledger{
-		LightChainLimit: 2,
-	})
-	h.JetStorage = s.jetStorage
-	h.Nodes = s.nodeStorage
-	h.DBContext = s.db
-	h.IndexModifier = s.indexModifier
-	h.IndexAccessor = s.indexAccessor
-	h.RecordAccessor = s.recordAccessor
-
-	idLock := storage.NewIDLockerMock(s.T())
-	idLock.LockMock.Return()
-	idLock.UnlockMock.Return()
-	h.IDLocker = idLock
-
-	indexMock := recentstorage.NewRecentIndexStorageMock(s.T())
-	pendingMock := recentstorage.NewPendingStorageMock(s.T())
-
-	indexMock.AddObjectMock.Return()
-	pendingMock.GetRequestsForObjectMock.Return(nil)
-	pendingMock.AddPendingRequestMock.Return()
-	pendingMock.RemovePendingRequestMock.Return()
-
-	provideMock := recentstorage.NewProviderMock(s.T())
-	provideMock.GetIndexStorageMock.Return(indexMock)
-	provideMock.GetPendingStorageMock.Return(pendingMock)
-
-	mb := testutils.NewMessageBusMock(mc)
-	mb.MustRegisterMock.Return()
-
-	h.RecentStorageProvider = provideMock
-	h.JetCoordinator = jc
-	h.DelegationTokenFactory = tf
-	h.Bus = mb
-
-	err := h.Init(s.ctx)
-	require.NoError(s.T(), err)
-
-	s.T().Run("fetches state from heavy when no index", func(t *testing.T) {
-		idxState := genRandomID(insolar.FirstPulseNumber)
-		objIndex := object.Lifeline{
-			LatestState: idxState,
-		}
-		lightRef := genRandomRef(0)
-		heavyRef := genRandomRef(1)
-
-		mb.SendFunc = func(c context.Context, gm insolar.Message, o *insolar.MessageSendOptions) (r insolar.Reply, r1 error) {
-			if m, ok := gm.(*message.GetObjectIndex); ok {
-				assert.Equal(t, msg.Head, m.Object)
-				buf := object.EncodeIndex(objIndex)
-				require.NoError(t, err)
-				return &reply.ObjectIndex{Index: buf}, nil
-			}
-
-			if _, ok := gm.(*message.GetObject); ok {
-				return &reply.Object{Memory: []byte{42, 16, 2}}, nil
-			}
-
-			panic("unexpected call")
-		}
-
-		jc.IsBeyondLimitMock.Return(false, nil)
-		jc.HeavyMock.Return(heavyRef, nil)
-		jc.NodeForJetMock.Return(lightRef, nil)
-
-		rep, err := h.handleGetObject(contextWithJet(s.ctx, jetID), &message.Parcel{
-			Msg:         &msg,
-			PulseNumber: insolar.FirstPulseNumber,
-		})
-		require.NoError(t, err)
-		obj, ok := rep.(*reply.Object)
-		require.True(t, ok)
-		assert.Equal(t, []byte{42, 16, 2}, obj.Memory)
-
-		idx, err := s.indexAccessor.ForID(s.ctx, *msg.Head.Record())
-		require.NoError(t, err)
-		assert.Equal(t, objIndex.LatestState, idx.LatestState)
-	})
-
-	s.T().Run("fetches state from light when has index and state later than limit", func(t *testing.T) {
-		lightRef := genRandomRef(0)
-		jc.IsBeyondLimitMock.Return(false, nil)
-		jc.NodeForJetMock.Return(lightRef, nil)
-		stateID := genRandomID(insolar.FirstPulseNumber)
-		err = s.indexModifier.Set(s.ctx, *msg.Head.Record(), object.Lifeline{
-			LatestState: stateID,
-			JetID:       insolar.JetID(jetID),
-		})
-		require.NoError(t, err)
-
-		mb.SendFunc = func(c context.Context, gm insolar.Message, o *insolar.MessageSendOptions) (r insolar.Reply, r1 error) {
-			if _, ok := gm.(*message.GetObject); ok {
-				return &reply.Object{Memory: []byte{42, 16, 2}}, nil
-			}
-
-			panic("unexpected call")
-		}
-
-		rep, err := h.handleGetObject(contextWithJet(s.ctx, jetID), &message.Parcel{
-			Msg:         &msg,
-			PulseNumber: insolar.FirstPulseNumber + 1,
-		})
-		require.NoError(t, err)
-		obj, ok := rep.(*reply.Object)
-		require.True(t, ok)
-		assert.Equal(t, []byte{42, 16, 2}, obj.Memory)
-	})
-
-	require.NoError(s.T(), err)
-	s.T().Run("fetches state from heavy when has index and state earlier than limit", func(t *testing.T) {
-		heavyRef := genRandomRef(0)
-		jc.IsBeyondLimitMock.Return(false, nil)
-		jc.NodeForJetMock.Return(heavyRef, nil)
-		stateID := genRandomID(insolar.FirstPulseNumber)
-
-		err = s.indexModifier.Set(s.ctx, *msg.Head.Record(), object.Lifeline{
-			LatestState: stateID,
-			JetID:       insolar.JetID(jetID),
-		})
-		require.NoError(t, err)
-
-		mb.SendFunc = func(c context.Context, gm insolar.Message, o *insolar.MessageSendOptions) (r insolar.Reply, r1 error) {
-			if _, ok := gm.(*message.GetObject); ok {
-				return &reply.Object{Memory: []byte{42, 16, 2}}, nil
-			}
-
-			panic("unexpected call")
-		}
-
-		rep, err := h.handleGetObject(contextWithJet(s.ctx, jetID), &message.Parcel{
-			Msg:         &msg,
-			PulseNumber: insolar.FirstPulseNumber + 2,
-		})
-		require.NoError(t, err)
-		obj, ok := rep.(*reply.Object)
-		require.True(t, ok)
-		assert.Equal(t, []byte{42, 16, 2}, obj.Memory)
-	})
-}
-
->>>>>>> b985e6dc
 func (s *handlerSuite) TestMessageHandler_HandleGetChildren_Redirects() {
 	mc := minimock.NewController(s.T())
 	defer mc.Finish()
@@ -1102,100 +948,6 @@
 	pendingMock.MinimockFinish()
 }
 
-<<<<<<< HEAD
-=======
-func (s *handlerSuite) TestMessageHandler_HandleValidationCheck() {
-	mc := minimock.NewController(s.T())
-	defer mc.Finish()
-	jetID := insolar.ID(*insolar.NewJetID(0, nil))
-
-	indexMock := recentstorage.NewRecentIndexStorageMock(s.T())
-	pendingMock := recentstorage.NewPendingStorageMock(s.T())
-
-	indexMock.AddObjectMock.Return()
-	pendingMock.AddPendingRequestMock.Return()
-	pendingMock.RemovePendingRequestMock.Return()
-
-	provideMock := recentstorage.NewProviderMock(s.T())
-	provideMock.GetIndexStorageMock.Return(indexMock)
-	provideMock.GetPendingStorageMock.Return(pendingMock)
-
-	nodeMock := network.NewNetworkNodeMock(s.T())
-	nodeMock.RoleMock.Return(insolar.StaticRoleLightMaterial)
-	nodeNetworkMock := network.NewNodeNetworkMock(s.T())
-	nodeNetworkMock.GetOriginMock.Return(nodeMock)
-
-	jc := testutils.NewJetCoordinatorMock(mc)
-
-	mb := testutils.NewMessageBusMock(mc)
-	mb.MustRegisterMock.Return()
-	h := NewMessageHandler(&configuration.Ledger{
-		LightChainLimit: 3,
-	})
-	h.JetCoordinator = jc
-	h.Bus = mb
-	h.JetStorage = s.jetStorage
-	h.Nodes = s.nodeStorage
-	h.DBContext = s.db
-	h.IndexModifier = s.indexModifier
-	h.IndexAccessor = s.indexAccessor
-	h.RecordAccessor = s.recordAccessor
-	h.RecentStorageProvider = provideMock
-
-	err := h.Init(s.ctx)
-	require.NoError(s.T(), err)
-
-	s.T().Run("returns not ok when not valid", func(t *testing.T) {
-		virtRec := &object.AmendRecord{}
-		validatedStateID := object.NewRecordIDFromRecord(s.scheme, 0, virtRec)
-		rec := record.MaterialRecord{
-			Record: virtRec,
-			JetID:  insolar.JetID(jetID),
-		}
-		err := s.recordModifier.Set(s.ctx, *validatedStateID, rec)
-		require.NoError(t, err)
-
-		msg := message.ValidationCheck{
-			Object:              *genRandomRef(0),
-			ValidatedState:      *validatedStateID,
-			LatestStateApproved: genRandomID(0),
-		}
-
-		rep, err := h.handleValidationCheck(contextWithJet(s.ctx, jetID), &message.Parcel{
-			Msg: &msg,
-		})
-		require.NoError(t, err)
-		_, ok := rep.(*reply.NotOK)
-		assert.True(t, ok)
-	})
-
-	s.T().Run("returns ok when valid", func(t *testing.T) {
-		approvedStateID := *genRandomID(0)
-		virtRec := &object.AmendRecord{PrevState: approvedStateID}
-		validatedStateID := object.NewRecordIDFromRecord(s.scheme, 0, virtRec)
-		rec := record.MaterialRecord{
-			Record: virtRec,
-			JetID:  insolar.JetID(jetID),
-		}
-		err := s.recordModifier.Set(s.ctx, *validatedStateID, rec)
-		require.NoError(t, err)
-
-		msg := message.ValidationCheck{
-			Object:              *genRandomRef(0),
-			ValidatedState:      *validatedStateID,
-			LatestStateApproved: &approvedStateID,
-		}
-
-		rep, err := h.handleValidationCheck(contextWithJet(s.ctx, jetID), &message.Parcel{
-			Msg: &msg,
-		})
-		require.NoError(t, err)
-		_, ok := rep.(*reply.OK)
-		assert.True(t, ok)
-	})
-}
-
->>>>>>> b985e6dc
 func (s *handlerSuite) TestMessageHandler_HandleGetRequest() {
 	mc := minimock.NewController(s.T())
 	defer mc.Finish()
