package artifactmanager

import (
	"context"
	"testing"

	"github.com/gojuno/minimock"
	"github.com/insolar/insolar/configuration"
	"github.com/insolar/insolar/core"
	"github.com/insolar/insolar/core/delegationtoken"
	"github.com/insolar/insolar/core/message"
	"github.com/insolar/insolar/core/reply"
	"github.com/insolar/insolar/instrumentation/inslogger"
	"github.com/insolar/insolar/ledger/index"
<<<<<<< HEAD
=======
	"github.com/insolar/insolar/ledger/record"
	"github.com/insolar/insolar/ledger/storage"
>>>>>>> 93065959
	"github.com/insolar/insolar/ledger/storage/storagetest"
	"github.com/insolar/insolar/testutils"
	"github.com/stretchr/testify/assert"
	"github.com/stretchr/testify/require"
)

func TestMessageHandler_HandleGetObject_Redirects(t *testing.T) {
	t.Parallel()
	ctx := inslogger.TestContext(t)
	mc := minimock.NewController(t)
	db, cleaner := storagetest.TmpDB(ctx, t)
	defer cleaner()
	defer mc.Finish()

	tf := testutils.NewDelegationTokenFactoryMock(mc)
	jc := testutils.NewJetCoordinatorMock(mc)
<<<<<<< HEAD
	h := NewMessageHandler(db, &configuration.ArtifactManager{
		LightChainLimit: 3,
	})
	recentStorageMock := testutils.NewRecentStorageMock(t)
	recentStorageMock.AddPendingRequestMock.Return()
	recentStorageMock.AddObjectMock.Return()
	recentStorageMock.RemovePendingRequestMock.Return()
	h.Recent = recentStorageMock
	h.JetCoordinator = jc
	h.DelegationTokenFactory = tf
=======
	mb := testutils.NewMessageBusMock(mc)

	msg := message.GetObject{
		Head: *genRandomRef(0),
	}
	objIndex := index.ObjectLifeline{LatestState: genRandomID(0)}

	tf.IssueGetObjectRedirectMock.Return(&delegationtoken.GetObjectRedirect{Signature: []byte{1, 2, 3}}, nil)
	h := NewMessageHandler(db, storage.NewRecentStorage(0), &configuration.ArtifactManager{
		LightChainLimit: 3,
	})
	mb.SendFunc = func(c context.Context, gm core.Message, o *core.MessageSendOptions) (r core.Reply, r1 error) {
		if m, ok := gm.(*message.GetObjectIndex); ok {
			assert.Equal(t, msg.Head, m.Object)
			buf, err := index.EncodeObjectLifeline(&objIndex)
			require.NoError(t, err)
			return &reply.ObjectIndex{Index: buf}, nil
		}
>>>>>>> 93065959

		panic("unexpected call")
	}

	h.JetCoordinator = jc
	h.DelegationTokenFactory = tf
	h.Bus = mb

	t.Run("fetches index from heavy when no index", func(t *testing.T) {
		lightRef := genRandomRef(0)
		jc.QueryRoleMock.Expect(
			ctx, core.RoleHeavyExecutor, &msg.Head, 0,
		).Return(
			[]core.RecordRef{*lightRef}, nil,
		)
		rep, err := h.handleGetObject(ctx, 0, &message.Parcel{
			Msg: &msg,
		})
		require.NoError(t, err)
		redirect, ok := rep.(*reply.GetObjectRedirectReply)
		require.True(t, ok)
		token, ok := redirect.Token.(*delegationtoken.GetObjectRedirect)
		assert.Equal(t, []byte{1, 2, 3}, token.Signature)
		assert.Equal(t, lightRef, redirect.GetReceiver())
		assert.Nil(t, redirect.StateID)

		idx, err := db.GetObjectIndex(ctx, msg.Head.Record(), false)
		require.NoError(t, err)
		assert.Equal(t, objIndex.LatestState, idx.LatestState)
	})

	t.Run("redirect to light when has index and state later than limit", func(t *testing.T) {
		lightRef := genRandomRef(0)
		stateID := genRandomID(0)
		err := db.SetObjectIndex(ctx, msg.Head.Record(), &index.ObjectLifeline{
			LatestState: stateID,
		})
		require.NoError(t, err)
		jc.QueryRoleMock.Expect(
			ctx, core.RoleLightExecutor, &msg.Head, 0,
		).Return(
			[]core.RecordRef{*lightRef}, nil,
		)
		rep, err := h.handleGetObject(ctx, 1, &message.Parcel{
			Msg: &msg,
		})
		require.NoError(t, err)
		redirect, ok := rep.(*reply.GetObjectRedirectReply)
		require.True(t, ok)
		token, ok := redirect.Token.(*delegationtoken.GetObjectRedirect)
		assert.Equal(t, []byte{1, 2, 3}, token.Signature)
		assert.Equal(t, lightRef, redirect.GetReceiver())
		assert.Equal(t, stateID, redirect.StateID)
	})

	t.Run("redirect to heavy when has index and state earlier than limit", func(t *testing.T) {
		heavyRef := genRandomRef(0)
		stateID := genRandomID(0)

		err := db.SetObjectIndex(ctx, msg.Head.Record(), &index.ObjectLifeline{
			LatestState: stateID,
		})
		require.NoError(t, err)
		jc.QueryRoleMock.Expect(
			ctx, core.RoleHeavyExecutor, &msg.Head, 5,
		).Return(
			[]core.RecordRef{*heavyRef}, nil,
		)
		rep, err := h.handleGetObject(ctx, 5, &message.Parcel{
			Msg: &msg,
		})
		require.NoError(t, err)
		redirect, ok := rep.(*reply.GetObjectRedirectReply)
		require.True(t, ok)
		token, ok := redirect.Token.(*delegationtoken.GetObjectRedirect)
		assert.Equal(t, []byte{1, 2, 3}, token.Signature)
		assert.Equal(t, heavyRef, redirect.GetReceiver())
		assert.Equal(t, stateID, redirect.StateID)
	})
}

<<<<<<< HEAD
func TestMessageHandler_HandleHotRecords(t *testing.T) {
	ctx := inslogger.TestContext(t)

	db, cleaner := storagetest.TmpDB(ctx, t)
	defer cleaner()
	err := db.AddPulse(ctx, core.Pulse{PulseNumber: core.FirstPulseNumber + 1})
	require.NoError(t, err)

	firstID := core.NewRecordID(core.FirstPulseNumber, []byte{1, 2, 3})
	secondId := core.NewRecordID(core.FirstPulseNumber, []byte{3, 2, 1})

	hotIndexes := &message.HotIndexes{
		PulseNumber: core.FirstPulseNumber,
		RecentObjects: map[core.RecordID]*message.HotIndex{
			*firstID: {
				Index: &index.ObjectLifeline{
					LatestState: firstID,
				},
				Meta: &core.RecentObjectsIndexMeta{
					TTL: 321,
				}},
		},
		PendingRequests: map[core.RecordID]*message.HotIndex{
			*secondId: {Index: &index.ObjectLifeline{
				LatestState: secondId,
			}},
		},
	}

	recentMock := testutils.NewRecentStorageMock(t)
	recentMock.AddPendingRequestFunc = func(p core.RecordID) {
		require.Equal(t, p, *secondId)
	}
	recentMock.AddObjectWithMetaFunc = func(p core.RecordID, p1 *core.RecentObjectsIndexMeta) {
		require.Equal(t, p, *firstID)
		require.Equal(t, 320, p1.TTL)
	}

	h := NewMessageHandler(db, &configuration.ArtifactManager{})
	h.Recent = recentMock

	res, err := h.handleHotRecords(ctx, &message.Parcel{Msg: hotIndexes})

	require.Equal(t, res, &reply.OK{})
	require.NoError(t, err)
	recentMock.MinimockFinish()
=======
func TestMessageHandler_HandleGetChildren_Redirects(t *testing.T) {
	t.Parallel()
	ctx := inslogger.TestContext(t)
	mc := minimock.NewController(t)
	db, cleaner := storagetest.TmpDB(ctx, t)
	defer cleaner()
	defer mc.Finish()

	tf := testutils.NewDelegationTokenFactoryMock(mc)
	tf.IssueGetChildrenRedirectMock.Return(&delegationtoken.GetChildrenRedirect{Signature: []byte{1, 2, 3}}, nil)
	mb := testutils.NewMessageBusMock(mc)
	jc := testutils.NewJetCoordinatorMock(mc)
	h := NewMessageHandler(db, storage.NewRecentStorage(0), &configuration.ArtifactManager{
		LightChainLimit: 3,
	})

	msg := message.GetChildren{
		Parent: *genRandomRef(0),
	}
	objIndex := index.ObjectLifeline{LatestState: genRandomID(0)}

	mb.SendFunc = func(c context.Context, gm core.Message, o *core.MessageSendOptions) (r core.Reply, r1 error) {
		if m, ok := gm.(*message.GetObjectIndex); ok {
			assert.Equal(t, msg.Parent, m.Object)
			buf, err := index.EncodeObjectLifeline(&objIndex)
			require.NoError(t, err)
			return &reply.ObjectIndex{Index: buf}, nil
		}

		panic("unexpected call")
	}

	h.JetCoordinator = jc
	h.DelegationTokenFactory = tf
	h.Bus = mb

	t.Run("redirects to heavy when no index", func(t *testing.T) {
		heavyRef := genRandomRef(0)
		jc.QueryRoleMock.Expect(
			ctx, core.RoleHeavyExecutor, &msg.Parent, 0,
		).Return(
			[]core.RecordRef{*heavyRef}, nil,
		)
		rep, err := h.handleGetChildren(ctx, 0, &message.Parcel{
			Msg: &msg,
		})
		require.NoError(t, err)
		redirect, ok := rep.(*reply.GetChildrenRedirect)
		require.True(t, ok)
		token, ok := redirect.Token.(*delegationtoken.GetChildrenRedirect)
		assert.Equal(t, []byte{1, 2, 3}, token.Signature)
		assert.Equal(t, heavyRef, redirect.GetReceiver())

		idx, err := db.GetObjectIndex(ctx, msg.Parent.Record(), false)
		require.NoError(t, err)
		assert.Equal(t, objIndex.LatestState, idx.LatestState)
	})

	t.Run("redirect to light when has index and child later than limit", func(t *testing.T) {
		lightRef := genRandomRef(0)
		err := db.SetObjectIndex(ctx, msg.Parent.Record(), &index.ObjectLifeline{
			ChildPointer: genRandomID(0),
		})
		require.NoError(t, err)
		jc.QueryRoleMock.Expect(
			ctx, core.RoleLightExecutor, &msg.Parent, 0,
		).Return(
			[]core.RecordRef{*lightRef}, nil,
		)
		rep, err := h.handleGetChildren(ctx, 1, &message.Parcel{
			Msg: &msg,
		})
		require.NoError(t, err)
		redirect, ok := rep.(*reply.GetChildrenRedirect)
		require.True(t, ok)
		token, ok := redirect.Token.(*delegationtoken.GetChildrenRedirect)
		assert.Equal(t, []byte{1, 2, 3}, token.Signature)
		assert.Equal(t, lightRef, redirect.GetReceiver())
	})

	t.Run("redirect to heavy when has index and child earlier than limit", func(t *testing.T) {
		heavyRef := genRandomRef(0)
		err := db.SetObjectIndex(ctx, msg.Parent.Record(), &index.ObjectLifeline{
			ChildPointer: genRandomID(0),
		})
		require.NoError(t, err)
		jc.QueryRoleMock.Expect(
			ctx, core.RoleHeavyExecutor, &msg.Parent, 5,
		).Return(
			[]core.RecordRef{*heavyRef}, nil,
		)
		rep, err := h.handleGetChildren(ctx, 5, &message.Parcel{
			Msg: &msg,
		})
		require.NoError(t, err)
		redirect, ok := rep.(*reply.GetChildrenRedirect)
		require.True(t, ok)
		token, ok := redirect.Token.(*delegationtoken.GetChildrenRedirect)
		assert.Equal(t, []byte{1, 2, 3}, token.Signature)
		assert.Equal(t, heavyRef, redirect.GetReceiver())
	})
}

func TestMessageHandler_HandleGetDelegate_FetchesIndexFromHeavy(t *testing.T) {
	t.Parallel()
	ctx := inslogger.TestContext(t)
	mc := minimock.NewController(t)
	db, cleaner := storagetest.TmpDB(ctx, t)
	defer cleaner()
	defer mc.Finish()

	mb := testutils.NewMessageBusMock(mc)
	jc := testutils.NewJetCoordinatorMock(mc)
	h := NewMessageHandler(db, storage.NewRecentStorage(0), &configuration.ArtifactManager{
		LightChainLimit: 3,
	})

	delegateType := *genRandomRef(0)
	delegate := *genRandomRef(0)
	objIndex := index.ObjectLifeline{Delegates: map[core.RecordRef]core.RecordRef{delegateType: delegate}}
	msg := message.GetDelegate{
		Head:   *genRandomRef(0),
		AsType: delegateType,
	}

	mb.SendFunc = func(c context.Context, gm core.Message, o *core.MessageSendOptions) (r core.Reply, r1 error) {
		if m, ok := gm.(*message.GetObjectIndex); ok {
			assert.Equal(t, msg.Head, m.Object)
			buf, err := index.EncodeObjectLifeline(&objIndex)
			require.NoError(t, err)
			return &reply.ObjectIndex{Index: buf}, nil
		}

		panic("unexpected call")
	}

	h.JetCoordinator = jc
	h.Bus = mb
	heavyRef := genRandomRef(0)
	jc.QueryRoleMock.Expect(
		ctx, core.RoleHeavyExecutor, &msg.Head, 0,
	).Return(
		[]core.RecordRef{*heavyRef}, nil,
	)
	rep, err := h.handleGetDelegate(ctx, 0, &message.Parcel{
		Msg: &msg,
	})
	require.NoError(t, err)
	delegateRep, ok := rep.(*reply.Delegate)
	require.True(t, ok)
	assert.Equal(t, delegate, delegateRep.Head)

	idx, err := db.GetObjectIndex(ctx, msg.Head.Record(), false)
	require.NoError(t, err)
	assert.Equal(t, objIndex.Delegates, idx.Delegates)
}

func TestMessageHandler_HandleUpdateObject_FetchesIndexFromHeavy(t *testing.T) {
	t.Parallel()
	ctx := inslogger.TestContext(t)
	mc := minimock.NewController(t)
	db, cleaner := storagetest.TmpDB(ctx, t)
	defer cleaner()
	defer mc.Finish()

	mb := testutils.NewMessageBusMock(mc)
	jc := testutils.NewJetCoordinatorMock(mc)
	h := NewMessageHandler(db, storage.NewRecentStorage(0), &configuration.ArtifactManager{
		LightChainLimit: 3,
	})

	objIndex := index.ObjectLifeline{LatestState: genRandomID(0), State: record.StateActivation}
	amendRecord := record.ObjectAmendRecord{
		PrevState: *objIndex.LatestState,
	}
	amendHash := db.PlatformCryptographyScheme.ReferenceHasher()
	_, err := amendRecord.WriteHashData(amendHash)
	require.NoError(t, err)
	amendID := core.NewRecordID(0, amendHash.Sum(nil))

	msg := message.UpdateObject{
		Record: record.SerializeRecord(&amendRecord),
		Object: *genRandomRef(0),
	}

	mb.SendFunc = func(c context.Context, gm core.Message, o *core.MessageSendOptions) (r core.Reply, r1 error) {
		if m, ok := gm.(*message.GetObjectIndex); ok {
			assert.Equal(t, msg.Object, m.Object)
			buf, err := index.EncodeObjectLifeline(&objIndex)
			require.NoError(t, err)
			return &reply.ObjectIndex{Index: buf}, nil
		}

		panic("unexpected call")
	}

	h.JetCoordinator = jc
	h.Bus = mb
	heavyRef := genRandomRef(0)
	jc.QueryRoleMock.Expect(
		ctx, core.RoleHeavyExecutor, &msg.Object, 0,
	).Return(
		[]core.RecordRef{*heavyRef}, nil,
	)
	rep, err := h.handleUpdateObject(ctx, 0, &message.Parcel{
		Msg: &msg,
	})
	require.NoError(t, err)
	objRep, ok := rep.(*reply.Object)
	require.True(t, ok)
	assert.Equal(t, *amendID, objRep.State)

	idx, err := db.GetObjectIndex(ctx, msg.Object.Record(), false)
	require.NoError(t, err)
	assert.Equal(t, amendID, idx.LatestState)
}

func TestMessageHandler_HandleGetObjectIndex(t *testing.T) {
	t.Parallel()
	ctx := inslogger.TestContext(t)
	mc := minimock.NewController(t)
	db, cleaner := storagetest.TmpDB(ctx, t)
	defer cleaner()
	defer mc.Finish()

	h := NewMessageHandler(db, storage.NewRecentStorage(0), &configuration.ArtifactManager{
		LightChainLimit: 3,
	})

	msg := message.GetObjectIndex{
		Object: *genRandomRef(0),
	}
	objectIndex := index.ObjectLifeline{LatestState: genRandomID(0)}
	err := db.SetObjectIndex(ctx, msg.Object.Record(), &objectIndex)
	require.NoError(t, err)

	rep, err := h.handleGetObjectIndex(ctx, &message.Parcel{
		Msg: &msg,
	})
	require.NoError(t, err)
	indexRep, ok := rep.(*reply.ObjectIndex)
	require.True(t, ok)
	decodedIndex, err := index.DecodeObjectLifeline(indexRep.Index)
	require.NoError(t, err)
	assert.Equal(t, objectIndex, *decodedIndex)
>>>>>>> 93065959
}<|MERGE_RESOLUTION|>--- conflicted
+++ resolved
@@ -12,11 +12,7 @@
 	"github.com/insolar/insolar/core/reply"
 	"github.com/insolar/insolar/instrumentation/inslogger"
 	"github.com/insolar/insolar/ledger/index"
-<<<<<<< HEAD
-=======
 	"github.com/insolar/insolar/ledger/record"
-	"github.com/insolar/insolar/ledger/storage"
->>>>>>> 93065959
 	"github.com/insolar/insolar/ledger/storage/storagetest"
 	"github.com/insolar/insolar/testutils"
 	"github.com/stretchr/testify/assert"
@@ -33,7 +29,13 @@
 
 	tf := testutils.NewDelegationTokenFactoryMock(mc)
 	jc := testutils.NewJetCoordinatorMock(mc)
-<<<<<<< HEAD
+
+	msg := message.GetObject{
+		Head: *genRandomRef(0),
+	}
+	objIndex := index.ObjectLifeline{LatestState: genRandomID(0)}
+
+	tf.IssueGetObjectRedirectMock.Return(&delegationtoken.GetObjectRedirect{Signature: []byte{1, 2, 3}}, nil)
 	h := NewMessageHandler(db, &configuration.ArtifactManager{
 		LightChainLimit: 3,
 	})
@@ -41,21 +43,8 @@
 	recentStorageMock.AddPendingRequestMock.Return()
 	recentStorageMock.AddObjectMock.Return()
 	recentStorageMock.RemovePendingRequestMock.Return()
-	h.Recent = recentStorageMock
-	h.JetCoordinator = jc
-	h.DelegationTokenFactory = tf
-=======
+
 	mb := testutils.NewMessageBusMock(mc)
-
-	msg := message.GetObject{
-		Head: *genRandomRef(0),
-	}
-	objIndex := index.ObjectLifeline{LatestState: genRandomID(0)}
-
-	tf.IssueGetObjectRedirectMock.Return(&delegationtoken.GetObjectRedirect{Signature: []byte{1, 2, 3}}, nil)
-	h := NewMessageHandler(db, storage.NewRecentStorage(0), &configuration.ArtifactManager{
-		LightChainLimit: 3,
-	})
 	mb.SendFunc = func(c context.Context, gm core.Message, o *core.MessageSendOptions) (r core.Reply, r1 error) {
 		if m, ok := gm.(*message.GetObjectIndex); ok {
 			assert.Equal(t, msg.Head, m.Object)
@@ -63,11 +52,11 @@
 			require.NoError(t, err)
 			return &reply.ObjectIndex{Index: buf}, nil
 		}
->>>>>>> 93065959
 
 		panic("unexpected call")
 	}
 
+	h.Recent = recentStorageMock
 	h.JetCoordinator = jc
 	h.DelegationTokenFactory = tf
 	h.Bus = mb
@@ -145,7 +134,278 @@
 	})
 }
 
-<<<<<<< HEAD
+func TestMessageHandler_HandleGetChildren_Redirects(t *testing.T) {
+	t.Parallel()
+	ctx := inslogger.TestContext(t)
+	mc := minimock.NewController(t)
+	db, cleaner := storagetest.TmpDB(ctx, t)
+	defer cleaner()
+	defer mc.Finish()
+
+	tf := testutils.NewDelegationTokenFactoryMock(mc)
+	tf.IssueGetChildrenRedirectMock.Return(&delegationtoken.GetChildrenRedirect{Signature: []byte{1, 2, 3}}, nil)
+	mb := testutils.NewMessageBusMock(mc)
+	jc := testutils.NewJetCoordinatorMock(mc)
+
+	recentStorageMock := testutils.NewRecentStorageMock(t)
+	recentStorageMock.AddPendingRequestMock.Return()
+	recentStorageMock.AddObjectMock.Return()
+	recentStorageMock.RemovePendingRequestMock.Return()
+
+	msg := message.GetChildren{
+		Parent: *genRandomRef(0),
+	}
+	objIndex := index.ObjectLifeline{LatestState: genRandomID(0)}
+
+	mb.SendFunc = func(c context.Context, gm core.Message, o *core.MessageSendOptions) (r core.Reply, r1 error) {
+		if m, ok := gm.(*message.GetObjectIndex); ok {
+			assert.Equal(t, msg.Parent, m.Object)
+			buf, err := index.EncodeObjectLifeline(&objIndex)
+			require.NoError(t, err)
+			return &reply.ObjectIndex{Index: buf}, nil
+		}
+
+		panic("unexpected call")
+	}
+
+	h := NewMessageHandler(db, &configuration.ArtifactManager{
+		LightChainLimit: 3,
+	})
+
+	h.JetCoordinator = jc
+	h.DelegationTokenFactory = tf
+	h.Bus = mb
+	h.Recent = recentStorageMock
+
+	t.Run("redirects to heavy when no index", func(t *testing.T) {
+		heavyRef := genRandomRef(0)
+		jc.QueryRoleMock.Expect(
+			ctx, core.RoleHeavyExecutor, &msg.Parent, 0,
+		).Return(
+			[]core.RecordRef{*heavyRef}, nil,
+		)
+		rep, err := h.handleGetChildren(ctx, 0, &message.Parcel{
+			Msg: &msg,
+		})
+		require.NoError(t, err)
+		redirect, ok := rep.(*reply.GetChildrenRedirect)
+		require.True(t, ok)
+		token, ok := redirect.Token.(*delegationtoken.GetChildrenRedirect)
+		assert.Equal(t, []byte{1, 2, 3}, token.Signature)
+		assert.Equal(t, heavyRef, redirect.GetReceiver())
+
+		idx, err := db.GetObjectIndex(ctx, msg.Parent.Record(), false)
+		require.NoError(t, err)
+		assert.Equal(t, objIndex.LatestState, idx.LatestState)
+	})
+
+	t.Run("redirect to light when has index and child later than limit", func(t *testing.T) {
+		lightRef := genRandomRef(0)
+		err := db.SetObjectIndex(ctx, msg.Parent.Record(), &index.ObjectLifeline{
+			ChildPointer: genRandomID(0),
+		})
+		require.NoError(t, err)
+		jc.QueryRoleMock.Expect(
+			ctx, core.RoleLightExecutor, &msg.Parent, 0,
+		).Return(
+			[]core.RecordRef{*lightRef}, nil,
+		)
+		rep, err := h.handleGetChildren(ctx, 1, &message.Parcel{
+			Msg: &msg,
+		})
+		require.NoError(t, err)
+		redirect, ok := rep.(*reply.GetChildrenRedirect)
+		require.True(t, ok)
+		token, ok := redirect.Token.(*delegationtoken.GetChildrenRedirect)
+		assert.Equal(t, []byte{1, 2, 3}, token.Signature)
+		assert.Equal(t, lightRef, redirect.GetReceiver())
+	})
+
+	t.Run("redirect to heavy when has index and child earlier than limit", func(t *testing.T) {
+		heavyRef := genRandomRef(0)
+		err := db.SetObjectIndex(ctx, msg.Parent.Record(), &index.ObjectLifeline{
+			ChildPointer: genRandomID(0),
+		})
+		require.NoError(t, err)
+		jc.QueryRoleMock.Expect(
+			ctx, core.RoleHeavyExecutor, &msg.Parent, 5,
+		).Return(
+			[]core.RecordRef{*heavyRef}, nil,
+		)
+		rep, err := h.handleGetChildren(ctx, 5, &message.Parcel{
+			Msg: &msg,
+		})
+		require.NoError(t, err)
+		redirect, ok := rep.(*reply.GetChildrenRedirect)
+		require.True(t, ok)
+		token, ok := redirect.Token.(*delegationtoken.GetChildrenRedirect)
+		assert.Equal(t, []byte{1, 2, 3}, token.Signature)
+		assert.Equal(t, heavyRef, redirect.GetReceiver())
+	})
+}
+
+func TestMessageHandler_HandleGetDelegate_FetchesIndexFromHeavy(t *testing.T) {
+	t.Parallel()
+	ctx := inslogger.TestContext(t)
+	mc := minimock.NewController(t)
+	db, cleaner := storagetest.TmpDB(ctx, t)
+	defer cleaner()
+	defer mc.Finish()
+
+	recentStorageMock := testutils.NewRecentStorageMock(t)
+	recentStorageMock.AddPendingRequestMock.Return()
+	recentStorageMock.AddObjectMock.Return()
+	recentStorageMock.RemovePendingRequestMock.Return()
+
+	mb := testutils.NewMessageBusMock(mc)
+	jc := testutils.NewJetCoordinatorMock(mc)
+	h := NewMessageHandler(db, &configuration.ArtifactManager{
+		LightChainLimit: 3,
+	})
+	h.Recent = recentStorageMock;
+
+	delegateType := *genRandomRef(0)
+	delegate := *genRandomRef(0)
+	objIndex := index.ObjectLifeline{Delegates: map[core.RecordRef]core.RecordRef{delegateType: delegate}}
+	msg := message.GetDelegate{
+		Head:   *genRandomRef(0),
+		AsType: delegateType,
+	}
+
+	mb.SendFunc = func(c context.Context, gm core.Message, o *core.MessageSendOptions) (r core.Reply, r1 error) {
+		if m, ok := gm.(*message.GetObjectIndex); ok {
+			assert.Equal(t, msg.Head, m.Object)
+			buf, err := index.EncodeObjectLifeline(&objIndex)
+			require.NoError(t, err)
+			return &reply.ObjectIndex{Index: buf}, nil
+		}
+
+		panic("unexpected call")
+	}
+
+	h.JetCoordinator = jc
+	h.Bus = mb
+	heavyRef := genRandomRef(0)
+	jc.QueryRoleMock.Expect(
+		ctx, core.RoleHeavyExecutor, &msg.Head, 0,
+	).Return(
+		[]core.RecordRef{*heavyRef}, nil,
+	)
+	rep, err := h.handleGetDelegate(ctx, 0, &message.Parcel{
+		Msg: &msg,
+	})
+	require.NoError(t, err)
+	delegateRep, ok := rep.(*reply.Delegate)
+	require.True(t, ok)
+	assert.Equal(t, delegate, delegateRep.Head)
+
+	idx, err := db.GetObjectIndex(ctx, msg.Head.Record(), false)
+	require.NoError(t, err)
+	assert.Equal(t, objIndex.Delegates, idx.Delegates)
+}
+
+func TestMessageHandler_HandleUpdateObject_FetchesIndexFromHeavy(t *testing.T) {
+	t.Parallel()
+	ctx := inslogger.TestContext(t)
+	mc := minimock.NewController(t)
+	db, cleaner := storagetest.TmpDB(ctx, t)
+	defer cleaner()
+	defer mc.Finish()
+
+	recentStorageMock := testutils.NewRecentStorageMock(t)
+	recentStorageMock.AddPendingRequestMock.Return()
+	recentStorageMock.AddObjectMock.Return()
+	recentStorageMock.RemovePendingRequestMock.Return()
+
+	mb := testutils.NewMessageBusMock(mc)
+	jc := testutils.NewJetCoordinatorMock(mc)
+	h := NewMessageHandler(db, &configuration.ArtifactManager{
+		LightChainLimit: 3,
+	})
+	h.Recent = recentStorageMock
+
+	objIndex := index.ObjectLifeline{LatestState: genRandomID(0), State: record.StateActivation}
+	amendRecord := record.ObjectAmendRecord{
+		PrevState: *objIndex.LatestState,
+	}
+	amendHash := db.PlatformCryptographyScheme.ReferenceHasher()
+	_, err := amendRecord.WriteHashData(amendHash)
+	require.NoError(t, err)
+	amendID := core.NewRecordID(0, amendHash.Sum(nil))
+
+	msg := message.UpdateObject{
+		Record: record.SerializeRecord(&amendRecord),
+		Object: *genRandomRef(0),
+	}
+
+	mb.SendFunc = func(c context.Context, gm core.Message, o *core.MessageSendOptions) (r core.Reply, r1 error) {
+		if m, ok := gm.(*message.GetObjectIndex); ok {
+			assert.Equal(t, msg.Object, m.Object)
+			buf, err := index.EncodeObjectLifeline(&objIndex)
+			require.NoError(t, err)
+			return &reply.ObjectIndex{Index: buf}, nil
+		}
+
+		panic("unexpected call")
+	}
+
+	h.JetCoordinator = jc
+	h.Bus = mb
+	heavyRef := genRandomRef(0)
+	jc.QueryRoleMock.Expect(
+		ctx, core.RoleHeavyExecutor, &msg.Object, 0,
+	).Return(
+		[]core.RecordRef{*heavyRef}, nil,
+	)
+	rep, err := h.handleUpdateObject(ctx, 0, &message.Parcel{
+		Msg: &msg,
+	})
+	require.NoError(t, err)
+	objRep, ok := rep.(*reply.Object)
+	require.True(t, ok)
+	assert.Equal(t, *amendID, objRep.State)
+
+	idx, err := db.GetObjectIndex(ctx, msg.Object.Record(), false)
+	require.NoError(t, err)
+	assert.Equal(t, amendID, idx.LatestState)
+}
+
+func TestMessageHandler_HandleGetObjectIndex(t *testing.T) {
+	t.Parallel()
+	ctx := inslogger.TestContext(t)
+	mc := minimock.NewController(t)
+	db, cleaner := storagetest.TmpDB(ctx, t)
+	defer cleaner()
+	defer mc.Finish()
+
+	recentStorageMock := testutils.NewRecentStorageMock(t)
+	recentStorageMock.AddPendingRequestMock.Return()
+	recentStorageMock.AddObjectMock.Return()
+	recentStorageMock.RemovePendingRequestMock.Return()
+
+	h := NewMessageHandler(db, &configuration.ArtifactManager{
+		LightChainLimit: 3,
+	})
+	h.Recent = recentStorageMock
+
+	msg := message.GetObjectIndex{
+		Object: *genRandomRef(0),
+	}
+	objectIndex := index.ObjectLifeline{LatestState: genRandomID(0)}
+	err := db.SetObjectIndex(ctx, msg.Object.Record(), &objectIndex)
+	require.NoError(t, err)
+
+	rep, err := h.handleGetObjectIndex(ctx, &message.Parcel{
+		Msg: &msg,
+	})
+	require.NoError(t, err)
+	indexRep, ok := rep.(*reply.ObjectIndex)
+	require.True(t, ok)
+	decodedIndex, err := index.DecodeObjectLifeline(indexRep.Index)
+	require.NoError(t, err)
+	assert.Equal(t, objectIndex, *decodedIndex)
+}
+
 func TestMessageHandler_HandleHotRecords(t *testing.T) {
 	ctx := inslogger.TestContext(t)
 
@@ -192,251 +452,4 @@
 	require.Equal(t, res, &reply.OK{})
 	require.NoError(t, err)
 	recentMock.MinimockFinish()
-=======
-func TestMessageHandler_HandleGetChildren_Redirects(t *testing.T) {
-	t.Parallel()
-	ctx := inslogger.TestContext(t)
-	mc := minimock.NewController(t)
-	db, cleaner := storagetest.TmpDB(ctx, t)
-	defer cleaner()
-	defer mc.Finish()
-
-	tf := testutils.NewDelegationTokenFactoryMock(mc)
-	tf.IssueGetChildrenRedirectMock.Return(&delegationtoken.GetChildrenRedirect{Signature: []byte{1, 2, 3}}, nil)
-	mb := testutils.NewMessageBusMock(mc)
-	jc := testutils.NewJetCoordinatorMock(mc)
-	h := NewMessageHandler(db, storage.NewRecentStorage(0), &configuration.ArtifactManager{
-		LightChainLimit: 3,
-	})
-
-	msg := message.GetChildren{
-		Parent: *genRandomRef(0),
-	}
-	objIndex := index.ObjectLifeline{LatestState: genRandomID(0)}
-
-	mb.SendFunc = func(c context.Context, gm core.Message, o *core.MessageSendOptions) (r core.Reply, r1 error) {
-		if m, ok := gm.(*message.GetObjectIndex); ok {
-			assert.Equal(t, msg.Parent, m.Object)
-			buf, err := index.EncodeObjectLifeline(&objIndex)
-			require.NoError(t, err)
-			return &reply.ObjectIndex{Index: buf}, nil
-		}
-
-		panic("unexpected call")
-	}
-
-	h.JetCoordinator = jc
-	h.DelegationTokenFactory = tf
-	h.Bus = mb
-
-	t.Run("redirects to heavy when no index", func(t *testing.T) {
-		heavyRef := genRandomRef(0)
-		jc.QueryRoleMock.Expect(
-			ctx, core.RoleHeavyExecutor, &msg.Parent, 0,
-		).Return(
-			[]core.RecordRef{*heavyRef}, nil,
-		)
-		rep, err := h.handleGetChildren(ctx, 0, &message.Parcel{
-			Msg: &msg,
-		})
-		require.NoError(t, err)
-		redirect, ok := rep.(*reply.GetChildrenRedirect)
-		require.True(t, ok)
-		token, ok := redirect.Token.(*delegationtoken.GetChildrenRedirect)
-		assert.Equal(t, []byte{1, 2, 3}, token.Signature)
-		assert.Equal(t, heavyRef, redirect.GetReceiver())
-
-		idx, err := db.GetObjectIndex(ctx, msg.Parent.Record(), false)
-		require.NoError(t, err)
-		assert.Equal(t, objIndex.LatestState, idx.LatestState)
-	})
-
-	t.Run("redirect to light when has index and child later than limit", func(t *testing.T) {
-		lightRef := genRandomRef(0)
-		err := db.SetObjectIndex(ctx, msg.Parent.Record(), &index.ObjectLifeline{
-			ChildPointer: genRandomID(0),
-		})
-		require.NoError(t, err)
-		jc.QueryRoleMock.Expect(
-			ctx, core.RoleLightExecutor, &msg.Parent, 0,
-		).Return(
-			[]core.RecordRef{*lightRef}, nil,
-		)
-		rep, err := h.handleGetChildren(ctx, 1, &message.Parcel{
-			Msg: &msg,
-		})
-		require.NoError(t, err)
-		redirect, ok := rep.(*reply.GetChildrenRedirect)
-		require.True(t, ok)
-		token, ok := redirect.Token.(*delegationtoken.GetChildrenRedirect)
-		assert.Equal(t, []byte{1, 2, 3}, token.Signature)
-		assert.Equal(t, lightRef, redirect.GetReceiver())
-	})
-
-	t.Run("redirect to heavy when has index and child earlier than limit", func(t *testing.T) {
-		heavyRef := genRandomRef(0)
-		err := db.SetObjectIndex(ctx, msg.Parent.Record(), &index.ObjectLifeline{
-			ChildPointer: genRandomID(0),
-		})
-		require.NoError(t, err)
-		jc.QueryRoleMock.Expect(
-			ctx, core.RoleHeavyExecutor, &msg.Parent, 5,
-		).Return(
-			[]core.RecordRef{*heavyRef}, nil,
-		)
-		rep, err := h.handleGetChildren(ctx, 5, &message.Parcel{
-			Msg: &msg,
-		})
-		require.NoError(t, err)
-		redirect, ok := rep.(*reply.GetChildrenRedirect)
-		require.True(t, ok)
-		token, ok := redirect.Token.(*delegationtoken.GetChildrenRedirect)
-		assert.Equal(t, []byte{1, 2, 3}, token.Signature)
-		assert.Equal(t, heavyRef, redirect.GetReceiver())
-	})
-}
-
-func TestMessageHandler_HandleGetDelegate_FetchesIndexFromHeavy(t *testing.T) {
-	t.Parallel()
-	ctx := inslogger.TestContext(t)
-	mc := minimock.NewController(t)
-	db, cleaner := storagetest.TmpDB(ctx, t)
-	defer cleaner()
-	defer mc.Finish()
-
-	mb := testutils.NewMessageBusMock(mc)
-	jc := testutils.NewJetCoordinatorMock(mc)
-	h := NewMessageHandler(db, storage.NewRecentStorage(0), &configuration.ArtifactManager{
-		LightChainLimit: 3,
-	})
-
-	delegateType := *genRandomRef(0)
-	delegate := *genRandomRef(0)
-	objIndex := index.ObjectLifeline{Delegates: map[core.RecordRef]core.RecordRef{delegateType: delegate}}
-	msg := message.GetDelegate{
-		Head:   *genRandomRef(0),
-		AsType: delegateType,
-	}
-
-	mb.SendFunc = func(c context.Context, gm core.Message, o *core.MessageSendOptions) (r core.Reply, r1 error) {
-		if m, ok := gm.(*message.GetObjectIndex); ok {
-			assert.Equal(t, msg.Head, m.Object)
-			buf, err := index.EncodeObjectLifeline(&objIndex)
-			require.NoError(t, err)
-			return &reply.ObjectIndex{Index: buf}, nil
-		}
-
-		panic("unexpected call")
-	}
-
-	h.JetCoordinator = jc
-	h.Bus = mb
-	heavyRef := genRandomRef(0)
-	jc.QueryRoleMock.Expect(
-		ctx, core.RoleHeavyExecutor, &msg.Head, 0,
-	).Return(
-		[]core.RecordRef{*heavyRef}, nil,
-	)
-	rep, err := h.handleGetDelegate(ctx, 0, &message.Parcel{
-		Msg: &msg,
-	})
-	require.NoError(t, err)
-	delegateRep, ok := rep.(*reply.Delegate)
-	require.True(t, ok)
-	assert.Equal(t, delegate, delegateRep.Head)
-
-	idx, err := db.GetObjectIndex(ctx, msg.Head.Record(), false)
-	require.NoError(t, err)
-	assert.Equal(t, objIndex.Delegates, idx.Delegates)
-}
-
-func TestMessageHandler_HandleUpdateObject_FetchesIndexFromHeavy(t *testing.T) {
-	t.Parallel()
-	ctx := inslogger.TestContext(t)
-	mc := minimock.NewController(t)
-	db, cleaner := storagetest.TmpDB(ctx, t)
-	defer cleaner()
-	defer mc.Finish()
-
-	mb := testutils.NewMessageBusMock(mc)
-	jc := testutils.NewJetCoordinatorMock(mc)
-	h := NewMessageHandler(db, storage.NewRecentStorage(0), &configuration.ArtifactManager{
-		LightChainLimit: 3,
-	})
-
-	objIndex := index.ObjectLifeline{LatestState: genRandomID(0), State: record.StateActivation}
-	amendRecord := record.ObjectAmendRecord{
-		PrevState: *objIndex.LatestState,
-	}
-	amendHash := db.PlatformCryptographyScheme.ReferenceHasher()
-	_, err := amendRecord.WriteHashData(amendHash)
-	require.NoError(t, err)
-	amendID := core.NewRecordID(0, amendHash.Sum(nil))
-
-	msg := message.UpdateObject{
-		Record: record.SerializeRecord(&amendRecord),
-		Object: *genRandomRef(0),
-	}
-
-	mb.SendFunc = func(c context.Context, gm core.Message, o *core.MessageSendOptions) (r core.Reply, r1 error) {
-		if m, ok := gm.(*message.GetObjectIndex); ok {
-			assert.Equal(t, msg.Object, m.Object)
-			buf, err := index.EncodeObjectLifeline(&objIndex)
-			require.NoError(t, err)
-			return &reply.ObjectIndex{Index: buf}, nil
-		}
-
-		panic("unexpected call")
-	}
-
-	h.JetCoordinator = jc
-	h.Bus = mb
-	heavyRef := genRandomRef(0)
-	jc.QueryRoleMock.Expect(
-		ctx, core.RoleHeavyExecutor, &msg.Object, 0,
-	).Return(
-		[]core.RecordRef{*heavyRef}, nil,
-	)
-	rep, err := h.handleUpdateObject(ctx, 0, &message.Parcel{
-		Msg: &msg,
-	})
-	require.NoError(t, err)
-	objRep, ok := rep.(*reply.Object)
-	require.True(t, ok)
-	assert.Equal(t, *amendID, objRep.State)
-
-	idx, err := db.GetObjectIndex(ctx, msg.Object.Record(), false)
-	require.NoError(t, err)
-	assert.Equal(t, amendID, idx.LatestState)
-}
-
-func TestMessageHandler_HandleGetObjectIndex(t *testing.T) {
-	t.Parallel()
-	ctx := inslogger.TestContext(t)
-	mc := minimock.NewController(t)
-	db, cleaner := storagetest.TmpDB(ctx, t)
-	defer cleaner()
-	defer mc.Finish()
-
-	h := NewMessageHandler(db, storage.NewRecentStorage(0), &configuration.ArtifactManager{
-		LightChainLimit: 3,
-	})
-
-	msg := message.GetObjectIndex{
-		Object: *genRandomRef(0),
-	}
-	objectIndex := index.ObjectLifeline{LatestState: genRandomID(0)}
-	err := db.SetObjectIndex(ctx, msg.Object.Record(), &objectIndex)
-	require.NoError(t, err)
-
-	rep, err := h.handleGetObjectIndex(ctx, &message.Parcel{
-		Msg: &msg,
-	})
-	require.NoError(t, err)
-	indexRep, ok := rep.(*reply.ObjectIndex)
-	require.True(t, ok)
-	decodedIndex, err := index.DecodeObjectLifeline(indexRep.Index)
-	require.NoError(t, err)
-	assert.Equal(t, objectIndex, *decodedIndex)
->>>>>>> 93065959
 }