/*
 *    Copyright 2018 Insolar
 *
 *    Licensed under the Apache License, Version 2.0 (the "License");
 *    you may not use this file except in compliance with the License.
 *    You may obtain a copy of the License at
 *
 *        http://www.apache.org/licenses/LICENSE-2.0
 *
 *    Unless required by applicable law or agreed to in writing, software
 *    distributed under the License is distributed on an "AS IS" BASIS,
 *    WITHOUT WARRANTIES OR CONDITIONS OF ANY KIND, either express or implied.
 *    See the License for the specific language governing permissions and
 *    limitations under the License.
 */

package artifactmanager

import (
	"context"
	"sync"

	"github.com/pkg/errors"

	"github.com/insolar/insolar/core"
	"github.com/insolar/insolar/core/message"
	"github.com/insolar/insolar/core/reply"
	"github.com/insolar/insolar/cryptohelpers/hash"
	"github.com/insolar/insolar/ledger/record"
	"github.com/insolar/insolar/ledger/storage"
)

const (
	getChildrenChunkSize = 10 * 1000
)

// LedgerArtifactManager provides concrete API to storage for processing module.
type LedgerArtifactManager struct {
	db         *storage.DB
	messageBus core.MessageBus

	getChildrenChunkSize int
}

// State returns hash state for artifact manager.
func (m *LedgerArtifactManager) State() ([]byte, error) {
	// This is a temporary stab to simulate real hash.
	return hash.SHA3Bytes256([]byte{1, 2, 3}), nil
}

// NewArtifactManger creates new manager instance.
func NewArtifactManger(db *storage.DB) (*LedgerArtifactManager, error) {
	return &LedgerArtifactManager{db: db, getChildrenChunkSize: getChildrenChunkSize}, nil
}

// Link links external components.
func (m *LedgerArtifactManager) Link(components core.Components) error {
	m.messageBus = components.MessageBus

	return nil
}

// GenesisRef returns the root record reference.
//
// Root record is the parent for all top-level records.
func (m *LedgerArtifactManager) GenesisRef() *core.RecordRef {
	return m.db.GenesisRef()
}

// RegisterRequest sends message for request registration,
// returns request record Ref if request successfully created or already exists.
func (m *LedgerArtifactManager) RegisterRequest(
	ctx context.Context, msg core.Message,
) (*core.RecordID, error) {
	var err error
	defer instrument(ctx, "RegisterRequest").err(&err).end()

	recid, err := m.setRecord(
		ctx,
		&record.CallRequest{
			Payload: message.MustSerializeBytes(msg),
		},
		*msg.Target(),
	)
	return recid, err
}

// GetCode returns code from code record by provided reference according to provided machine preference.
//
// This method is used by VM to fetch code for execution.
func (m *LedgerArtifactManager) GetCode(
	ctx context.Context, code core.RecordRef,
) (core.CodeDescriptor, error) {
	var err error
	defer instrument(ctx, "GetCode").err(&err).end()

	genericReact, err := m.messageBus.Send(
		ctx,
		&message.GetCode{Code: code},
	)

	if err != nil {
		return nil, err
	}

	react, ok := genericReact.(*reply.Code)
	if !ok {
		err = ErrUnexpectedReply
		return nil, err
	}

	desc := CodeDescriptor{
		ctx:         ctx,
		ref:         code,
		machineType: react.MachineType,
	}
	desc.cache.code = react.Code
	return &desc, nil
}

// GetObject returns descriptor for provided state.
//
// If provided state is nil, the latest state will be returned (with deactivation check). Returned descriptor will
// provide methods for fetching all related data.
func (m *LedgerArtifactManager) GetObject(
	ctx context.Context,
	head core.RecordRef,
	state *core.RecordID,
	approved bool,
) (core.ObjectDescriptor, error) {
	var (
		desc *ObjectDescriptor
		err  error
	)
	defer instrument(ctx, "GetObject").err(&err).end()

	genericReact, err := m.messageBus.Send(
		ctx,
		&message.GetObject{
			Head:     head,
			State:    state,
			Approved: approved,
		},
	)
	if err != nil {
		return nil, err
	}

	switch r := genericReact.(type) {
	case *reply.Object:
		desc = &ObjectDescriptor{
			ctx:          ctx,
			am:           m,
			head:         r.Head,
			state:        r.State,
			prototype:    r.Prototype,
			isPrototype:  r.IsPrototype,
			childPointer: r.ChildPointer,
			memory:       r.Memory,
			parent:       r.Parent,
		}
	case *reply.Error:
		err = r.Error()
	default:
		err = ErrUnexpectedReply
	}
	return desc, err
}

// GetDelegate returns provided object's delegate reference for provided prototype.
//
// Object delegate should be previously created for this object. If object delegate does not exist, an error will
// be returned.
func (m *LedgerArtifactManager) GetDelegate(
	ctx context.Context, head, asType core.RecordRef,
) (*core.RecordRef, error) {
	var err error
	defer instrument(ctx, "GetDelegate").err(&err).end()

	genericReact, err := m.messageBus.Send(
		ctx,
		&message.GetDelegate{
			Head:   head,
			AsType: asType,
		},
	)
	if err != nil {
		return nil, err
	}

	react, ok := genericReact.(*reply.Delegate)
	if !ok {
		err = ErrUnexpectedReply
		return nil, err
	}
	return &react.Head, nil
}

// GetChildren returns children iterator.
//
// During iteration children refs will be fetched from remote source (parent object).
func (m *LedgerArtifactManager) GetChildren(
	ctx context.Context, parent core.RecordRef, pulse *core.PulseNumber,
) (core.RefIterator, error) {
	var err error
	defer instrument(ctx, "GetChildren").err(&err).end()
	iter, err := NewChildIterator(ctx, m.messageBus, parent, pulse, m.getChildrenChunkSize)
	return iter, err
}

// DeclareType creates new type record in storage.
//
// Type is a contract interface. It contains one method signature.
func (m *LedgerArtifactManager) DeclareType(
	ctx context.Context, domain, request core.RecordRef, typeDec []byte,
) (*core.RecordID, error) {
	var err error
	defer instrument(ctx, "DeclareType").err(&err).end()

	recid, err := m.setRecord(
		ctx,
		&record.TypeRecord{
			SideEffectRecord: record.SideEffectRecord{
				Domain:  domain,
				Request: request,
			},
			TypeDeclaration: typeDec,
		},
		request,
	)
	return recid, err
}

// DeployCode creates new code record in storage.
//
// CodeRef records are used to activate prototype or as migration code for an object.
func (m *LedgerArtifactManager) DeployCode(
	ctx context.Context,
	domain core.RecordRef,
	request core.RecordRef,
	code []byte,
	machineType core.MachineType,
) (*core.RecordID, error) {
	var err error
	defer instrument(ctx, "DeployCode").err(&err).end()

	pulseNumber, err := m.db.GetLatestPulseNumber(ctx)
	if err != nil {
		return nil, err
	}

	var wg sync.WaitGroup
	wg.Add(2)
	var setRecord *core.RecordID
	var setRecordErr error
	go func() {
		setRecord, setRecordErr = m.setRecord(
			ctx,
			&record.CodeRecord{
				SideEffectRecord: record.SideEffectRecord{
					Domain:  domain,
					Request: request,
				},
				Code:        record.CalculateIDForBlob(pulseNumber, code),
				MachineType: machineType,
			},
			request,
		)
		wg.Done()
	}()

	var setBlobErr error
	go func() {
		_, setBlobErr = m.setBlob(ctx, code, request)
		wg.Done()
	}()
	wg.Wait()

	if setRecordErr != nil {
		err = setRecordErr
	} else if setBlobErr != nil {
		err = setBlobErr
	}
	if err != nil {
		return nil, err
	}

	return setRecord, nil
}

// ActivatePrototype creates activate object record in storage. Provided prototype reference will be used as objects prototype
// memory as memory of created object. If memory is not provided, the prototype default memory will be used.
//
// Request reference will be this object's identifier and referred as "object head".
func (m *LedgerArtifactManager) ActivatePrototype(
	ctx context.Context,
	domain, object, parent, code core.RecordRef,
	memory []byte,
) (core.ObjectDescriptor, error) {
	var err error
	defer instrument(ctx, "ActivatePrototype").err(&err).end()
	desc, err := m.activateObject(ctx, domain, object, code, true, parent, false, memory)
	return desc, err
}

// ActivateObject creates activate object record in storage. Provided prototype reference will be used as objects prototype
// memory as memory of created object. If memory is not provided, the prototype default memory will be used.
//
// Request reference will be this object's identifier and referred as "object head".
func (m *LedgerArtifactManager) ActivateObject(
	ctx context.Context,
	domain, object, parent, prototype core.RecordRef,
	asDelegate bool,
	memory []byte,
) (core.ObjectDescriptor, error) {
	var err error
	defer instrument(ctx, "ActivateObject").err(&err).end()
	desc, err := m.activateObject(ctx, domain, object, prototype, false, parent, asDelegate, memory)
	return desc, err
}

// DeactivateObject creates deactivate object record in storage. Provided reference should be a reference to the head
// of the object. If object is already deactivated, an error should be returned.
//
// Deactivated object cannot be changed.
func (m *LedgerArtifactManager) DeactivateObject(
	ctx context.Context, domain, request core.RecordRef, object core.ObjectDescriptor,
) (*core.RecordID, error) {
	var err error
	defer instrument(ctx, "DeactivateObject").err(&err).end()

	desc, err := m.sendUpdateObject(
		ctx,
		&record.DeactivationRecord{
			SideEffectRecord: record.SideEffectRecord{
				Domain:  domain,
				Request: request,
			},
			PrevState: *object.StateID(),
		},
		*object.HeadRef(),
		nil,
	)
	if err != nil {
		return nil, err
	}
	return &desc.State, nil
}

// UpdatePrototype creates amend object record in storage. Provided reference should be a reference to the head of the
// prototype. Provided memory well be the new object memory.
//
// Returned reference will be the latest object state (exact) reference.
func (m *LedgerArtifactManager) UpdatePrototype(
	ctx context.Context,
	domain, request core.RecordRef,
	object core.ObjectDescriptor,
	memory []byte,
	code *core.RecordRef,
) (core.ObjectDescriptor, error) {
	var err error
	defer instrument(ctx, "UpdatePrototype").err(&err).end()
	if !object.IsPrototype() {
		err = errors.New("object is not a prototype")
		return nil, err
	}
	desc, err := m.updateObject(ctx, domain, request, object, code, memory)
	return desc, err
}

// UpdateObject creates amend object record in storage. Provided reference should be a reference to the head of the
// object. Provided memory well be the new object memory.
//
// Returned reference will be the latest object state (exact) reference.
func (m *LedgerArtifactManager) UpdateObject(
	ctx context.Context,
	domain, request core.RecordRef,
	object core.ObjectDescriptor,
	memory []byte,
) (core.ObjectDescriptor, error) {
	var err error
	defer instrument(ctx, "UpdateObject").err(&err).end()
	if object.IsPrototype() {
		err = errors.New("object is not an instance")
		return nil, err
	}
	desc, err := m.updateObject(ctx, domain, request, object, nil, memory)
	return desc, err
}

// RegisterValidation marks provided object state as approved or disapproved.
//
// When fetching object, validity can be specified.
func (m *LedgerArtifactManager) RegisterValidation(
	ctx context.Context,
	object core.RecordRef,
	state core.RecordID,
	isValid bool,
	validationMessages []core.Message,
) error {
	var err error
	defer instrument(ctx, "RegisterValidation").err(&err).end()

	msg := message.ValidateRecord{
		Object:             object,
		State:              state,
		IsValid:            isValid,
		ValidationMessages: validationMessages,
	}
	_, err = m.messageBus.Send(ctx, &msg)
	return err
}

// RegisterResult saves VM method call result.
func (m *LedgerArtifactManager) RegisterResult(
	ctx context.Context, request core.RecordRef, payload []byte,
) (*core.RecordID, error) {
	var err error
	defer instrument(ctx, "RegisterResult").err(&err).end()

	recid, err := m.setRecord(
		ctx,
		&record.ResultRecord{
			Request: request,
			Payload: payload,
		},
		request,
	)
	return recid, err
}

func (m *LedgerArtifactManager) activateObject(
	ctx context.Context,
	domain core.RecordRef,
	object core.RecordRef,
	prototype core.RecordRef,
	isPrototype bool,
	parent core.RecordRef,
	asDelegate bool,
	memory []byte,
) (core.ObjectDescriptor, error) {
	parentDesc, err := m.GetObject(ctx, parent, nil, false)
	if err != nil {
		return nil, err
	}
	pulseNumber, err := m.db.GetLatestPulseNumber(ctx)
	if err != nil {
		return nil, err
	}

	obj, err := m.sendUpdateObject(
		ctx,
		&record.ObjectActivateRecord{
			SideEffectRecord: record.SideEffectRecord{
				Domain:  domain,
				Request: object,
			},
			ObjectStateRecord: record.ObjectStateRecord{
				Memory:      record.CalculateIDForBlob(pulseNumber, memory),
				Image:       prototype,
				IsPrototype: isPrototype,
			},
			Parent:     parent,
			IsDelegate: asDelegate,
		},
		object,
		memory,
	)
	if err != nil {
		return nil, err
	}

	var (
		prevChild *core.RecordID
		asType    *core.RecordRef
	)
	if parentDesc.ChildPointer() != nil {
		prevChild = parentDesc.ChildPointer()
	}
	if asDelegate {
		asType = &prototype
	}
	_, err = m.registerChild(
		ctx,
		&record.ChildRecord{
			Ref:       object,
			PrevChild: prevChild,
		},
		parent,
		object,
		asType,
	)
	if err != nil {
		return nil, err
	}

	return &ObjectDescriptor{
		ctx:          ctx,
		am:           m,
		head:         obj.Head,
		state:        obj.State,
		prototype:    obj.Prototype,
		childPointer: obj.ChildPointer,
		memory:       memory,
		parent:       obj.Parent,
	}, nil
}

func (m *LedgerArtifactManager) updateObject(
	ctx context.Context,
	domain, request core.RecordRef,
	object core.ObjectDescriptor,
	code *core.RecordRef,
	memory []byte,
) (core.ObjectDescriptor, error) {
	var (
		image *core.RecordRef
		err   error
	)
	if object.IsPrototype() {
		if code != nil {
			image = code
		} else {
			image, err = object.Code()
		}
	} else {
		image, err = object.Prototype()
	}
	if err != nil {
		return nil, errors.Wrap(err, "failed to update object")
	}

	pulseNumber, err := m.db.GetLatestPulseNumber(ctx)
	if err != nil {
		return nil, err
	}
	if err != nil {
		return nil, err
	}

	obj, err := m.sendUpdateObject(
		ctx,
		&record.ObjectAmendRecord{
			SideEffectRecord: record.SideEffectRecord{
				Domain:  domain,
				Request: request,
			},
			ObjectStateRecord: record.ObjectStateRecord{
				Memory:      record.CalculateIDForBlob(pulseNumber, memory),
				Image:       *image,
				IsPrototype: object.IsPrototype(),
			},
			PrevState: *object.StateID(),
		},
		*object.HeadRef(),
		memory,
	)
	if err != nil {
		return nil, err
	}

	return &ObjectDescriptor{
		ctx:          ctx,
		am:           m,
		head:         obj.Head,
		state:        obj.State,
		prototype:    obj.Prototype,
		childPointer: obj.ChildPointer,
		memory:       memory,
		parent:       obj.Parent,
	}, nil
}

func (m *LedgerArtifactManager) setRecord(ctx context.Context, rec record.Record, target core.RecordRef) (*core.RecordID, error) {
	genericReact, err := m.messageBus.Send(
		ctx,
		&message.SetRecord{
			Record:    record.SerializeRecord(rec),
			TargetRef: target,
		},
	)

	if err != nil {
		return nil, err
	}

	react, ok := genericReact.(*reply.ID)
	if !ok {
		return nil, ErrUnexpectedReply
	}

	return &react.ID, nil
}

func (m *LedgerArtifactManager) setBlob(ctx context.Context, blob []byte, target core.RecordRef) (*core.RecordID, error) {
	genericReact, err := m.messageBus.Send(
		ctx,
		&message.SetBlob{
			Memory:    blob,
			TargetRef: target,
		},
	)

	if err != nil {
		return nil, err
	}

	react, ok := genericReact.(*reply.ID)
	if !ok {
		return nil, ErrUnexpectedReply
	}

	return &react.ID, nil
}

func (m *LedgerArtifactManager) sendUpdateObject(
	ctx context.Context,
	rec record.Record,
	object core.RecordRef,
	memory []byte,
) (*reply.Object, error) {
	var wg sync.WaitGroup
	wg.Add(2)

	var genericReact core.Reply
	var genericError error
	go func() {
		genericReact, genericError = m.messageBus.Send(
			ctx,
			&message.UpdateObject{
				Record: record.SerializeRecord(rec),
				Object: object,
			},
		)
		wg.Done()
	}()

	var blobReact core.Reply
	var blobError error
	go func() {
		blobReact, blobError = m.messageBus.Send(
			ctx,
			&message.SetBlob{
				TargetRef: object,
				Memory:    memory,
			},
		)
		wg.Done()
	}()

	wg.Wait()

	if genericError != nil {
		return nil, genericError
	}
	if blobError != nil {
		return nil, blobError
	}

	rep, ok := genericReact.(*reply.Object)
	if !ok {
		return nil, ErrUnexpectedReply
	}
	_, ok = blobReact.(*reply.ID)
	if !ok {
		return nil, ErrUnexpectedReply
	}

	return rep, nil
}

func (m *LedgerArtifactManager) registerChild(
	ctx context.Context,
	rec record.Record,
	parent core.RecordRef,
	child core.RecordRef,
	asType *core.RecordRef,
) (*core.RecordID, error) {
	genericReact, err := m.messageBus.Send(
		ctx,
		&message.RegisterChild{
			Record: record.SerializeRecord(rec),
			Parent: parent,
			Child:  child,
			AsType: asType,
		},
	)

	if err != nil {
		return nil, err
	}

	react, ok := genericReact.(*reply.ID)
	if !ok {
		return nil, ErrUnexpectedReply
	}

	return &react.ID, nil
<<<<<<< HEAD
}

func instrumentation(ctx context.Context, name string, start time.Time) {
	ctx = insmetrics.InsertTag(ctx, tagMethod, name)
	latency := time.Since(start)
	stats.Record(ctx, statCalls.M(1), statLatency.M(latency.Nanoseconds()/1e6))
	inslogger.FromContext(ctx).Debug("measured time is ", latency)
}

// GetHistory returns history iterator.
//
// During iteration history will be fetched from remote source.
func (m *LedgerArtifactManager) GetHistory(
	ctx context.Context, parent core.RecordRef, pulse *core.PulseNumber,
) (core.RefIterator, error) {
	defer instrumentation(ctx, "GetHistory", time.Now())
	return NewHistoryIterator(ctx, m.messageBus, parent, pulse, m.getChildrenChunkSize)
=======
>>>>>>> de57136c
}<|MERGE_RESOLUTION|>--- conflicted
+++ resolved
@@ -98,7 +98,6 @@
 		ctx,
 		&message.GetCode{Code: code},
 	)
-
 	if err != nil {
 		return nil, err
 	}
@@ -696,24 +695,4 @@
 	}
 
 	return &react.ID, nil
-<<<<<<< HEAD
-}
-
-func instrumentation(ctx context.Context, name string, start time.Time) {
-	ctx = insmetrics.InsertTag(ctx, tagMethod, name)
-	latency := time.Since(start)
-	stats.Record(ctx, statCalls.M(1), statLatency.M(latency.Nanoseconds()/1e6))
-	inslogger.FromContext(ctx).Debug("measured time is ", latency)
-}
-
-// GetHistory returns history iterator.
-//
-// During iteration history will be fetched from remote source.
-func (m *LedgerArtifactManager) GetHistory(
-	ctx context.Context, parent core.RecordRef, pulse *core.PulseNumber,
-) (core.RefIterator, error) {
-	defer instrumentation(ctx, "GetHistory", time.Now())
-	return NewHistoryIterator(ctx, m.messageBus, parent, pulse, m.getChildrenChunkSize)
-=======
->>>>>>> de57136c
 }