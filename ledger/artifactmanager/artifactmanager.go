/*
 *    Copyright 2018 Insolar
 *
 *    Licensed under the Apache License, Version 2.0 (the "License");
 *    you may not use this file except in compliance with the License.
 *    You may obtain a copy of the License at
 *
 *        http://www.apache.org/licenses/LICENSE-2.0
 *
 *    Unless required by applicable law or agreed to in writing, software
 *    distributed under the License is distributed on an "AS IS" BASIS,
 *    WITHOUT WARRANTIES OR CONDITIONS OF ANY KIND, either express or implied.
 *    See the License for the specific language governing permissions and
 *    limitations under the License.
 */

package artifactmanager

import (
	"context"
	"sync"
	"time"

	"github.com/pkg/errors"
	"go.opencensus.io/stats"

	"github.com/insolar/insolar/core"
	"github.com/insolar/insolar/core/message"
	"github.com/insolar/insolar/core/reply"
	"github.com/insolar/insolar/cryptohelpers/hash"
	"github.com/insolar/insolar/instrumentation/inslogger"
	"github.com/insolar/insolar/instrumentation/insmetrics"
	"github.com/insolar/insolar/ledger/record"
	"github.com/insolar/insolar/ledger/storage"
)

const (
	getChildrenChunkSize = 10 * 1000
)

// LedgerArtifactManager provides concrete API to storage for processing module.
type LedgerArtifactManager struct {
	db         *storage.DB
	messageBus core.MessageBus

	getChildrenChunkSize int
}

// State returns hash state for artifact manager.
func (m *LedgerArtifactManager) State() ([]byte, error) {
	// This is a temporary stab to simulate real hash.
	return hash.SHA3Bytes256([]byte{1, 2, 3}), nil
}

// NewArtifactManger creates new manager instance.
func NewArtifactManger(db *storage.DB) (*LedgerArtifactManager, error) {
	return &LedgerArtifactManager{db: db, getChildrenChunkSize: getChildrenChunkSize}, nil
}

// Link links external components.
func (m *LedgerArtifactManager) Link(components core.Components) error {
	m.messageBus = components.MessageBus

	return nil
}

// GenesisRef returns the root record reference.
//
// Root record is the parent for all top-level records.
func (m *LedgerArtifactManager) GenesisRef() *core.RecordRef {
	return m.db.GenesisRef()
}

// RegisterRequest sends message for request registration,
// returns request record Ref if request successfully created or already exists.
func (m *LedgerArtifactManager) RegisterRequest(
	ctx context.Context, msg core.Message,
) (*core.RecordID, error) {
	defer instrumentation(ctx, "RegisterRequest", time.Now())

	return m.setRecord(
		ctx,
		&record.CallRequest{
			Payload: message.MustSerializeBytes(msg),
		},
		*msg.Target(),
	)
}

// GetCode returns code from code record by provided reference according to provided machine preference.
//
// This method is used by VM to fetch code for execution.
func (m *LedgerArtifactManager) GetCode(
	ctx context.Context, code core.RecordRef,
) (core.CodeDescriptor, error) {
	defer instrumentation(ctx, "GetCode", time.Now())

	genericReact, err := m.messageBus.Send(
		ctx,
		&message.GetCode{Code: code},
	)
	if err != nil {
		return nil, err
	}

	react, ok := genericReact.(*reply.Code)
	if !ok {
		return nil, ErrUnexpectedReply
	}

	desc := CodeDescriptor{
		ctx:         ctx,
		ref:         code,
		machineType: react.MachineType,
	}
	desc.cache.code = react.Code
	return &desc, nil
}

// GetObject returns descriptor for provided state.
//
// If provided state is nil, the latest state will be returned (with deactivation check). Returned descriptor will
// provide methods for fetching all related data.
func (m *LedgerArtifactManager) GetObject(
	ctx context.Context, head core.RecordRef, state *core.RecordID, approved bool,
) (core.ObjectDescriptor, error) {
	defer instrumentation(ctx, "GetObject", time.Now())

	genericReact, err := m.messageBus.Send(
		ctx,
		&message.GetObject{
			Head:     head,
			State:    state,
			Approved: approved,
		},
	)

	if err != nil {
		return nil, err
	}

	switch r := genericReact.(type) {
	case *reply.Object:
		desc := ObjectDescriptor{
			ctx:          ctx,
			am:           m,
			head:         r.Head,
			state:        r.State,
			prototype:    r.Prototype,
			isPrototype:  r.IsPrototype,
			childPointer: r.ChildPointer,
			memory:       r.Memory,
			parent:       r.Parent,
		}
		return &desc, nil
	case *reply.Error:
		return nil, r.Error()
	}

	return nil, ErrUnexpectedReply
}

// GetDelegate returns provided object's delegate reference for provided prototype.
//
// Object delegate should be previously created for this object. If object delegate does not exist, an error will
// be returned.
func (m *LedgerArtifactManager) GetDelegate(
	ctx context.Context, head, asType core.RecordRef,
) (*core.RecordRef, error) {
	defer instrumentation(ctx, "GetDelegate", time.Now())

	genericReact, err := m.messageBus.Send(
		ctx,
		&message.GetDelegate{
			Head:   head,
			AsType: asType,
		},
	)

	if err != nil {
		return nil, err
	}

	react, ok := genericReact.(*reply.Delegate)
	if !ok {
		return nil, ErrUnexpectedReply
	}
	return &react.Head, nil
}

// GetChildren returns children iterator.
//
// During iteration children refs will be fetched from remote source (parent object).
func (m *LedgerArtifactManager) GetChildren(
	ctx context.Context, parent core.RecordRef, pulse *core.PulseNumber,
) (core.RefIterator, error) {
	defer instrumentation(ctx, "GetChildren", time.Now())
	return NewChildIterator(ctx, m.messageBus, parent, pulse, m.getChildrenChunkSize)
}

// DeclareType creates new type record in storage.
//
// Type is a contract interface. It contains one method signature.
func (m *LedgerArtifactManager) DeclareType(
	ctx context.Context, domain, request core.RecordRef, typeDec []byte,
) (*core.RecordID, error) {
	defer instrumentation(ctx, "DeclareType", time.Now())

	return m.setRecord(
		ctx,
		&record.TypeRecord{
			SideEffectRecord: record.SideEffectRecord{
				Domain:  domain,
				Request: request,
			},
			TypeDeclaration: typeDec,
		},
		request,
	)
}

// DeployCode creates new code record in storage.
//
// CodeRef records are used to activate prototype or as migration code for an object.
func (m *LedgerArtifactManager) DeployCode(
	ctx context.Context,
	domain core.RecordRef,
	request core.RecordRef,
	code []byte,
	machineType core.MachineType,
) (*core.RecordID, error) {
	defer instrumentation(ctx, "DeployCode", time.Now())

	pulseNumber, err := m.db.GetLatestPulseNumber(ctx)
	if err != nil {
		return nil, err
	}

	var wg sync.WaitGroup
	wg.Add(2)
	var setRecord *core.RecordID
	var setRecordErr error
	go func() {
		setRecord, setRecordErr = m.setRecord(
			ctx,
			&record.CodeRecord{
				SideEffectRecord: record.SideEffectRecord{
					Domain:  domain,
					Request: request,
				},
				Code:        record.CalculateIDForBlob(pulseNumber, code),
				MachineType: machineType,
			},
			request,
		)
		wg.Done()
	}()

	var setBlobErr error
	go func() {
		_, setBlobErr = m.setBlob(ctx, code, request)
		wg.Done()
	}()
	wg.Wait()

	if setRecordErr != nil {
		return nil, setRecordErr
	}
	if setBlobErr != nil {
		return nil, setBlobErr
	}

	return setRecord, nil
}

// ActivatePrototype creates activate object record in storage. Provided prototype reference will be used as objects prototype
// memory as memory of created object. If memory is not provided, the prototype default memory will be used.
//
// Request reference will be this object's identifier and referred as "object head".
func (m *LedgerArtifactManager) ActivatePrototype(
	ctx context.Context,
	domain, object, parent, code core.RecordRef,
	memory []byte,
) (core.ObjectDescriptor, error) {
	defer instrumentation(ctx, "ActivatePrototype", time.Now())
	return m.activateObject(ctx, domain, object, code, true, parent, false, memory)
}

// ActivateObject creates activate object record in storage. Provided prototype reference will be used as objects prototype
// memory as memory of created object. If memory is not provided, the prototype default memory will be used.
//
// Request reference will be this object's identifier and referred as "object head".
func (m *LedgerArtifactManager) ActivateObject(
	ctx context.Context,
	domain, object, parent, prototype core.RecordRef,
	asDelegate bool,
	memory []byte,
) (core.ObjectDescriptor, error) {
	defer instrumentation(ctx, "ActivateObject", time.Now())
	return m.activateObject(ctx, domain, object, prototype, false, parent, asDelegate, memory)
}

// DeactivateObject creates deactivate object record in storage. Provided reference should be a reference to the head
// of the object. If object is already deactivated, an error should be returned.
//
// Deactivated object cannot be changed.
func (m *LedgerArtifactManager) DeactivateObject(
	ctx context.Context, domain, request core.RecordRef, object core.ObjectDescriptor,
) (*core.RecordID, error) {
	defer instrumentation(ctx, "DeactivateObject", time.Now())

	desc, err := m.sendUpdateObject(
		ctx,
		&record.DeactivationRecord{
			SideEffectRecord: record.SideEffectRecord{
				Domain:  domain,
				Request: request,
			},
			PrevState: *object.StateID(),
		},
		*object.HeadRef(),
		nil,
	)
	if err != nil {
		return nil, err
	}
	return &desc.State, nil
}

// UpdatePrototype creates amend object record in storage. Provided reference should be a reference to the head of the
// prototype. Provided memory well be the new object memory.
//
// Returned reference will be the latest object state (exact) reference.
func (m *LedgerArtifactManager) UpdatePrototype(
	ctx context.Context,
	domain, request core.RecordRef,
	object core.ObjectDescriptor,
	memory []byte,
	code *core.RecordRef,
) (core.ObjectDescriptor, error) {
	if !object.IsPrototype() {
		return nil, errors.New("object is not a prototype")
	}
	defer instrumentation(ctx, "UpdatePrototype", time.Now())
	return m.updateObject(ctx, domain, request, object, code, memory)
}

// UpdateObject creates amend object record in storage. Provided reference should be a reference to the head of the
// object. Provided memory well be the new object memory.
//
// Returned reference will be the latest object state (exact) reference.
func (m *LedgerArtifactManager) UpdateObject(
	ctx context.Context,
	domain, request core.RecordRef,
	object core.ObjectDescriptor,
	memory []byte,
) (core.ObjectDescriptor, error) {
	if object.IsPrototype() {
		return nil, errors.New("object is not an instance")
	}
	defer instrumentation(ctx, "UpdateObject", time.Now())
	return m.updateObject(ctx, domain, request, object, nil, memory)
}

// RegisterValidation marks provided object state as approved or disapproved.
//
// When fetching object, validity can be specified.
func (m *LedgerArtifactManager) RegisterValidation(
	ctx context.Context, object core.RecordRef, state core.RecordID, isValid bool, validationMessages []core.Message,
) error {
	defer instrumentation(ctx, "RegisterValidation", time.Now())

	msg := message.ValidateRecord{
		Object:             object,
		State:              state,
		IsValid:            isValid,
		ValidationMessages: validationMessages,
	}
	_, err := m.messageBus.Send(ctx, &msg)
	if err != nil {
		return err
	}

	return nil
}

// RegisterResult saves VM method call result.
func (m *LedgerArtifactManager) RegisterResult(
	ctx context.Context, request core.RecordRef, payload []byte,
) (*core.RecordID, error) {
	defer instrumentation(ctx, "RegisterResult", time.Now())

	return m.setRecord(
		ctx,
		&record.ResultRecord{
			Request: request,
			Payload: payload,
		},
		request,
	)
}

func (m *LedgerArtifactManager) activateObject(
	ctx context.Context,
	domain core.RecordRef,
	object core.RecordRef,
	prototype core.RecordRef,
	isPrototype bool,
	parent core.RecordRef,
	asDelegate bool,
	memory []byte,
) (core.ObjectDescriptor, error) {
	parentDesc, err := m.GetObject(ctx, parent, nil, false)
	if err != nil {
		return nil, err
	}
	pulseNumber, err := m.db.GetLatestPulseNumber(ctx)
	if err != nil {
		return nil, err
	}

	obj, err := m.sendUpdateObject(
		ctx,
		&record.ObjectActivateRecord{
			SideEffectRecord: record.SideEffectRecord{
				Domain:  domain,
				Request: object,
			},
			ObjectStateRecord: record.ObjectStateRecord{
				Memory:      record.CalculateIDForBlob(pulseNumber, memory),
				Image:       prototype,
				IsPrototype: isPrototype,
			},
			Parent:     parent,
			IsDelegate: asDelegate,
		},
		object,
		memory,
	)
	if err != nil {
		return nil, err
	}

	var (
		prevChild *core.RecordID
		asType    *core.RecordRef
	)
	if parentDesc.ChildPointer() != nil {
		prevChild = parentDesc.ChildPointer()
	}
	if asDelegate {
		asType = &prototype
	}
	_, err = m.registerChild(
		ctx,
		&record.ChildRecord{
			Ref:       object,
			PrevChild: prevChild,
		},
		parent,
		object,
		asType,
	)
	if err != nil {
		return nil, err
	}

	return &ObjectDescriptor{
		ctx:          ctx,
		am:           m,
		head:         obj.Head,
		state:        obj.State,
		prototype:    obj.Prototype,
		childPointer: obj.ChildPointer,
		memory:       memory,
		parent:       obj.Parent,
	}, nil
}

func (m *LedgerArtifactManager) updateObject(
	ctx context.Context,
	domain, request core.RecordRef,
	object core.ObjectDescriptor,
	code *core.RecordRef,
	memory []byte,
) (core.ObjectDescriptor, error) {
	var (
		image *core.RecordRef
		err   error
	)
	if object.IsPrototype() {
		if code != nil {
			image = code
		} else {
			image, err = object.Code()
		}
	} else {
		image, err = object.Prototype()
	}
	if err != nil {
		return nil, errors.Wrap(err, "failed to update object")
	}

	pulseNumber, err := m.db.GetLatestPulseNumber(ctx)
	if err != nil {
		return nil, err
	}
	if err != nil {
		return nil, err
	}

	obj, err := m.sendUpdateObject(
		ctx,
		&record.ObjectAmendRecord{
			SideEffectRecord: record.SideEffectRecord{
				Domain:  domain,
				Request: request,
			},
			ObjectStateRecord: record.ObjectStateRecord{
				Memory:      record.CalculateIDForBlob(pulseNumber, memory),
				Image:       *image,
				IsPrototype: object.IsPrototype(),
			},
			PrevState: *object.StateID(),
		},
		*object.HeadRef(),
		memory,
	)
	if err != nil {
		return nil, err
	}

	return &ObjectDescriptor{
		ctx:          ctx,
		am:           m,
		head:         obj.Head,
		state:        obj.State,
		prototype:    obj.Prototype,
		childPointer: obj.ChildPointer,
		memory:       memory,
		parent:       obj.Parent,
	}, nil
}

func (m *LedgerArtifactManager) setRecord(ctx context.Context, rec record.Record, target core.RecordRef) (*core.RecordID, error) {
	genericReact, err := m.messageBus.Send(
		ctx,
		&message.SetRecord{
			Record:    record.SerializeRecord(rec),
			TargetRef: target,
		},
	)

	if err != nil {
		return nil, err
	}

	react, ok := genericReact.(*reply.ID)
	if !ok {
		return nil, ErrUnexpectedReply
	}

	return &react.ID, nil
}

func (m *LedgerArtifactManager) setBlob(ctx context.Context, blob []byte, target core.RecordRef) (*core.RecordID, error) {
	genericReact, err := m.messageBus.Send(
		ctx,
		&message.SetBlob{
			Memory:    blob,
			TargetRef: target,
		},
	)

	if err != nil {
		return nil, err
	}

	react, ok := genericReact.(*reply.ID)
	if !ok {
		return nil, ErrUnexpectedReply
	}

	return &react.ID, nil
}

func (m *LedgerArtifactManager) sendUpdateObject(
	ctx context.Context,
	rec record.Record,
	object core.RecordRef,
	memory []byte,
) (*reply.Object, error) {
	var wg sync.WaitGroup
	wg.Add(2)

	var genericReact core.Reply
	var genericError error
	go func() {
		genericReact, genericError = m.messageBus.Send(
			ctx,
			&message.UpdateObject{
				Record: record.SerializeRecord(rec),
				Object: object,
			},
		)
		wg.Done()
	}()

	var blobReact core.Reply
	var blobError error
	go func() {
		blobReact, blobError = m.messageBus.Send(
			ctx,
			&message.SetBlob{
				TargetRef: object,
				Memory:    memory,
			},
		)
		wg.Done()
	}()

	wg.Wait()

	if genericError != nil {
		return nil, genericError
	}
	if blobError != nil {
		return nil, blobError
	}

	rep, ok := genericReact.(*reply.Object)
	if !ok {
		return nil, ErrUnexpectedReply
	}
	_, ok = blobReact.(*reply.ID)
	if !ok {
		return nil, ErrUnexpectedReply
	}

	return rep, nil
}

func (m *LedgerArtifactManager) registerChild(
	ctx context.Context,
	rec record.Record,
	parent core.RecordRef,
	child core.RecordRef,
	asType *core.RecordRef,
) (*core.RecordID, error) {
	genericReact, err := m.messageBus.Send(
		ctx,
		&message.RegisterChild{
			Record: record.SerializeRecord(rec),
			Parent: parent,
			Child:  child,
			AsType: asType,
		},
	)

	if err != nil {
		return nil, err
	}

	react, ok := genericReact.(*reply.ID)
	if !ok {
		return nil, ErrUnexpectedReply
	}

	return &react.ID, nil
}

<<<<<<< HEAD
// GetHistory returns children iterator.
//
// During iteration history will be fetched from remote source.
func (m *LedgerArtifactManager) GetHistory(
	ctx context.Context, parent core.RecordRef, pulse *core.PulseNumber,
) (core.RefIterator, error) {
	return NewHistoryIterator(ctx, m.messageBus, parent, pulse, m.getChildrenChunkSize)
=======
func instrumentation(ctx context.Context, name string, start time.Time) {
	ctx = insmetrics.InsertTag(ctx, tagMethod, name)
	latency := time.Since(start)
	stats.Record(ctx, statCalls.M(1), statLatency.M(latency.Nanoseconds()/1e6))
	inslogger.FromContext(ctx).Debug("measured time is ", latency)
>>>>>>> 6841441a
}<|MERGE_RESOLUTION|>--- conflicted
+++ resolved
@@ -99,6 +99,7 @@
 		ctx,
 		&message.GetCode{Code: code},
 	)
+
 	if err != nil {
 		return nil, err
 	}
@@ -669,19 +670,19 @@
 	return &react.ID, nil
 }
 
-<<<<<<< HEAD
-// GetHistory returns children iterator.
-//
-// During iteration history will be fetched from remote source.
-func (m *LedgerArtifactManager) GetHistory(
-	ctx context.Context, parent core.RecordRef, pulse *core.PulseNumber,
-) (core.RefIterator, error) {
-	return NewHistoryIterator(ctx, m.messageBus, parent, pulse, m.getChildrenChunkSize)
-=======
 func instrumentation(ctx context.Context, name string, start time.Time) {
 	ctx = insmetrics.InsertTag(ctx, tagMethod, name)
 	latency := time.Since(start)
 	stats.Record(ctx, statCalls.M(1), statLatency.M(latency.Nanoseconds()/1e6))
 	inslogger.FromContext(ctx).Debug("measured time is ", latency)
->>>>>>> 6841441a
+}
+
+// GetHistory returns history iterator.
+//
+// During iteration history will be fetched from remote source.
+func (m *LedgerArtifactManager) GetHistory(
+	ctx context.Context, parent core.RecordRef, pulse *core.PulseNumber,
+) (core.RefIterator, error) {
+	defer instrumentation(ctx, "GetHistory", time.Now())
+	return NewHistoryIterator(ctx, m.messageBus, parent, pulse, m.getChildrenChunkSize)
 }