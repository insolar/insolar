/*
 *    Copyright 2018 Insolar
 *
 *    Licensed under the Apache License, Version 2.0 (the "License");
 *    you may not use this file except in compliance with the License.
 *    You may obtain a copy of the License at
 *
 *        http://www.apache.org/licenses/LICENSE-2.0
 *
 *    Unless required by applicable law or agreed to in writing, software
 *    distributed under the License is distributed on an "AS IS" BASIS,
 *    WITHOUT WARRANTIES OR CONDITIONS OF ANY KIND, either express or implied.
 *    See the License for the specific language governing permissions and
 *    limitations under the License.
 */

package artifactmanager

import (
	"github.com/insolar/insolar/core"
<<<<<<< HEAD
	"github.com/insolar/insolar/log"
	"github.com/pkg/errors"

	"github.com/insolar/insolar/ledger/index"
	"github.com/insolar/insolar/ledger/record"
=======
	"github.com/insolar/insolar/core/message"
	"github.com/insolar/insolar/core/reply"
>>>>>>> b9d6710b
	"github.com/insolar/insolar/ledger/storage"
)

// LedgerArtifactManager provides concrete API to storage for processing module.
type LedgerArtifactManager struct {
	db         *storage.DB
	messageBus core.MessageBus
}

// NewArtifactManger creates new manager instance.
func NewArtifactManger(db *storage.DB) (*LedgerArtifactManager, error) {
	return &LedgerArtifactManager{db: db}, nil
}

// Link links external components.
func (m *LedgerArtifactManager) Link(components core.Components) error {
	m.messageBus = components.MessageBus

	return nil
}

// RootRef returns the root record reference.
//
// Root record is the parent for all top-level records.
func (m *LedgerArtifactManager) RootRef() *core.RecordRef {
	return m.db.RootRef().CoreRef()
}

// GetCode returns code from code record by provided reference according to provided machine preference.
//
// This method is used by VM to fetch code for execution.
func (m *LedgerArtifactManager) GetCode(
	code core.RecordRef, machinePref []core.MachineType,
) (core.CodeDescriptor, error) {
	genericReact, err := m.messageBus.Send(&message.GetCode{
		Code:        code,
		MachinePref: machinePref,
	})

	if err != nil {
		return nil, err
	}

	react, ok := genericReact.(*reply.Code)
	if !ok {
		return nil, ErrUnexpectedReply
	}
	desc := CodeDescriptor{
		machinePref: machinePref,
		ref:         code,

		machineType: react.MachineType,
		code:        react.Code,
	}

	return &desc, nil
}

// GetClass returns descriptor for provided state.
//
// If provided state is nil, the latest state will be returned (with deactivation check). Returned descriptor will
// provide methods for fetching all related data.
func (m *LedgerArtifactManager) GetClass(head core.RecordRef, state *core.RecordRef) (core.ClassDescriptor, error) {
	genericReact, err := m.messageBus.Send(&message.GetClass{
		Head:  head,
		State: state,
	})

	if err != nil {
		return nil, err
	}

	react, ok := genericReact.(*reply.Class)
	if !ok {
		return nil, ErrUnexpectedReply
	}
	desc := ClassDescriptor{
		am:    m,
		head:  react.Head,
		state: react.State,
		code:  react.Code,
	}
	return &desc, nil
}

// GetObject returns descriptor for provided state.
//
// If provided state is nil, the latest state will be returned (with deactivation check). Returned descriptor will
// provide methods for fetching all related data.
func (m *LedgerArtifactManager) GetObject(head core.RecordRef, state *core.RecordRef) (core.ObjectDescriptor, error) {
	genericReact, err := m.messageBus.Send(&message.GetObject{
		Head:  head,
		State: state,
	})

	if err != nil {
		return nil, err
	}

	react, ok := genericReact.(*reply.Object)
	if !ok {
		return nil, ErrUnexpectedReply
	}
	desc := ObjectDescriptor{
		am:       m,
		head:     react.Head,
		state:    react.State,
		class:    react.Class,
		memory:   react.Memory,
		children: react.Children,
	}
	return &desc, nil
}

// GetDelegate returns provided object's delegate reference for provided class.
//
// Object delegate should be previously created for this object. If object delegate does not exist, an error will
// be returned.
func (m *LedgerArtifactManager) GetDelegate(head, asClass core.RecordRef) (*core.RecordRef, error) {
	genericReact, err := m.messageBus.Send(&message.GetDelegate{
		Head:    head,
		AsClass: asClass,
	})

	if err != nil {
		return nil, err
	}

	react, ok := genericReact.(*reply.Delegate)
	if !ok {
		return nil, ErrUnexpectedReply
	}
	return &react.Head, nil
}

// DeclareType creates new type record in storage.
//
// Type is a contract interface. It contains one method signature.
func (m *LedgerArtifactManager) DeclareType(
	domain, request core.RecordRef, typeDec []byte,
) (*core.RecordRef, error) {
	return m.sendReference(&message.DeclareType{
		Domain:  domain,
		Request: request,
		TypeDec: typeDec,
	})
}

// DeployCode creates new code record in storage.
//
// Code records are used to activate class or as migration code for an object.
func (m *LedgerArtifactManager) DeployCode(
	domain, request core.RecordRef, codeMap map[core.MachineType][]byte,
) (*core.RecordRef, error) {
	return m.sendReference(&message.DeployCode{
		Domain:  domain,
		Request: request,
		CodeMap: codeMap,
	})
}

// ActivateClass creates activate class record in storage. Provided code reference will be used as a class code.
//
// Activation reference will be this class'es identifier and referred as "class head".
func (m *LedgerArtifactManager) ActivateClass(
	domain, request core.RecordRef,
) (*core.RecordRef, error) {
	return m.sendReference(&message.ActivateClass{
		Domain:  domain,
		Request: request,
	})
}

// DeactivateClass creates deactivate record in storage. Provided reference should be a reference to the head of
// the class. If class is already deactivated, an error should be returned.
//
// Deactivated class cannot be changed or instantiate objects.
func (m *LedgerArtifactManager) DeactivateClass(
	domain, request, class core.RecordRef,
) (*core.RecordRef, error) {
	return m.sendReference(&message.DeactivateClass{
		Domain:  domain,
		Request: request,
		Class:   class,
	})
}

// UpdateClass creates amend class record in storage. Provided reference should be a reference to the head of
// the class. Migrations are references to code records.
//
// Returned reference will be the latest class state (exact) reference. Migration code will be executed by VM to
// migrate objects memory in the order they appear in provided slice.
func (m *LedgerArtifactManager) UpdateClass(
	domain, request, class, code core.RecordRef, migrations []core.RecordRef,
) (*core.RecordRef, error) {
	return m.sendReference(&message.UpdateClass{
		Domain:     domain,
		Request:    request,
		Class:      class,
		Code:       code,
		Migrations: migrations,
	})
}

// ActivateObject creates activate object record in storage. Provided class reference will be used as objects class
// memory as memory of crated object. If memory is not provided, the class default memory will be used.
//
// Activation reference will be this object's identifier and referred as "object head".
func (m *LedgerArtifactManager) ActivateObject(
	domain, request, class, parent core.RecordRef, memory []byte,
) (*core.RecordRef, error) {
	return m.sendReference(&message.ActivateObject{
		Domain:  domain,
		Request: request,
		Class:   class,
		Parent:  parent,
		Memory:  memory,
	})
}

// ActivateObjectDelegate is similar to ActivateObj but it created object will be parent's delegate of provided class.
func (m *LedgerArtifactManager) ActivateObjectDelegate(
	domain, request, class, parent core.RecordRef, memory []byte,
) (*core.RecordRef, error) {
	return m.sendReference(&message.ActivateObjectDelegate{
		Domain:  domain,
		Request: request,
		Class:   class,
		Parent:  parent,
		Memory:  memory,
	})
}

// DeactivateObject creates deactivate object record in storage. Provided reference should be a reference to the head
// of the object. If object is already deactivated, an error should be returned.
//
// Deactivated object cannot be changed.
func (m *LedgerArtifactManager) DeactivateObject(
	domain, request, object core.RecordRef,
) (*core.RecordRef, error) {
	return m.sendReference(&message.DeactivateObject{
		Domain:  domain,
		Request: request,
		Object:  object,
	})
}

// UpdateObject creates amend object record in storage. Provided reference should be a reference to the head of the
// object. Provided memory well be the new object memory.
//
// Returned reference will be the latest object state (exact) reference.
func (m *LedgerArtifactManager) UpdateObject(
	domain, request, object core.RecordRef, memory []byte,
) (*core.RecordRef, error) {
	return m.sendReference(&message.UpdateObject{
		Domain:  domain,
		Request: request,
		Object:  object,
		Memory:  memory,
	})
}

<<<<<<< HEAD
// GetLatestObj returns descriptor for latest state of the object known to storage.
// If the object or the class is deactivated, an error should be returned.
//
// Returned descriptor will provide methods for fetching all related data.
func (m *LedgerArtifactManager) GetLatestObj(head core.RecordRef) (core.ObjectDescriptor, error) {
	var (
		active bool
		err    error
	)
	objRef := record.Core2Reference(head)

	object, err := NewObjectDescriptor(m.db, objRef, nil)
	if err != nil {
		log.Errorf("Error while getting latest object by ref %s: %s", head, err.Error())
		return nil, err
	}
	active, err = object.IsActive()
	if err != nil {
		return nil, err
	}
	if !active {
		return nil, ErrObjectDeactivated
	}
	class, err := object.ClassDescriptor(nil)
	if err != nil {
		return nil, err
	}
	active, err = class.IsActive()
	if err != nil {
		return nil, err
	}
	if !active {
		return nil, ErrClassDeactivated
	}
=======
func (m *LedgerArtifactManager) sendReference(ev core.Message) (*core.RecordRef, error) {
	genericReact, err := m.messageBus.Send(ev)
>>>>>>> b9d6710b

	if err != nil {
		return nil, err
	}

	react, ok := genericReact.(*reply.Reference)
	if !ok {
		return nil, ErrUnexpectedReply
	}
	return &react.Ref, nil
}<|MERGE_RESOLUTION|>--- conflicted
+++ resolved
@@ -18,16 +18,8 @@
 
 import (
 	"github.com/insolar/insolar/core"
-<<<<<<< HEAD
-	"github.com/insolar/insolar/log"
-	"github.com/pkg/errors"
-
-	"github.com/insolar/insolar/ledger/index"
-	"github.com/insolar/insolar/ledger/record"
-=======
 	"github.com/insolar/insolar/core/message"
 	"github.com/insolar/insolar/core/reply"
->>>>>>> b9d6710b
 	"github.com/insolar/insolar/ledger/storage"
 )
 
@@ -290,45 +282,8 @@
 	})
 }
 
-<<<<<<< HEAD
-// GetLatestObj returns descriptor for latest state of the object known to storage.
-// If the object or the class is deactivated, an error should be returned.
-//
-// Returned descriptor will provide methods for fetching all related data.
-func (m *LedgerArtifactManager) GetLatestObj(head core.RecordRef) (core.ObjectDescriptor, error) {
-	var (
-		active bool
-		err    error
-	)
-	objRef := record.Core2Reference(head)
-
-	object, err := NewObjectDescriptor(m.db, objRef, nil)
-	if err != nil {
-		log.Errorf("Error while getting latest object by ref %s: %s", head, err.Error())
-		return nil, err
-	}
-	active, err = object.IsActive()
-	if err != nil {
-		return nil, err
-	}
-	if !active {
-		return nil, ErrObjectDeactivated
-	}
-	class, err := object.ClassDescriptor(nil)
-	if err != nil {
-		return nil, err
-	}
-	active, err = class.IsActive()
-	if err != nil {
-		return nil, err
-	}
-	if !active {
-		return nil, ErrClassDeactivated
-	}
-=======
 func (m *LedgerArtifactManager) sendReference(ev core.Message) (*core.RecordRef, error) {
 	genericReact, err := m.messageBus.Send(ev)
->>>>>>> b9d6710b
 
 	if err != nil {
 		return nil, err
