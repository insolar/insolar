/*
 *    Copyright 2019 Insolar Technologies
 *
 *    Licensed under the Apache License, Version 2.0 (the "License");
 *    you may not use this file except in compliance with the License.
 *    You may obtain a copy of the License at
 *
 *        http://www.apache.org/licenses/LICENSE-2.0
 *
 *    Unless required by applicable law or agreed to in writing, software
 *    distributed under the License is distributed on an "AS IS" BASIS,
 *    WITHOUT WARRANTIES OR CONDITIONS OF ANY KIND, either express or implied.
 *    See the License for the specific language governing permissions and
 *    limitations under the License.
 */

package artifactmanager

import (
	"context"
	"fmt"

	"github.com/pkg/errors"
	"go.opencensus.io/trace"

	"github.com/insolar/insolar/core"
	"github.com/insolar/insolar/core/message"
	"github.com/insolar/insolar/core/reply"
	"github.com/insolar/insolar/instrumentation/inslogger"
	"github.com/insolar/insolar/instrumentation/instracer"
	"github.com/insolar/insolar/ledger/storage"
	"github.com/insolar/insolar/ledger/storage/record"
)

const (
	getChildrenChunkSize = 10 * 1000
	jetMissRetryCount    = 10
)

// LedgerArtifactManager provides concrete API to storage for processing module.
type LedgerArtifactManager struct {
<<<<<<< HEAD
	DB           storage.DBContext    `inject:""`
	GenesisState storage.GenesisState `inject:""`
	JetStorage   storage.JetStorage   `inject:""`

=======
>>>>>>> 45902f3a
	DefaultBus                 core.MessageBus                 `inject:""`
	PlatformCryptographyScheme core.PlatformCryptographyScheme `inject:""`

	PulseStorage core.PulseStorage  `inject:""`
	JetStorage   storage.JetStorage `inject:""`
	DBContext    storage.DBContext  `inject:""`

	JetCoordinator core.JetCoordinator `inject:""`

	getChildrenChunkSize int
	senders              *ledgerArtifactSenders
}

// State returns hash state for artifact manager.
func (m *LedgerArtifactManager) State() ([]byte, error) {
	// This is a temporary stab to simulate real hash.
	return m.PlatformCryptographyScheme.IntegrityHasher().Hash([]byte{1, 2, 3}), nil
}

// NewArtifactManger creates new manager instance.
func NewArtifactManger() *LedgerArtifactManager {
	return &LedgerArtifactManager{
		getChildrenChunkSize: getChildrenChunkSize,
		senders:              newLedgerArtifactSenders(),
	}
}

// GenesisRef returns the root record reference.
//
// Root record is the parent for all top-level records.
func (m *LedgerArtifactManager) GenesisRef() *core.RecordRef {
<<<<<<< HEAD
	return m.GenesisState.GenesisRef()
=======
	return m.DBContext.GenesisRef()
>>>>>>> 45902f3a
}

// RegisterRequest sends message for request registration,
// returns request record Ref if request successfully created or already exists.
func (m *LedgerArtifactManager) RegisterRequest(
	ctx context.Context, obj core.RecordRef, parcel core.Parcel,
) (*core.RecordID, error) {
	inslogger.FromContext(ctx).Debug("LedgerArtifactManager.RegisterRequest starts ...")
	var err error
	ctx, span := instracer.StartSpan(ctx, "artifactmanager.RegisterRequest")
	instrumenter := instrument(ctx, "RegisterRequest").err(&err)
	defer func() {
		if err != nil {
			span.AddAttributes(trace.StringAttribute("error", err.Error()))
		}
		span.End()
		instrumenter.end()
	}()

	currentPulse, err := m.PulseStorage.Current(ctx)
	if err != nil {
		return nil, err
	}

	rec := record.RequestRecord{
		Payload: message.MustSerializeBytes(parcel.Message()),
		Object:  *obj.Record(),
	}
	recID := record.NewRecordIDFromRecord(m.PlatformCryptographyScheme, currentPulse.PulseNumber, &rec)
	recRef := core.NewRecordRef(*parcel.DefaultTarget().Domain(), *recID)
	id, err := m.setRecord(
		ctx,
		&rec,
		*recRef,
		*currentPulse,
	)
	return id, errors.Wrap(err, "[ RegisterRequest ] ")
}

// GetCode returns code from code record by provided reference according to provided machine preference.
//
// This method is used by VM to fetch code for execution.
func (m *LedgerArtifactManager) GetCode(
	ctx context.Context, code core.RecordRef,
) (core.CodeDescriptor, error) {
	inslogger.FromContext(ctx).Debug("LedgerArtifactManager.GetCode starts ...")

	var err error
	instrumenter := instrument(ctx, "GetCode").err(&err)
	ctx, span := instracer.StartSpan(ctx, "artifactmanager.GetCode")
	defer func() {
		if err != nil {
			span.AddAttributes(trace.StringAttribute("error", err.Error()))
		}
		span.End()
		instrumenter.end()
	}()

	currentPulse, err := m.PulseStorage.Current(ctx)
	if err != nil {
		return nil, err
	}

<<<<<<< HEAD
	ctx, span = instracer.StartSpan(ctx, "artifactmanager.GetCode sendAndFollowRedirect")
	genericReact, err := sendAndFollowRedirect(
		ctx,
		m.JetStorage,
		m.bus(ctx),
		&message.GetCode{Code: code},
		*currentPulse,
=======
	bus := core.MessageBusFromContext(ctx, m.DefaultBus)
	sender := BuildSender(
		bus.Send,
		m.senders.cachedSender(m.PlatformCryptographyScheme),
		followRedirectSender(bus),
		retryJetSender(currentPulse.PulseNumber, m.JetStorage),
>>>>>>> 45902f3a
	)

	genericReact, err := sender(ctx, &message.GetCode{Code: code}, nil)

	if err != nil {
		return nil, err
	}

	switch rep := genericReact.(type) {
	case *reply.Code:
		desc := CodeDescriptor{
			ctx:         ctx,
			ref:         code,
			machineType: rep.MachineType,
			code:        rep.Code,
		}
		return &desc, nil
	case *reply.Error:
		return nil, rep.Error()
	default:
		return nil, fmt.Errorf("GetCode: unexpected reply: %#v", rep)
	}
}

// GetObject returns descriptor for provided state.
//
// If provided state is nil, the latest state will be returned (with deactivation check). Returned descriptor will
// provide methods for fetching all related data.
func (m *LedgerArtifactManager) GetObject(
	ctx context.Context,
	head core.RecordRef,
	state *core.RecordID,
	approved bool,
) (core.ObjectDescriptor, error) {
	inslogger.FromContext(ctx).Debug("LedgerArtifactManager.GetObject starts ...")
	var (
		desc *ObjectDescriptor
		err  error
	)
	ctx, span := instracer.StartSpan(ctx, "artifactmanager.Getobject")
	instrumenter := instrument(ctx, "GetObject").err(&err)
	defer func() {
		if err != nil {
			span.AddAttributes(trace.StringAttribute("error", err.Error()))
		}
		span.End()
		if err != nil && err == ErrObjectDeactivated {
			err = nil // megahack: threat it 2xx
		}
		instrumenter.end()
	}()

	getObjectMsg := &message.GetObject{
		Head:     head,
		State:    state,
		Approved: approved,
	}
<<<<<<< HEAD
	rep, err := sendAndFollowRedirect(ctx, m.JetStorage, m.bus(ctx), getObjectMsg, *currentPulse)
=======

	currentPulse, err := m.PulseStorage.Current(ctx)
>>>>>>> 45902f3a
	if err != nil {
		return nil, err
	}

	bus := core.MessageBusFromContext(ctx, m.DefaultBus)
	sender := BuildSender(
		bus.Send,
		followRedirectSender(bus),
		retryJetSender(currentPulse.PulseNumber, m.JetStorage),
	)

	genericReact, err := sender(ctx, getObjectMsg, nil)
	if err != nil {
		return nil, err
	}

	switch r := genericReact.(type) {
	case *reply.Object:
		desc = &ObjectDescriptor{
			ctx:          ctx,
			am:           m,
			head:         r.Head,
			state:        r.State,
			prototype:    r.Prototype,
			isPrototype:  r.IsPrototype,
			childPointer: r.ChildPointer,
			memory:       r.Memory,
			parent:       r.Parent,
		}
		return desc, err
	case *reply.Error:
		return nil, r.Error()
	default:
		return nil, fmt.Errorf("GetObject: unexpected reply: %#v", genericReact)
	}
}

// HasPendingRequests returns true if object has unclosed requests.
func (m *LedgerArtifactManager) HasPendingRequests(
	ctx context.Context,
	object core.RecordRef,
) (bool, error) {

	currentPulse, err := m.PulseStorage.Current(ctx)
	if err != nil {
		return false, err
	}

<<<<<<< HEAD
	rep, err := sendAndRetryJet(
		ctx,
		m.JetStorage,
		m.bus(ctx),
		&message.GetPendingRequests{Object: object},
		*currentPulse,
		jetMissRetryCount,
		nil,
=======
	bus := core.MessageBusFromContext(ctx, m.DefaultBus)
	sender := BuildSender(
		bus.Send,
		retryJetSender(currentPulse.PulseNumber, m.JetStorage),
>>>>>>> 45902f3a
	)

	genericReact, err := sender(ctx, &message.GetPendingRequests{Object: object}, nil)

	if err != nil {
		return false, err
	}

	switch rep := genericReact.(type) {
	case *reply.HasPendingRequests:
		return rep.Has, nil
	case *reply.Error:
		return false, rep.Error()
	default:
		return false, fmt.Errorf("HasPendingRequests: unexpected reply: %#v", rep)
	}
}

// GetDelegate returns provided object's delegate reference for provided prototype.
//
// Object delegate should be previously created for this object. If object delegate does not exist, an error will
// be returned.
func (m *LedgerArtifactManager) GetDelegate(
	ctx context.Context, head, asType core.RecordRef,
) (*core.RecordRef, error) {
	inslogger.FromContext(ctx).Debug("LedgerArtifactManager.GetDelegate starts ...")
	var err error
	ctx, span := instracer.StartSpan(ctx, "artifactmanager.GetDelegate")
	instrumenter := instrument(ctx, "GetDelegate").err(&err)
	defer func() {
		if err != nil {
			span.AddAttributes(trace.StringAttribute("error", err.Error()))
		}
		span.End()
		instrumenter.end()
	}()

	currentPulse, err := m.PulseStorage.Current(ctx)
	if err != nil {
		return nil, err
	}

<<<<<<< HEAD
	genericReact, err := sendAndFollowRedirect(
		ctx,
		m.JetStorage,
		m.bus(ctx),
		&message.GetDelegate{
			Head:   head,
			AsType: asType,
		},
		*currentPulse,
	)

=======
	bus := core.MessageBusFromContext(ctx, m.DefaultBus)
	sender := BuildSender(bus.Send, followRedirectSender(bus), retryJetSender(currentPulse.PulseNumber, m.JetStorage))
	genericReact, err := sender(ctx, &message.GetDelegate{
		Head:   head,
		AsType: asType,
	}, nil)
>>>>>>> 45902f3a
	if err != nil {
		return nil, err
	}

	switch rep := genericReact.(type) {
	case *reply.Delegate:
		return &rep.Head, nil
	case *reply.Error:
		return nil, rep.Error()
	default:
		return nil, fmt.Errorf("GetDelegate: unexpected reply: %#v", rep)
	}
}

// GetChildren returns children iterator.
//
// During iteration children refs will be fetched from remote source (parent object).
func (m *LedgerArtifactManager) GetChildren(
	ctx context.Context, parent core.RecordRef, pulse *core.PulseNumber,
) (core.RefIterator, error) {
	var err error

	ctx, span := instracer.StartSpan(ctx, "artifactmanager.GetChildren")
	instrumenter := instrument(ctx, "GetChildren").err(&err)
	defer func() {
		if err != nil {
			span.AddAttributes(trace.StringAttribute("error", err.Error()))
		}
		span.End()
		instrumenter.end()
	}()

	currentPulse, err := m.PulseStorage.Current(ctx)
	if err != nil {
		return nil, err
	}

<<<<<<< HEAD
	iter, err := NewChildIterator(ctx, m.bus(ctx), m.JetStorage, parent, pulse, m.getChildrenChunkSize, *latestPulse)
=======
	bus := core.MessageBusFromContext(ctx, m.DefaultBus)
	sender := BuildSender(bus.Send, followRedirectSender(bus), retryJetSender(currentPulse.PulseNumber, m.JetStorage))
	iter, err := NewChildIterator(ctx, sender, parent, pulse, m.getChildrenChunkSize)
>>>>>>> 45902f3a
	return iter, err
}

// DeclareType creates new type record in storage.
//
// Type is a contract interface. It contains one method signature.
func (m *LedgerArtifactManager) DeclareType(
	ctx context.Context, domain, request core.RecordRef, typeDec []byte,
) (*core.RecordID, error) {
	var err error
	ctx, span := instracer.StartSpan(ctx, "artifactmanager.DeclareType")
	instrumenter := instrument(ctx, "DeclareType").err(&err)
	defer func() {
		if err != nil {
			span.AddAttributes(trace.StringAttribute("error", err.Error()))
		}
		span.End()
		instrumenter.end()
	}()

	currentPulse, err := m.PulseStorage.Current(ctx)
	if err != nil {
		return nil, err
	}

	recid, err := m.setRecord(
		ctx,
		&record.TypeRecord{
			SideEffectRecord: record.SideEffectRecord{
				Domain:  domain,
				Request: request,
			},
			TypeDeclaration: typeDec,
		},
		request,
		*currentPulse,
	)
	return recid, err
}

// DeployCode creates new code record in storage.
//
// CodeRef records are used to activate prototype or as migration code for an object.
func (m *LedgerArtifactManager) DeployCode(
	ctx context.Context,
	domain core.RecordRef,
	request core.RecordRef,
	code []byte,
	machineType core.MachineType,
) (*core.RecordID, error) {
	var err error
	ctx, span := instracer.StartSpan(ctx, "artifactmanager.DeployCode")
	instrumenter := instrument(ctx, "DeployCode").err(&err)
	defer func() {
		if err != nil {
			span.AddAttributes(trace.StringAttribute("error", err.Error()))
		}
		span.End()
		instrumenter.end()
	}()

	currentPulse, err := m.PulseStorage.Current(ctx)
	if err != nil {
		return nil, err
	}

	codeRec := &record.CodeRecord{
		SideEffectRecord: record.SideEffectRecord{
			Domain:  domain,
			Request: request,
		},
		Code:        record.CalculateIDForBlob(m.PlatformCryptographyScheme, currentPulse.PulseNumber, code),
		MachineType: machineType,
	}
	codeID := record.NewRecordIDFromRecord(m.PlatformCryptographyScheme, currentPulse.PulseNumber, codeRec)
	codeRef := core.NewRecordRef(*domain.Record(), *codeID)

	_, err = m.setBlob(ctx, code, *codeRef, *currentPulse)
	if err != nil {
		return nil, err
	}
	id, err := m.setRecord(
		ctx,
		codeRec,
		*codeRef,
		*currentPulse,
	)
	if err != nil {
		return nil, err
	}

	return id, nil
}

// ActivatePrototype creates activate object record in storage. Provided prototype reference will be used as objects prototype
// memory as memory of created object. If memory is not provided, the prototype default memory will be used.
//
// Request reference will be this object's identifier and referred as "object head".
func (m *LedgerArtifactManager) ActivatePrototype(
	ctx context.Context,
	domain, object, parent, code core.RecordRef,
	memory []byte,
) (core.ObjectDescriptor, error) {
	var err error
	ctx, span := instracer.StartSpan(ctx, "artifactmanager.ActivatePrototype")
	instrumenter := instrument(ctx, "ActivatePrototype").err(&err)
	defer func() {
		if err != nil {
			span.AddAttributes(trace.StringAttribute("error", err.Error()))
		}
		span.End()
		instrumenter.end()
	}()
	desc, err := m.activateObject(ctx, domain, object, code, true, parent, false, memory)
	return desc, err
}

// ActivateObject creates activate object record in storage. Provided prototype reference will be used as objects prototype
// memory as memory of created object. If memory is not provided, the prototype default memory will be used.
//
// Request reference will be this object's identifier and referred as "object head".
func (m *LedgerArtifactManager) ActivateObject(
	ctx context.Context,
	domain, object, parent, prototype core.RecordRef,
	asDelegate bool,
	memory []byte,
) (core.ObjectDescriptor, error) {
	var err error
	ctx, span := instracer.StartSpan(ctx, "artifactmanager.ActivateObject")
	instrumenter := instrument(ctx, "ActivateObject").err(&err)
	defer func() {
		if err != nil {
			span.AddAttributes(trace.StringAttribute("error", err.Error()))
		}
		span.End()
		instrumenter.end()
	}()
	desc, err := m.activateObject(ctx, domain, object, prototype, false, parent, asDelegate, memory)
	return desc, err
}

// DeactivateObject creates deactivate object record in storage. Provided reference should be a reference to the head
// of the object. If object is already deactivated, an error should be returned.
//
// Deactivated object cannot be changed.
func (m *LedgerArtifactManager) DeactivateObject(
	ctx context.Context, domain, request core.RecordRef, object core.ObjectDescriptor,
) (*core.RecordID, error) {
	var err error
	ctx, span := instracer.StartSpan(ctx, "artifactmanager.DeactivateObject")
	instrumenter := instrument(ctx, "DeactivateObject").err(&err)
	defer func() {
		if err != nil {
			span.AddAttributes(trace.StringAttribute("error", err.Error()))
		}
		span.End()
		instrumenter.end()
	}()

	currentPulse, err := m.PulseStorage.Current(ctx)

	desc, err := m.sendUpdateObject(
		ctx,
		&record.DeactivationRecord{
			SideEffectRecord: record.SideEffectRecord{
				Domain:  domain,
				Request: request,
			},
			PrevState: *object.StateID(),
		},
		*object.HeadRef(),
		nil,
		*currentPulse,
	)
	if err != nil {
		return nil, err
	}
	return &desc.State, nil
}

// UpdatePrototype creates amend object record in storage. Provided reference should be a reference to the head of the
// prototype. Provided memory well be the new object memory.
//
// Returned reference will be the latest object state (exact) reference.
func (m *LedgerArtifactManager) UpdatePrototype(
	ctx context.Context,
	domain, request core.RecordRef,
	object core.ObjectDescriptor,
	memory []byte,
	code *core.RecordRef,
) (core.ObjectDescriptor, error) {
	var err error
	ctx, span := instracer.StartSpan(ctx, "artifactmanager.UpdatePrototype")
	instrumenter := instrument(ctx, "UpdatePrototype").err(&err)
	defer func() {
		if err != nil {
			span.AddAttributes(trace.StringAttribute("error", err.Error()))
		}
		span.End()
		instrumenter.end()
	}()

	if !object.IsPrototype() {
		err = errors.New("object is not a prototype")
		return nil, err
	}
	desc, err := m.updateObject(ctx, domain, request, object, code, memory)
	return desc, err
}

// UpdateObject creates amend object record in storage. Provided reference should be a reference to the head of the
// object. Provided memory well be the new object memory.
//
// Returned reference will be the latest object state (exact) reference.
func (m *LedgerArtifactManager) UpdateObject(
	ctx context.Context,
	domain, request core.RecordRef,
	object core.ObjectDescriptor,
	memory []byte,
) (core.ObjectDescriptor, error) {
	var err error
	ctx, span := instracer.StartSpan(ctx, "artifactmanager.UpdateObject")
	instrumenter := instrument(ctx, "UpdateObject").err(&err)
	defer func() {
		if err != nil {
			span.AddAttributes(trace.StringAttribute("error", err.Error()))
		}
		span.End()
		instrumenter.end()
	}()

	if object.IsPrototype() {
		err = errors.New("object is not an instance")
		return nil, err
	}
	desc, err := m.updateObject(ctx, domain, request, object, nil, memory)
	return desc, err
}

// RegisterValidation marks provided object state as approved or disapproved.
//
// When fetching object, validity can be specified.
func (m *LedgerArtifactManager) RegisterValidation(
	ctx context.Context,
	object core.RecordRef,
	state core.RecordID,
	isValid bool,
	validationMessages []core.Message,
) error {
	inslogger.FromContext(ctx).Debug("LedgerArtifactManager.RegisterValidation starts ...")
	var err error
	ctx, span := instracer.StartSpan(ctx, "artifactmanager.RegisterValidation")
	instrumenter := instrument(ctx, "RegisterValidation").err(&err)
	defer func() {
		if err != nil {
			span.AddAttributes(trace.StringAttribute("error", err.Error()))
		}
		span.End()
		instrumenter.end()
	}()

	msg := message.ValidateRecord{
		Object:             object,
		State:              state,
		IsValid:            isValid,
		ValidationMessages: validationMessages,
	}

	currentPulse, err := m.PulseStorage.Current(ctx)
	if err != nil {
		return err
	}

<<<<<<< HEAD
	_, err = sendAndRetryJet(ctx, m.JetStorage, m.bus(ctx), &msg, *currentPulse, jetMissRetryCount, nil)
=======
	bus := core.MessageBusFromContext(ctx, m.DefaultBus)
	sender := BuildSender(bus.Send, retryJetSender(currentPulse.PulseNumber, m.JetStorage))
	_, err = sender(ctx, &msg, nil)

>>>>>>> 45902f3a
	return err
}

// RegisterResult saves VM method call result.
func (m *LedgerArtifactManager) RegisterResult(
	ctx context.Context, object, request core.RecordRef, payload []byte,
) (*core.RecordID, error) {
	var err error
	ctx, span := instracer.StartSpan(ctx, "artifactmanager.RegisterResult")
	instrumenter := instrument(ctx, "RegisterResult").err(&err)
	defer func() {
		if err != nil {
			span.AddAttributes(trace.StringAttribute("error", err.Error()))
		}
		span.End()
		instrumenter.end()
	}()

	currentPulse, err := m.PulseStorage.Current(ctx)
	if err != nil {
		return nil, err
	}

	recid, err := m.setRecord(
		ctx,
		&record.ResultRecord{
			Object:  *object.Record(),
			Request: request,
			Payload: payload,
		},
		request,
		*currentPulse,
	)
	return recid, err
}

func (m *LedgerArtifactManager) activateObject(
	ctx context.Context,
	domain core.RecordRef,
	object core.RecordRef,
	prototype core.RecordRef,
	isPrototype bool,
	parent core.RecordRef,
	asDelegate bool,
	memory []byte,
) (core.ObjectDescriptor, error) {
	parentDesc, err := m.GetObject(ctx, parent, nil, false)
	if err != nil {
		return nil, err
	}
	currentPulse, err := m.PulseStorage.Current(ctx)
	if err != nil {
		return nil, err
	}

	obj, err := m.sendUpdateObject(
		ctx,
		&record.ObjectActivateRecord{
			SideEffectRecord: record.SideEffectRecord{
				Domain:  domain,
				Request: object,
			},
			ObjectStateRecord: record.ObjectStateRecord{
				Memory:      record.CalculateIDForBlob(m.PlatformCryptographyScheme, currentPulse.PulseNumber, memory),
				Image:       prototype,
				IsPrototype: isPrototype,
			},
			Parent:     parent,
			IsDelegate: asDelegate,
		},
		object,
		memory,
		*currentPulse,
	)
	if err != nil {
		return nil, err
	}

	var (
		prevChild *core.RecordID
		asType    *core.RecordRef
	)
	if parentDesc.ChildPointer() != nil {
		prevChild = parentDesc.ChildPointer()
	}
	if asDelegate {
		asType = &prototype
	}
	_, err = m.registerChild(
		ctx,
		&record.ChildRecord{
			Ref:       object,
			PrevChild: prevChild,
		},
		parent,
		object,
		asType,
		*currentPulse,
	)
	if err != nil {
		return nil, err
	}

	return &ObjectDescriptor{
		ctx:          ctx,
		am:           m,
		head:         obj.Head,
		state:        obj.State,
		prototype:    obj.Prototype,
		childPointer: obj.ChildPointer,
		memory:       memory,
		parent:       obj.Parent,
	}, nil
}

func (m *LedgerArtifactManager) updateObject(
	ctx context.Context,
	domain, request core.RecordRef,
	object core.ObjectDescriptor,
	code *core.RecordRef,
	memory []byte,
) (core.ObjectDescriptor, error) {
	inslogger.FromContext(ctx).Debug("LedgerArtifactManager.updateObject starts ...")
	var (
		image *core.RecordRef
		err   error
	)
	if object.IsPrototype() {
		if code != nil {
			image = code
		} else {
			image, err = object.Code()
		}
	} else {
		image, err = object.Prototype()
	}
	if err != nil {
		return nil, errors.Wrap(err, "failed to update object")
	}

	currentPulse, err := m.PulseStorage.Current(ctx)
	if err != nil {
		return nil, err
	}
	if err != nil {
		return nil, err
	}

	obj, err := m.sendUpdateObject(
		ctx,
		&record.ObjectAmendRecord{
			SideEffectRecord: record.SideEffectRecord{
				Domain:  domain,
				Request: request,
			},
			ObjectStateRecord: record.ObjectStateRecord{
				Image:       *image,
				IsPrototype: object.IsPrototype(),
			},
			PrevState: *object.StateID(),
		},
		*object.HeadRef(),
		memory,
		*currentPulse,
	)
	if err != nil {
		return nil, err
	}

	return &ObjectDescriptor{
		ctx:          ctx,
		am:           m,
		head:         obj.Head,
		state:        obj.State,
		prototype:    obj.Prototype,
		childPointer: obj.ChildPointer,
		memory:       memory,
		parent:       obj.Parent,
	}, nil
}

func (m *LedgerArtifactManager) setRecord(
	ctx context.Context,
	rec record.Record,
	target core.RecordRef,
	currentPulse core.Pulse,
) (*core.RecordID, error) {
	inslogger.FromContext(ctx).Debug("LedgerArtifactManager.setRecord starts ...")

<<<<<<< HEAD
	genericReply, err := sendAndRetryJet(
		ctx,
		m.JetStorage,
		m.bus(ctx),
		&message.SetRecord{
			Record:    record.SerializeRecord(rec),
			TargetRef: target,
		},
		currentPulse,
		jetMissRetryCount,
		nil,
	)
=======
	bus := core.MessageBusFromContext(ctx, m.DefaultBus)

	sender := BuildSender(bus.Send, retryJetSender(currentPulse.PulseNumber, m.JetStorage))
	genericReply, err := sender(ctx, &message.SetRecord{
		Record:    record.SerializeRecord(rec),
		TargetRef: target,
	}, nil)
>>>>>>> 45902f3a

	if err != nil {
		return nil, err
	}

	switch rep := genericReply.(type) {
	case *reply.ID:
		return &rep.ID, nil
	case *reply.Error:
		return nil, rep.Error()
	default:
		return nil, fmt.Errorf("setRecord: unexpected reply: %#v", rep)
	}
}

func (m *LedgerArtifactManager) setBlob(
	ctx context.Context,
	blob []byte,
	target core.RecordRef,
	currentPulse core.Pulse,
) (*core.RecordID, error) {
	inslogger.FromContext(ctx).Debug("LedgerArtifactManager.setBlob starts ...")
<<<<<<< HEAD
	genericReact, err := sendAndRetryJet(
		ctx,
		m.JetStorage,
		m.bus(ctx),
		&message.SetBlob{
			Memory:    blob,
			TargetRef: target,
		},
		currentPulse,
		jetMissRetryCount,
		nil,
	)
=======

	bus := core.MessageBusFromContext(ctx, m.DefaultBus)
	sender := BuildSender(bus.Send, retryJetSender(currentPulse.PulseNumber, m.JetStorage))
	genericReact, err := sender(ctx, &message.SetBlob{
		Memory:    blob,
		TargetRef: target,
	}, nil)
>>>>>>> 45902f3a

	if err != nil {
		return nil, err
	}

	switch rep := genericReact.(type) {
	case *reply.ID:
		return &rep.ID, nil
	case *reply.Error:
		return nil, rep.Error()
	default:
		return nil, fmt.Errorf("setBlob: unexpected reply: %#v", rep)
	}
}

func (m *LedgerArtifactManager) sendUpdateObject(
	ctx context.Context,
	rec record.Record,
	object core.RecordRef,
	memory []byte,
	currentPulse core.Pulse,
) (*reply.Object, error) {
	inslogger.FromContext(ctx).Debug("LedgerArtifactManager.sendUpdateObject starts ...")
	// TODO: @andreyromancev. 14.01.19. Uncomment when message streaming or validation is ready.
	// genericRep, err := sendAndRetryJet(ctx, m.bus(ctx), m.db, &message.SetBlob{
	// 	TargetRef: object,
	// 	Memory:    memory,
	// }, currentPulse, jetMissRetryCount, nil)
	// if err != nil {
	// 	return nil, errors.Wrap(err, "failed to save object's memory blob")
	// }
	// if _, ok := genericRep.(*reply.ID); !ok {
	// 	return nil, fmt.Errorf("unexpected reply: %#v\n", genericRep)
	// }

	bus := core.MessageBusFromContext(ctx, m.DefaultBus)
	sender := BuildSender(bus.Send, retryJetSender(currentPulse.PulseNumber, m.JetStorage))
	genericReply, err := sender(
		ctx,
<<<<<<< HEAD
		m.JetStorage,
		m.bus(ctx),
=======
>>>>>>> 45902f3a
		&message.UpdateObject{
			Record: record.SerializeRecord(rec),
			Object: object,
			Memory: memory,
		}, nil)

	if err != nil {
		return nil, errors.Wrap(err, "failed to update object")
	}

	switch rep := genericReply.(type) {
	case *reply.Object:
		return rep, nil
	case *reply.Error:
		return nil, rep.Error()
	default:
		return nil, fmt.Errorf("sendUpdateObject: unexpected reply: %#v", rep)
	}
}

func (m *LedgerArtifactManager) registerChild(
	ctx context.Context,
	rec record.Record,
	parent core.RecordRef,
	child core.RecordRef,
	asType *core.RecordRef,
	currentPulse core.Pulse,
) (*core.RecordID, error) {
	inslogger.FromContext(ctx).Debug("LedgerArtifactManager.registerChild starts ...")

<<<<<<< HEAD
	genericReact, err := sendAndRetryJet(
		ctx,
		m.JetStorage,
		m.bus(ctx),
		&message.RegisterChild{
			Record: record.SerializeRecord(rec),
			Parent: parent,
			Child:  child,
			AsType: asType,
		}, currentPulse, jetMissRetryCount, nil)
=======
	bus := core.MessageBusFromContext(ctx, m.DefaultBus)
	sender := BuildSender(bus.Send, retryJetSender(currentPulse.PulseNumber, m.JetStorage))
	genericReact, err := sender(ctx, &message.RegisterChild{
		Record: record.SerializeRecord(rec),
		Parent: parent,
		Child:  child,
		AsType: asType,
	}, nil)
>>>>>>> 45902f3a

	if err != nil {
		return nil, err
	}

	switch rep := genericReact.(type) {
	case *reply.ID:
		return &rep.ID, nil
	case *reply.Error:
		return nil, rep.Error()
	default:
		return nil, fmt.Errorf("registerChild: unexpected reply: %#v", rep)
	}
<<<<<<< HEAD
}

func (m *LedgerArtifactManager) bus(ctx context.Context) core.MessageBus {
	return core.MessageBusFromContext(ctx, m.DefaultBus)
}

func sendAndFollowRedirect(
	ctx context.Context,
	jetStorage storage.JetStorage,
	bus core.MessageBus,
	msg core.Message,
	pulse core.Pulse,
) (core.Reply, error) {
	inslog := inslogger.FromContext(ctx)
	inslog.Debug("LedgerArtifactManager.sendAndFollowRedirect starts ...")

	rep, err := bus.Send(ctx, msg, nil)
	if err != nil {
		return nil, err
	}

	if _, ok := rep.(*reply.JetMiss); ok {
		rep, err = sendAndRetryJet(ctx, jetStorage, bus, msg, pulse, jetMissRetryCount, nil)
	}

	if r, ok := rep.(core.RedirectReply); ok {
		stats.Record(ctx, statRedirects.M(1))

		redirected := r.Redirected(msg)
		inslog.Debugf("redirect reciever=%v", r.GetReceiver())

		rep, err = bus.Send(ctx, redirected, &core.MessageSendOptions{
			Token:    r.GetToken(),
			Receiver: r.GetReceiver(),
		})
		if err != nil {
			return nil, err
		}
		if _, ok := rep.(core.RedirectReply); ok {
			return nil, errors.New("double redirects are forbidden")
		}
		return rep, nil
	}

	return rep, err
}

func sendAndRetryJet(
	ctx context.Context,
	jetStorage storage.JetStorage,
	bus core.MessageBus,
	msg core.Message,
	pulse core.Pulse,
	retries int,
	ops *core.MessageSendOptions,
) (core.Reply, error) {
	if retries <= 0 {
		return nil, errors.New("failed to find jet (retry limit exceeded on client)")
	}
	rep, err := bus.Send(ctx, msg, ops)
	if err != nil {
		return nil, err
	}
	if r, ok := rep.(*reply.JetMiss); ok {
		err := jetStorage.UpdateJetTree(ctx, pulse.PulseNumber, true, r.JetID)
		if err != nil {
			return nil, err
		}
		return sendAndRetryJet(ctx, jetStorage, bus, msg, pulse, retries-1, ops)
	}

	return rep, nil
=======
>>>>>>> 45902f3a
}<|MERGE_RESOLUTION|>--- conflicted
+++ resolved
@@ -39,21 +39,14 @@
 
 // LedgerArtifactManager provides concrete API to storage for processing module.
 type LedgerArtifactManager struct {
-<<<<<<< HEAD
 	DB           storage.DBContext    `inject:""`
 	GenesisState storage.GenesisState `inject:""`
 	JetStorage   storage.JetStorage   `inject:""`
 
-=======
->>>>>>> 45902f3a
 	DefaultBus                 core.MessageBus                 `inject:""`
 	PlatformCryptographyScheme core.PlatformCryptographyScheme `inject:""`
-
-	PulseStorage core.PulseStorage  `inject:""`
-	JetStorage   storage.JetStorage `inject:""`
-	DBContext    storage.DBContext  `inject:""`
-
-	JetCoordinator core.JetCoordinator `inject:""`
+	PulseStorage               core.PulseStorage               `inject:""`
+	JetCoordinator             core.JetCoordinator             `inject:""`
 
 	getChildrenChunkSize int
 	senders              *ledgerArtifactSenders
@@ -77,11 +70,7 @@
 //
 // Root record is the parent for all top-level records.
 func (m *LedgerArtifactManager) GenesisRef() *core.RecordRef {
-<<<<<<< HEAD
 	return m.GenesisState.GenesisRef()
-=======
-	return m.DBContext.GenesisRef()
->>>>>>> 45902f3a
 }
 
 // RegisterRequest sends message for request registration,
@@ -145,22 +134,12 @@
 		return nil, err
 	}
 
-<<<<<<< HEAD
-	ctx, span = instracer.StartSpan(ctx, "artifactmanager.GetCode sendAndFollowRedirect")
-	genericReact, err := sendAndFollowRedirect(
-		ctx,
-		m.JetStorage,
-		m.bus(ctx),
-		&message.GetCode{Code: code},
-		*currentPulse,
-=======
 	bus := core.MessageBusFromContext(ctx, m.DefaultBus)
 	sender := BuildSender(
 		bus.Send,
 		m.senders.cachedSender(m.PlatformCryptographyScheme),
 		followRedirectSender(bus),
 		retryJetSender(currentPulse.PulseNumber, m.JetStorage),
->>>>>>> 45902f3a
 	)
 
 	genericReact, err := sender(ctx, &message.GetCode{Code: code}, nil)
@@ -218,12 +197,8 @@
 		State:    state,
 		Approved: approved,
 	}
-<<<<<<< HEAD
-	rep, err := sendAndFollowRedirect(ctx, m.JetStorage, m.bus(ctx), getObjectMsg, *currentPulse)
-=======
-
-	currentPulse, err := m.PulseStorage.Current(ctx)
->>>>>>> 45902f3a
+
+	currentPulse, err := m.PulseStorage.Current(ctx)
 	if err != nil {
 		return nil, err
 	}
@@ -272,21 +247,10 @@
 		return false, err
 	}
 
-<<<<<<< HEAD
-	rep, err := sendAndRetryJet(
-		ctx,
-		m.JetStorage,
-		m.bus(ctx),
-		&message.GetPendingRequests{Object: object},
-		*currentPulse,
-		jetMissRetryCount,
-		nil,
-=======
 	bus := core.MessageBusFromContext(ctx, m.DefaultBus)
 	sender := BuildSender(
 		bus.Send,
 		retryJetSender(currentPulse.PulseNumber, m.JetStorage),
->>>>>>> 45902f3a
 	)
 
 	genericReact, err := sender(ctx, &message.GetPendingRequests{Object: object}, nil)
@@ -329,26 +293,12 @@
 		return nil, err
 	}
 
-<<<<<<< HEAD
-	genericReact, err := sendAndFollowRedirect(
-		ctx,
-		m.JetStorage,
-		m.bus(ctx),
-		&message.GetDelegate{
-			Head:   head,
-			AsType: asType,
-		},
-		*currentPulse,
-	)
-
-=======
 	bus := core.MessageBusFromContext(ctx, m.DefaultBus)
 	sender := BuildSender(bus.Send, followRedirectSender(bus), retryJetSender(currentPulse.PulseNumber, m.JetStorage))
 	genericReact, err := sender(ctx, &message.GetDelegate{
 		Head:   head,
 		AsType: asType,
 	}, nil)
->>>>>>> 45902f3a
 	if err != nil {
 		return nil, err
 	}
@@ -386,13 +336,9 @@
 		return nil, err
 	}
 
-<<<<<<< HEAD
-	iter, err := NewChildIterator(ctx, m.bus(ctx), m.JetStorage, parent, pulse, m.getChildrenChunkSize, *latestPulse)
-=======
 	bus := core.MessageBusFromContext(ctx, m.DefaultBus)
 	sender := BuildSender(bus.Send, followRedirectSender(bus), retryJetSender(currentPulse.PulseNumber, m.JetStorage))
 	iter, err := NewChildIterator(ctx, sender, parent, pulse, m.getChildrenChunkSize)
->>>>>>> 45902f3a
 	return iter, err
 }
 
@@ -666,14 +612,10 @@
 		return err
 	}
 
-<<<<<<< HEAD
-	_, err = sendAndRetryJet(ctx, m.JetStorage, m.bus(ctx), &msg, *currentPulse, jetMissRetryCount, nil)
-=======
 	bus := core.MessageBusFromContext(ctx, m.DefaultBus)
 	sender := BuildSender(bus.Send, retryJetSender(currentPulse.PulseNumber, m.JetStorage))
 	_, err = sender(ctx, &msg, nil)
 
->>>>>>> 45902f3a
 	return err
 }
 
@@ -863,20 +805,6 @@
 ) (*core.RecordID, error) {
 	inslogger.FromContext(ctx).Debug("LedgerArtifactManager.setRecord starts ...")
 
-<<<<<<< HEAD
-	genericReply, err := sendAndRetryJet(
-		ctx,
-		m.JetStorage,
-		m.bus(ctx),
-		&message.SetRecord{
-			Record:    record.SerializeRecord(rec),
-			TargetRef: target,
-		},
-		currentPulse,
-		jetMissRetryCount,
-		nil,
-	)
-=======
 	bus := core.MessageBusFromContext(ctx, m.DefaultBus)
 
 	sender := BuildSender(bus.Send, retryJetSender(currentPulse.PulseNumber, m.JetStorage))
@@ -884,7 +812,6 @@
 		Record:    record.SerializeRecord(rec),
 		TargetRef: target,
 	}, nil)
->>>>>>> 45902f3a
 
 	if err != nil {
 		return nil, err
@@ -907,20 +834,6 @@
 	currentPulse core.Pulse,
 ) (*core.RecordID, error) {
 	inslogger.FromContext(ctx).Debug("LedgerArtifactManager.setBlob starts ...")
-<<<<<<< HEAD
-	genericReact, err := sendAndRetryJet(
-		ctx,
-		m.JetStorage,
-		m.bus(ctx),
-		&message.SetBlob{
-			Memory:    blob,
-			TargetRef: target,
-		},
-		currentPulse,
-		jetMissRetryCount,
-		nil,
-	)
-=======
 
 	bus := core.MessageBusFromContext(ctx, m.DefaultBus)
 	sender := BuildSender(bus.Send, retryJetSender(currentPulse.PulseNumber, m.JetStorage))
@@ -928,7 +841,6 @@
 		Memory:    blob,
 		TargetRef: target,
 	}, nil)
->>>>>>> 45902f3a
 
 	if err != nil {
 		return nil, err
@@ -968,11 +880,6 @@
 	sender := BuildSender(bus.Send, retryJetSender(currentPulse.PulseNumber, m.JetStorage))
 	genericReply, err := sender(
 		ctx,
-<<<<<<< HEAD
-		m.JetStorage,
-		m.bus(ctx),
-=======
->>>>>>> 45902f3a
 		&message.UpdateObject{
 			Record: record.SerializeRecord(rec),
 			Object: object,
@@ -1003,18 +910,6 @@
 ) (*core.RecordID, error) {
 	inslogger.FromContext(ctx).Debug("LedgerArtifactManager.registerChild starts ...")
 
-<<<<<<< HEAD
-	genericReact, err := sendAndRetryJet(
-		ctx,
-		m.JetStorage,
-		m.bus(ctx),
-		&message.RegisterChild{
-			Record: record.SerializeRecord(rec),
-			Parent: parent,
-			Child:  child,
-			AsType: asType,
-		}, currentPulse, jetMissRetryCount, nil)
-=======
 	bus := core.MessageBusFromContext(ctx, m.DefaultBus)
 	sender := BuildSender(bus.Send, retryJetSender(currentPulse.PulseNumber, m.JetStorage))
 	genericReact, err := sender(ctx, &message.RegisterChild{
@@ -1023,7 +918,6 @@
 		Child:  child,
 		AsType: asType,
 	}, nil)
->>>>>>> 45902f3a
 
 	if err != nil {
 		return nil, err
@@ -1037,79 +931,4 @@
 	default:
 		return nil, fmt.Errorf("registerChild: unexpected reply: %#v", rep)
 	}
-<<<<<<< HEAD
-}
-
-func (m *LedgerArtifactManager) bus(ctx context.Context) core.MessageBus {
-	return core.MessageBusFromContext(ctx, m.DefaultBus)
-}
-
-func sendAndFollowRedirect(
-	ctx context.Context,
-	jetStorage storage.JetStorage,
-	bus core.MessageBus,
-	msg core.Message,
-	pulse core.Pulse,
-) (core.Reply, error) {
-	inslog := inslogger.FromContext(ctx)
-	inslog.Debug("LedgerArtifactManager.sendAndFollowRedirect starts ...")
-
-	rep, err := bus.Send(ctx, msg, nil)
-	if err != nil {
-		return nil, err
-	}
-
-	if _, ok := rep.(*reply.JetMiss); ok {
-		rep, err = sendAndRetryJet(ctx, jetStorage, bus, msg, pulse, jetMissRetryCount, nil)
-	}
-
-	if r, ok := rep.(core.RedirectReply); ok {
-		stats.Record(ctx, statRedirects.M(1))
-
-		redirected := r.Redirected(msg)
-		inslog.Debugf("redirect reciever=%v", r.GetReceiver())
-
-		rep, err = bus.Send(ctx, redirected, &core.MessageSendOptions{
-			Token:    r.GetToken(),
-			Receiver: r.GetReceiver(),
-		})
-		if err != nil {
-			return nil, err
-		}
-		if _, ok := rep.(core.RedirectReply); ok {
-			return nil, errors.New("double redirects are forbidden")
-		}
-		return rep, nil
-	}
-
-	return rep, err
-}
-
-func sendAndRetryJet(
-	ctx context.Context,
-	jetStorage storage.JetStorage,
-	bus core.MessageBus,
-	msg core.Message,
-	pulse core.Pulse,
-	retries int,
-	ops *core.MessageSendOptions,
-) (core.Reply, error) {
-	if retries <= 0 {
-		return nil, errors.New("failed to find jet (retry limit exceeded on client)")
-	}
-	rep, err := bus.Send(ctx, msg, ops)
-	if err != nil {
-		return nil, err
-	}
-	if r, ok := rep.(*reply.JetMiss); ok {
-		err := jetStorage.UpdateJetTree(ctx, pulse.PulseNumber, true, r.JetID)
-		if err != nil {
-			return nil, err
-		}
-		return sendAndRetryJet(ctx, jetStorage, bus, msg, pulse, retries-1, ops)
-	}
-
-	return rep, nil
-=======
->>>>>>> 45902f3a
 }