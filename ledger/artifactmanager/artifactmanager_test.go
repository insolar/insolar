//
// Copyright 2019 Insolar Technologies GmbH
//
// Licensed under the Apache License, Version 2.0 (the "License");
// you may not use this file except in compliance with the License.
// You may obtain a copy of the License at
//
//     http://www.apache.org/licenses/LICENSE-2.0
//
// Unless required by applicable law or agreed to in writing, software
// distributed under the License is distributed on an "AS IS" BASIS,
// WITHOUT WARRANTIES OR CONDITIONS OF ANY KIND, either express or implied.
// See the License for the specific language governing permissions and
// limitations under the License.
//

package artifactmanager

import (
	"context"
	"math/rand"
	"testing"

	"github.com/gojuno/minimock"
	"github.com/stretchr/testify/assert"
	"github.com/stretchr/testify/require"
	"github.com/stretchr/testify/suite"

	"github.com/insolar/insolar/component"
	"github.com/insolar/insolar/configuration"
	"github.com/insolar/insolar/insolar"
	"github.com/insolar/insolar/insolar/delegationtoken"
	"github.com/insolar/insolar/insolar/message"
	"github.com/insolar/insolar/insolar/reply"
	"github.com/insolar/insolar/instrumentation/inslogger"
	"github.com/insolar/insolar/ledger/internal/jet"
	"github.com/insolar/insolar/ledger/recentstorage"
	"github.com/insolar/insolar/ledger/storage"
	"github.com/insolar/insolar/ledger/storage/db"
	"github.com/insolar/insolar/ledger/storage/drop"
	"github.com/insolar/insolar/ledger/storage/genesis"
	"github.com/insolar/insolar/ledger/storage/node"
	"github.com/insolar/insolar/ledger/storage/object"
	"github.com/insolar/insolar/ledger/storage/storagetest"
	"github.com/insolar/insolar/platformpolicy"
	"github.com/insolar/insolar/testutils"
	"github.com/insolar/insolar/testutils/testmessagebus"
)

type amSuite struct {
	suite.Suite

	cm      *component.Manager
	ctx     context.Context
	cleaner func()
	db      storage.DBContext

	scheme        insolar.PlatformCryptographyScheme
	pulseTracker  storage.PulseTracker
	nodeStorage   node.Accessor
	objectStorage storage.ObjectStorage
	jetStorage    jet.Storage
	dropModifier  drop.Modifier
	dropAccessor  drop.Accessor
	genesisState  genesis.GenesisState
}

func NewAmSuite() *amSuite {
	return &amSuite{
		Suite: suite.Suite{},
	}
}

// Init and run suite
func TestArtifactManager(t *testing.T) {
	suite.Run(t, NewAmSuite())
}

func (s *amSuite) BeforeTest(suiteName, testName string) {
	s.cm = &component.Manager{}
	s.ctx = inslogger.TestContext(s.T())

	tempDB, cleaner := storagetest.TmpDB(s.ctx, s.T())
	s.cleaner = cleaner
	s.db = tempDB
	s.scheme = platformpolicy.NewPlatformCryptographyScheme()
	s.jetStorage = jet.NewStore()
	s.nodeStorage = node.NewStorage()
	s.pulseTracker = storage.NewPulseTracker()
	s.objectStorage = storage.NewObjectStorage()

	dropStorage := drop.NewStorageDB()
	s.dropAccessor = dropStorage
	s.dropModifier = dropStorage
	s.genesisState = genesis.NewGenesisInitializer()

	s.cm.Inject(
		s.scheme,
		s.db,
		db.NewMemoryMockDB(),
		s.jetStorage,
		s.nodeStorage,
		s.pulseTracker,
		s.objectStorage,
		s.dropAccessor,
		s.dropModifier,
		s.genesisState,
	)

	err := s.cm.Init(s.ctx)
	if err != nil {
		s.T().Error("ComponentManager init failed", err)
	}
	err = s.cm.Start(s.ctx)
	if err != nil {
		s.T().Error("ComponentManager start failed", err)
	}
}

func (s *amSuite) AfterTest(suiteName, testName string) {
	err := s.cm.Stop(s.ctx)
	if err != nil {
		s.T().Error("ComponentManager stop failed", err)
	}
	s.cleaner()
}

var (
	domainID   = *genRandomID(0)
	domainRef  = *insolar.NewReference(domainID, domainID)
	requestRef = *genRandomRef(0)
)

func genRandomID(pulse insolar.PulseNumber) *insolar.ID {
	buff := [insolar.RecordIDSize - insolar.PulseNumberSize]byte{}
	_, err := rand.Read(buff[:])
	if err != nil {
		panic(err)
	}
	return insolar.NewID(pulse, buff[:])
}

func genRefWithID(id *insolar.ID) *insolar.Reference {
	return insolar.NewReference(domainID, *id)
}

func genRandomRef(pulse insolar.PulseNumber) *insolar.Reference {
	return genRefWithID(genRandomID(pulse))
}

func getTestData(s *amSuite) (
	context.Context,
	storage.ObjectStorage,
	*LedgerArtifactManager,
) {
	mc := minimock.NewController(s.T())
	pulseStorage := storage.NewPulseStorage()
	pulseStorage.PulseTracker = s.pulseTracker

	pulse, err := s.pulseTracker.GetLatestPulse(s.ctx)
	require.NoError(s.T(), err)
	pulseStorage.Set(&pulse.Pulse)

	mb := testmessagebus.NewTestMessageBus(s.T())
	mb.PulseStorage = pulseStorage

	certificate := testutils.NewCertificateMock(s.T())
	certificate.GetRoleMock.Return(insolar.StaticRoleLightMaterial)

	handler := MessageHandler{
		replayHandlers:             map[insolar.MessageType]insolar.MessageHandler{},
		PlatformCryptographyScheme: s.scheme,
		conf:        &configuration.Ledger{LightChainLimit: 3, PendingRequestsLimit: 10},
		certificate: certificate,
	}

	handler.Nodes = s.nodeStorage
	handler.ObjectStorage = s.objectStorage
	handler.PulseTracker = s.pulseTracker
	handler.DBContext = s.db
	handler.JetStorage = s.jetStorage

	indexMock := recentstorage.NewRecentIndexStorageMock(s.T())
	pendingMock := recentstorage.NewPendingStorageMock(s.T())

	indexMock.AddObjectMock.Return()
	pendingMock.GetRequestsForObjectMock.Return(nil)
	pendingMock.AddPendingRequestMock.Return()
	pendingMock.RemovePendingRequestMock.Return()

	provideMock := recentstorage.NewProviderMock(s.T())
	provideMock.GetIndexStorageMock.Return(indexMock)
	provideMock.GetPendingStorageMock.Return(pendingMock)
	provideMock.CountMock.Return(1)

	handler.RecentStorageProvider = provideMock

	handler.Bus = mb

	jc := testutils.NewJetCoordinatorMock(mc)
	jc.LightExecutorForJetMock.Return(&insolar.Reference{}, nil)
	jc.MeMock.Return(insolar.Reference{})
	jc.HeavyMock.Return(&insolar.Reference{}, nil)
	jc.NodeForJetMock.Return(&insolar.Reference{}, nil)
	jc.IsBeyondLimitMock.Return(false, nil)

	handler.JetCoordinator = jc

	err = handler.Init(s.ctx)
	require.NoError(s.T(), err)

	am := LedgerArtifactManager{
		DB:                         s.db,
		DefaultBus:                 mb,
		getChildrenChunkSize:       100,
		PlatformCryptographyScheme: s.scheme,
		PulseStorage:               pulseStorage,
		GenesisState:               s.genesisState,
	}

	return s.ctx, s.objectStorage, &am
}

func (s *amSuite) TestLedgerArtifactManager_RegisterRequest() {
	ctx, os, am := getTestData(s)

	parcel := message.Parcel{Msg: &message.GenesisRequest{Name: "4K3NiGuqYGqKPnYp6XeGd2kdN4P9veL6rYcWkLKWXZCu.4FFB8zfQoGznSmzDxwv4njX1aR9ioL8GHSH17QXH2AFa"}}
	id, err := am.RegisterRequest(ctx, *am.GenesisRef(), &parcel)
	assert.NoError(s.T(), err)
	rec, err := os.GetRecord(ctx, insolar.ID(*insolar.NewJetID(0, nil)), id)
	assert.NoError(s.T(), err)

	assert.Equal(
		s.T(),
		am.PlatformCryptographyScheme.IntegrityHasher().Hash(message.MustSerializeBytes(parcel.Msg)),
		rec.(*object.RequestRecord).MessageHash,
	)
}

func (s *amSuite) TestLedgerArtifactManager_GetCodeWithCache() {
	code := []byte("test_code")
	codeRef := testutils.RandomRef()

	mb := testutils.NewMessageBusMock(s.T())
	mb.SendFunc = func(p context.Context, p1 insolar.Message, p3 *insolar.MessageSendOptions) (r insolar.Reply, r1 error) {
		return &reply.Code{
			Code: code,
		}, nil
	}

	jc := testutils.NewJetCoordinatorMock(s.T())
	jc.LightExecutorForJetMock.Return(&insolar.Reference{}, nil)
	jc.MeMock.Return(insolar.Reference{})

	amPulseStorageMock := testutils.NewPulseStorageMock(s.T())
	amPulseStorageMock.CurrentFunc = func(p context.Context) (r *insolar.Pulse, r1 error) {
		pulse, err := s.pulseTracker.GetLatestPulse(p)
		require.NoError(s.T(), err)
		return &pulse.Pulse, err
	}

	am := LedgerArtifactManager{
		DefaultBus:                 mb,
		DB:                         s.db,
		PulseStorage:               amPulseStorageMock,
		JetCoordinator:             jc,
		PlatformCryptographyScheme: s.scheme,
		senders:                    newLedgerArtifactSenders(),
	}

	desc, err := am.GetCode(s.ctx, codeRef)
	receivedCode, err := desc.Code()
	require.NoError(s.T(), err)
	require.Equal(s.T(), code, receivedCode)

	mb.SendFunc = func(p context.Context, p1 insolar.Message, p3 *insolar.MessageSendOptions) (r insolar.Reply, r1 error) {
		s.T().Fatal("Func must not be called here")
		return nil, nil
	}

	desc, err = am.GetCode(s.ctx, codeRef)
	receivedCode, err = desc.Code()
	require.NoError(s.T(), err)
	require.Equal(s.T(), code, receivedCode)

}

func (s *amSuite) TestLedgerArtifactManager_DeclareType() {
	ctx, os, am := getTestData(s)

	typeDec := []byte{1, 2, 3}
	id, err := am.DeclareType(ctx, domainRef, requestRef, typeDec)
	assert.NoError(s.T(), err)
	typeRec, err := os.GetRecord(ctx, insolar.ID(*insolar.NewJetID(0, nil)), id)
	assert.NoError(s.T(), err)
	assert.Equal(s.T(), &object.TypeRecord{
		SideEffectRecord: object.SideEffectRecord{
			Domain:  domainRef,
			Request: requestRef,
		},
		TypeDeclaration: typeDec,
	}, typeRec)
}

func (s *amSuite) TestLedgerArtifactManager_DeployCode_CreatesCorrectRecord() {
	ctx, os, am := getTestData(s)

	id, err := am.DeployCode(
		ctx,
		domainRef,
		requestRef,
		[]byte{1, 2, 3},
		insolar.MachineTypeBuiltin,
	)
	assert.NoError(s.T(), err)
	codeRec, err := os.GetRecord(ctx, insolar.ID(*insolar.NewJetID(0, nil)), id)
	assert.NoError(s.T(), err)
	assert.Equal(s.T(), codeRec, &object.CodeRecord{
		SideEffectRecord: object.SideEffectRecord{
			Domain:  domainRef,
			Request: requestRef,
		},
		Code:        object.CalculateIDForBlob(am.PlatformCryptographyScheme, insolar.GenesisPulse.PulseNumber, []byte{1, 2, 3}),
		MachineType: insolar.MachineTypeBuiltin,
	})
}

func (s *amSuite) TestLedgerArtifactManager_ActivateObject_CreatesCorrectRecord() {
	ctx, os, am := getTestData(s)
	jetID := *insolar.NewJetID(0, nil)

	memory := []byte{1, 2, 3}
	codeRef := genRandomRef(0)
	parentID, _ := os.SetRecord(
		ctx,
<<<<<<< HEAD
		core.RecordID(jetID),
		core.GenesisPulse.PulseNumber,
		&object.ActivateRecord{
=======
		insolar.ID(jetID),
		insolar.GenesisPulse.PulseNumber,
		&object.ObjectActivateRecord{
>>>>>>> 0e08b585
			SideEffectRecord: object.SideEffectRecord{
				Domain: *genRandomRef(0),
			},
		},
	)
	err := os.SetObjectIndex(ctx, insolar.ID(jetID), parentID, &object.Lifeline{
		LatestState: parentID,
	})
	require.NoError(s.T(), err)

	objRef := *genRandomRef(0)
	objDesc, err := am.ActivateObject(
		ctx,
		domainRef,
		objRef,
		*genRefWithID(parentID),
		*codeRef,
		false,
		memory,
	)
	assert.Nil(s.T(), err)

	activateRec, err := os.GetRecord(ctx, insolar.ID(jetID), objDesc.StateID())
	assert.Nil(s.T(), err)
	assert.Equal(s.T(), activateRec, &object.ActivateRecord{
		SideEffectRecord: object.SideEffectRecord{
			Domain:  domainRef,
			Request: objRef,
		},
<<<<<<< HEAD
		StateRecord: object.StateRecord{
			Memory:      object.CalculateIDForBlob(am.PlatformCryptographyScheme, core.GenesisPulse.PulseNumber, memory),
=======
		ObjectStateRecord: object.ObjectStateRecord{
			Memory:      object.CalculateIDForBlob(am.PlatformCryptographyScheme, insolar.GenesisPulse.PulseNumber, memory),
>>>>>>> 0e08b585
			Image:       *codeRef,
			IsPrototype: false,
		},
		Parent:     *genRefWithID(parentID),
		IsDelegate: false,
	})

	idx, err := os.GetObjectIndex(ctx, insolar.ID(jetID), parentID, false)
	assert.NoError(s.T(), err)

	childRec, err := os.GetRecord(ctx, insolar.ID(jetID), idx.ChildPointer)
	assert.NoError(s.T(), err)
	assert.Equal(s.T(), objRef, childRec.(*object.ChildRecord).Ref)

	idx, err = os.GetObjectIndex(ctx, insolar.ID(jetID), objRef.Record(), false)
	assert.NoError(s.T(), err)
	assert.Equal(s.T(), *objDesc.StateID(), *idx.LatestState)
	assert.Equal(s.T(), *objDesc.Parent(), idx.Parent)
}

func (s *amSuite) TestLedgerArtifactManager_DeactivateObject_CreatesCorrectRecord() {
	ctx, os, am := getTestData(s)
	jetID := insolar.ID(*insolar.NewJetID(0, nil))

	objID, _ := os.SetRecord(
		ctx,
		jetID,
<<<<<<< HEAD
		core.GenesisPulse.PulseNumber,
		&object.ActivateRecord{
=======
		insolar.GenesisPulse.PulseNumber,
		&object.ObjectActivateRecord{
>>>>>>> 0e08b585
			SideEffectRecord: object.SideEffectRecord{
				Domain: *genRandomRef(0),
			},
		},
	)
	err := os.SetObjectIndex(ctx, jetID, objID, &object.Lifeline{
		State:       object.StateActivation,
		LatestState: objID,
	})
	require.NoError(s.T(), err)
	deactivateID, err := am.DeactivateObject(
		ctx,
		domainRef,
		requestRef,
		&ObjectDescriptor{
			ctx:   ctx,
			head:  *genRefWithID(objID),
			state: *objID,
		},
	)
	assert.Nil(s.T(), err)
	deactivateRec, err := os.GetRecord(ctx, jetID, deactivateID)
	assert.Nil(s.T(), err)
	assert.Equal(s.T(), deactivateRec, &object.DeactivationRecord{
		SideEffectRecord: object.SideEffectRecord{
			Domain:  domainRef,
			Request: requestRef,
		},
		PrevState: *objID,
	})
}

func (s *amSuite) TestLedgerArtifactManager_UpdateObject_CreatesCorrectRecord() {
	ctx, os, am := getTestData(s)
	jetID := insolar.ID(*insolar.NewJetID(0, nil))

	objID, _ := os.SetRecord(
		ctx,
		jetID,
<<<<<<< HEAD
		core.GenesisPulse.PulseNumber,
		&object.ActivateRecord{
=======
		insolar.GenesisPulse.PulseNumber,
		&object.ObjectActivateRecord{
>>>>>>> 0e08b585
			SideEffectRecord: object.SideEffectRecord{
				Domain: *genRandomRef(0),
			},
		},
	)
	err := os.SetObjectIndex(ctx, jetID, objID, &object.Lifeline{
		State:       object.StateActivation,
		LatestState: objID,
	})
	require.NoError(s.T(), err)
	memory := []byte{1, 2, 3}
	prototype := genRandomRef(0)
	obj, err := am.UpdateObject(
		ctx,
		domainRef,
		requestRef,
		&ObjectDescriptor{
			ctx:       ctx,
			head:      *genRefWithID(objID),
			state:     *objID,
			prototype: prototype,
		},
		memory,
	)
	assert.Nil(s.T(), err)
	updateRec, err := os.GetRecord(ctx, jetID, obj.StateID())
	assert.Nil(s.T(), err)
	assert.Equal(s.T(), updateRec, &object.AmendRecord{
		SideEffectRecord: object.SideEffectRecord{
			Domain:  domainRef,
			Request: requestRef,
		},
<<<<<<< HEAD
		StateRecord: object.StateRecord{
			Memory:      object.CalculateIDForBlob(am.PlatformCryptographyScheme, core.GenesisPulse.PulseNumber, memory),
=======
		ObjectStateRecord: object.ObjectStateRecord{
			Memory:      object.CalculateIDForBlob(am.PlatformCryptographyScheme, insolar.GenesisPulse.PulseNumber, memory),
>>>>>>> 0e08b585
			Image:       *prototype,
			IsPrototype: false,
		},
		PrevState: *objID,
	})
}

func (s *amSuite) TestLedgerArtifactManager_GetObject_ReturnsCorrectDescriptors() {
	ctx, os, am := getTestData(s)
	jetID := insolar.ID(*insolar.NewJetID(0, nil))

	prototypeRef := genRandomRef(0)
	parentRef := genRandomRef(0)
	objRef := genRandomRef(0)
	_, err := os.SetRecord(
		ctx,
		jetID,
<<<<<<< HEAD
		core.GenesisPulse.PulseNumber,
		&object.ActivateRecord{
			SideEffectRecord: object.SideEffectRecord{
				Domain: domainRef,
			},
			StateRecord: object.StateRecord{
				Memory: object.CalculateIDForBlob(am.PlatformCryptographyScheme, core.GenesisPulse.PulseNumber, []byte{3}),
=======
		insolar.GenesisPulse.PulseNumber,
		&object.ObjectActivateRecord{
			SideEffectRecord: object.SideEffectRecord{
				Domain: domainRef,
			},
			ObjectStateRecord: object.ObjectStateRecord{
				Memory: object.CalculateIDForBlob(am.PlatformCryptographyScheme, insolar.GenesisPulse.PulseNumber, []byte{3}),
>>>>>>> 0e08b585
			},
			Parent: *parentRef,
		},
	)
	require.NoError(s.T(), err)
	_, err = os.SetBlob(ctx, jetID, insolar.GenesisPulse.PulseNumber, []byte{3})
	require.NoError(s.T(), err)
<<<<<<< HEAD
	objectAmendID, _ := os.SetRecord(ctx, jetID, core.GenesisPulse.PulseNumber, &object.AmendRecord{
		SideEffectRecord: object.SideEffectRecord{
			Domain: domainRef,
		},
		StateRecord: object.StateRecord{
			Memory: object.CalculateIDForBlob(am.PlatformCryptographyScheme, core.GenesisPulse.PulseNumber, []byte{4}),
=======
	objectAmendID, _ := os.SetRecord(ctx, jetID, insolar.GenesisPulse.PulseNumber, &object.ObjectAmendRecord{
		SideEffectRecord: object.SideEffectRecord{
			Domain: domainRef,
		},
		ObjectStateRecord: object.ObjectStateRecord{
			Memory: object.CalculateIDForBlob(am.PlatformCryptographyScheme, insolar.GenesisPulse.PulseNumber, []byte{4}),
>>>>>>> 0e08b585
			Image:  *prototypeRef,
		},
	})
	_, err = os.SetBlob(ctx, jetID, insolar.GenesisPulse.PulseNumber, []byte{4})
	require.NoError(s.T(), err)

	objectIndex := object.Lifeline{
		LatestState:  objectAmendID,
		ChildPointer: genRandomID(0),
		Parent:       *parentRef,
	}
	require.NoError(
		s.T(),
		os.SetObjectIndex(ctx, jetID, objRef.Record(), &objectIndex),
	)

	objDesc, err := am.GetObject(ctx, *objRef, nil, false)
	rObjDesc := objDesc.(*ObjectDescriptor)
	assert.NoError(s.T(), err)
	expectedObjDesc := &ObjectDescriptor{
		ctx:          rObjDesc.ctx,
		am:           am,
		head:         *objRef,
		state:        *objectAmendID,
		prototype:    prototypeRef,
		isPrototype:  false,
		childPointer: objectIndex.ChildPointer,
		memory:       []byte{4},
		parent:       *parentRef,
	}
	assert.Equal(s.T(), *expectedObjDesc, *rObjDesc)
}

func (s *amSuite) TestLedgerArtifactManager_GetObject_FollowsRedirect() {
	mc := minimock.NewController(s.T())
	am := NewArtifactManger()
	mb := testutils.NewMessageBusMock(mc)

	objRef := genRandomRef(0)
	nodeRef := genRandomRef(0)
	mb.SendFunc = func(c context.Context, m insolar.Message, o *insolar.MessageSendOptions) (r insolar.Reply, r1 error) {
		o = o.Safe()

		switch m.(type) {
		case *message.GetObjectIndex:
			return &reply.ObjectIndex{}, nil
		case *message.GetObject:
			if o.Receiver == nil {
				return &reply.GetObjectRedirectReply{
					Receiver: nodeRef,
					Token:    &delegationtoken.GetObjectRedirectToken{Signature: []byte{1, 2, 3}},
				}, nil
			}

			token, ok := o.Token.(*delegationtoken.GetObjectRedirectToken)
			assert.True(s.T(), ok)
			assert.Equal(s.T(), []byte{1, 2, 3}, token.Signature)
			assert.Equal(s.T(), nodeRef, o.Receiver)
			return &reply.Object{}, nil
		default:
			panic("unexpected call")
		}
	}
	am.DefaultBus = mb
	am.DB = s.db
	am.PulseStorage = makePulseStorage(s)

	_, err := am.GetObject(s.ctx, *objRef, nil, false)

	require.NoError(s.T(), err)
}

func (s *amSuite) TestLedgerArtifactManager_GetChildren() {
	// t.Parallel()
	ctx, os, am := getTestData(s)
	// defer cleaner()
	jetID := insolar.ID(*insolar.NewJetID(0, nil))

	parentID, _ := os.SetRecord(
		ctx,
		jetID,
<<<<<<< HEAD
		core.GenesisPulse.PulseNumber,
		&object.ActivateRecord{
			SideEffectRecord: object.SideEffectRecord{
				Domain: domainRef,
			},
			StateRecord: object.StateRecord{
				Memory: object.CalculateIDForBlob(am.PlatformCryptographyScheme, core.GenesisPulse.PulseNumber, []byte{0}),
=======
		insolar.GenesisPulse.PulseNumber,
		&object.ObjectActivateRecord{
			SideEffectRecord: object.SideEffectRecord{
				Domain: domainRef,
			},
			ObjectStateRecord: object.ObjectStateRecord{
				Memory: object.CalculateIDForBlob(am.PlatformCryptographyScheme, insolar.GenesisPulse.PulseNumber, []byte{0}),
>>>>>>> 0e08b585
			},
		})
	child1Ref := genRandomRef(1)
	child2Ref := genRandomRef(1)
	child3Ref := genRandomRef(2)

	childMeta1, _ := os.SetRecord(
		ctx,
		jetID,
		insolar.GenesisPulse.PulseNumber,
		&object.ChildRecord{
			Ref: *child1Ref,
		})
	childMeta2, _ := os.SetRecord(
		ctx,
		jetID,
		insolar.GenesisPulse.PulseNumber,
		&object.ChildRecord{
			PrevChild: childMeta1,
			Ref:       *child2Ref,
		})
	childMeta3, _ := os.SetRecord(
		ctx,
		jetID,
		insolar.GenesisPulse.PulseNumber,
		&object.ChildRecord{
			PrevChild: childMeta2,
			Ref:       *child3Ref,
		})

	parentIndex := object.Lifeline{
		LatestState:  parentID,
		ChildPointer: childMeta3,
	}
	require.NoError(
		s.T(),
		os.SetObjectIndex(ctx, jetID, parentID, &parentIndex),
	)

	s.T().Run("returns correct children without pulse", func(t *testing.T) {
		i, err := am.GetChildren(ctx, *genRefWithID(parentID), nil)
		require.NoError(t, err)
		child, err := i.Next()
		assert.NoError(t, err)
		assert.Equal(t, *child3Ref, *child)
		child, err = i.Next()
		assert.NoError(t, err)
		assert.Equal(t, *child2Ref, *child)
		child, err = i.Next()
		assert.NoError(t, err)
		assert.Equal(t, *child1Ref, *child)
		hasNext := i.HasNext()
		assert.False(t, hasNext)
		_, err = i.Next()
		assert.Error(t, err)
	})

	s.T().Run("returns correct children with pulse", func(t *testing.T) {
		pn := insolar.PulseNumber(1)
		i, err := am.GetChildren(ctx, *genRefWithID(parentID), &pn)
		require.NoError(t, err)
		child, err := i.Next()
		assert.NoError(t, err)
		assert.Equal(t, *child2Ref, *child)
		child, err = i.Next()
		assert.NoError(t, err)
		assert.Equal(t, *child1Ref, *child)
		hasNext := i.HasNext()
		assert.NoError(t, err)
		assert.False(t, hasNext)
		_, err = i.Next()
		assert.Error(t, err)
	})

	s.T().Run("returns correct children in many chunks", func(t *testing.T) {
		am.getChildrenChunkSize = 1
		i, err := am.GetChildren(ctx, *genRefWithID(parentID), nil)
		require.NoError(t, err)
		child, err := i.Next()
		assert.NoError(t, err)
		assert.Equal(t, *child3Ref, *child)
		child, err = i.Next()
		assert.NoError(t, err)
		assert.Equal(t, *child2Ref, *child)
		child, err = i.Next()
		assert.NoError(t, err)
		assert.Equal(t, *child1Ref, *child)
		hasNext := i.HasNext()
		assert.NoError(t, err)
		assert.False(t, hasNext)
		_, err = i.Next()
		assert.Error(t, err)
	})

	s.T().Run("doesn't fail when has no children to return", func(t *testing.T) {
		am.getChildrenChunkSize = 1
		pn := insolar.PulseNumber(3)
		i, err := am.GetChildren(ctx, *genRefWithID(parentID), &pn)
		require.NoError(t, err)
		child, err := i.Next()
		assert.NoError(t, err)
		assert.Equal(t, *child3Ref, *child)
		child, err = i.Next()
		assert.NoError(t, err)
		assert.Equal(t, *child2Ref, *child)
		child, err = i.Next()
		assert.NoError(t, err)
		assert.Equal(t, *child1Ref, *child)
		hasNext := i.HasNext()
		assert.NoError(t, err)
		assert.False(t, hasNext)
		_, err = i.Next()
		assert.Error(t, err)
	})
}

func makePulseStorage(s *amSuite) insolar.PulseStorage {
	pulseStorage := storage.NewPulseStorage()
	pulseStorage.PulseTracker = s.pulseTracker
	pulse, err := s.pulseTracker.GetLatestPulse(s.ctx)
	require.NoError(s.T(), err)
	pulseStorage.Set(&pulse.Pulse)

	return pulseStorage
}

func (s *amSuite) TestLedgerArtifactManager_GetChildren_FollowsRedirect() {
	mc := minimock.NewController(s.T())
	am := NewArtifactManger()
	mb := testutils.NewMessageBusMock(mc)

	am.DB = s.db
	am.PulseStorage = makePulseStorage(s)

	objRef := genRandomRef(0)
	nodeRef := genRandomRef(0)
	mb.SendFunc = func(c context.Context, m insolar.Message, o *insolar.MessageSendOptions) (r insolar.Reply, r1 error) {
		o = o.Safe()
		if o.Receiver == nil {
			return &reply.GetChildrenRedirectReply{
				Receiver: nodeRef,
				Token:    &delegationtoken.GetChildrenRedirectToken{Signature: []byte{1, 2, 3}},
			}, nil
		}

		token, ok := o.Token.(*delegationtoken.GetChildrenRedirectToken)
		assert.True(s.T(), ok)
		assert.Equal(s.T(), []byte{1, 2, 3}, token.Signature)
		assert.Equal(s.T(), nodeRef, o.Receiver)
		return &reply.Children{}, nil
	}
	am.DefaultBus = mb

	_, err := am.GetChildren(s.ctx, *objRef, nil)
	require.NoError(s.T(), err)
}

func (s *amSuite) TestLedgerArtifactManager_HandleJetDrop() {
	s.T().Skip("jet drops are for validation and it doesn't work")

	ctx, os, am := getTestData(s)

	codeRecord := object.CodeRecord{
		Code: object.CalculateIDForBlob(am.PlatformCryptographyScheme, insolar.GenesisPulse.PulseNumber, []byte{1, 2, 3, 3, 2, 1}),
	}

	setRecordMessage := message.SetRecord{
		Record: object.SerializeRecord(&codeRecord),
	}

	jetID := insolar.ID(*insolar.NewJetID(0, nil))

	rep, err := am.DefaultBus.Send(ctx, &message.JetDrop{
		JetID: jetID,
		Messages: [][]byte{
			message.ToBytes(&setRecordMessage),
		},
		PulseNumber: insolar.GenesisPulse.PulseNumber,
	}, nil)
	assert.NoError(s.T(), err)
	assert.Equal(s.T(), reply.OK{}, *rep.(*reply.OK))

	id := object.NewRecordIDFromRecord(s.scheme, 0, &codeRecord)
	rec, err := os.GetRecord(ctx, jetID, id)
	require.NoError(s.T(), err)
	assert.Equal(s.T(), codeRecord, *rec.(*object.CodeRecord))
}

func (s *amSuite) TestLedgerArtifactManager_RegisterValidation() {
	mc := minimock.NewController(s.T())
	defer mc.Finish()

	mb := testmessagebus.NewTestMessageBus(s.T())
	mb.PulseStorage = makePulseStorage(s)
	jc := testutils.NewJetCoordinatorMock(mc)
	jc.IsBeyondLimitMock.Return(false, nil)
	jc.NodeForJetMock.Return(&insolar.Reference{}, nil)

	indexMock := recentstorage.NewRecentIndexStorageMock(s.T())
	pendingMock := recentstorage.NewPendingStorageMock(s.T())

	indexMock.AddObjectMock.Return()
	pendingMock.GetRequestsForObjectMock.Return(nil)
	pendingMock.AddPendingRequestMock.Return()
	pendingMock.RemovePendingRequestMock.Return()

	provideMock := recentstorage.NewProviderMock(s.T())
	provideMock.GetIndexStorageMock.Return(indexMock)
	provideMock.GetPendingStorageMock.Return(pendingMock)
	provideMock.CountMock.Return(0)

	certificate := testutils.NewCertificateMock(s.T())
	certificate.GetRoleMock.Return(insolar.StaticRoleLightMaterial)

	handler := MessageHandler{
		replayHandlers:             map[insolar.MessageType]insolar.MessageHandler{},
		PlatformCryptographyScheme: s.scheme,
		conf:        &configuration.Ledger{LightChainLimit: 3, PendingRequestsLimit: 10},
		certificate: certificate,
	}

	handler.Bus = mb
	handler.JetCoordinator = jc
	handler.DBContext = s.db
	handler.ObjectStorage = s.objectStorage
	handler.PulseTracker = s.pulseTracker
	handler.Nodes = s.nodeStorage
	handler.JetStorage = s.jetStorage

	handler.RecentStorageProvider = provideMock

	err := handler.Init(s.ctx)
	require.NoError(s.T(), err)

	amPulseStorageMock := testutils.NewPulseStorageMock(s.T())
	amPulseStorageMock.CurrentFunc = func(p context.Context) (r *insolar.Pulse, r1 error) {
		pulse, err := s.pulseTracker.GetLatestPulse(p)
		require.NoError(s.T(), err)
		return &pulse.Pulse, err
	}

	am := LedgerArtifactManager{
		DB:                         s.db,
		DefaultBus:                 mb,
		getChildrenChunkSize:       100,
		PlatformCryptographyScheme: s.scheme,
		PulseStorage:               amPulseStorageMock,
		GenesisState:               s.genesisState,
	}

	objID, err := am.RegisterRequest(
		s.ctx,
		*am.GenesisRef(),
		&message.Parcel{
			Msg: &message.GenesisRequest{
				Name: "4K3NiGuqYGqKPnYp6XeGd2kdN4P9veL6rYcWkLKWXZCu.4FFB8zfQoGznSmzDxwv4njX1aR9ioL8GHSH17QXH2AFa",
			},
		},
	)
	require.NoError(s.T(), err)
	objRef := genRefWithID(objID)

	desc, err := am.ActivateObject(
		s.ctx,
		domainRef,
		*objRef,
		*am.GenesisRef(),
		*genRandomRef(0),
		false,
		[]byte{1},
	)
	require.NoError(s.T(), err)
	stateID1 := desc.StateID()

	desc, err = am.GetObject(s.ctx, *objRef, nil, false)
	require.NoError(s.T(), err)
	require.Equal(s.T(), *stateID1, *desc.StateID())

	_, err = am.GetObject(s.ctx, *objRef, nil, true)
	require.Equal(s.T(), err, insolar.ErrStateNotAvailable)

	desc, err = am.GetObject(s.ctx, *objRef, nil, false)
	require.NoError(s.T(), err)
	desc, err = am.UpdateObject(
		s.ctx,
		domainRef,
		*genRandomRef(0),
		desc,
		[]byte{3},
	)
	require.NoError(s.T(), err)
	stateID3 := desc.StateID()
	err = am.RegisterValidation(s.ctx, *objRef, *stateID1, true, nil)
	require.NoError(s.T(), err)

	desc, err = am.GetObject(s.ctx, *objRef, nil, false)
	assert.NoError(s.T(), err)
	assert.Equal(s.T(), *stateID3, *desc.StateID())
	desc, err = am.GetObject(s.ctx, *objRef, nil, true)
	assert.NoError(s.T(), err)
	assert.Equal(s.T(), *stateID1, *desc.StateID())
}

func (s *amSuite) TestLedgerArtifactManager_RegisterResult() {
	ctx, os, am := getTestData(s)

	objID := insolar.ID{1, 2, 3}
	request := genRandomRef(0)
	requestID, err := am.RegisterResult(ctx, *insolar.NewReference(insolar.ID{}, objID), *request, []byte{1, 2, 3})
	assert.NoError(s.T(), err)

	rec, err := os.GetRecord(ctx, insolar.ID(*insolar.NewJetID(0, nil)), requestID)
	assert.NoError(s.T(), err)
	assert.Equal(s.T(), object.ResultRecord{
		Object:  objID,
		Request: *request,
		Payload: []byte{1, 2, 3},
	}, *rec.(*object.ResultRecord))
}

func (s *amSuite) TestLedgerArtifactManager_RegisterRequest_JetMiss() {
	mc := minimock.NewController(s.T())
	defer mc.Finish()

	cs := platformpolicy.NewPlatformCryptographyScheme()
	am := NewArtifactManger()
	am.PlatformCryptographyScheme = cs
	pulseStorageMock := testutils.NewPulseStorageMock(s.T())
	pulseStorageMock.CurrentFunc = func(ctx context.Context) (*insolar.Pulse, error) {
		return &insolar.Pulse{PulseNumber: insolar.FirstPulseNumber}, nil
	}

	am.PulseStorage = pulseStorageMock
	am.GenesisState = s.genesisState
	am.JetStorage = s.jetStorage

	s.T().Run("returns error on exceeding retry limit", func(t *testing.T) {
		mb := testutils.NewMessageBusMock(mc)
		am.DefaultBus = mb
		mb.SendMock.Return(&reply.JetMiss{
			JetID: insolar.ID(*insolar.NewJetID(5, []byte{1, 2, 3})),
		}, nil)
		_, err := am.RegisterRequest(s.ctx, *am.GenesisRef(), &message.Parcel{Msg: &message.CallMethod{}})
		require.Error(t, err)
	})

	s.T().Run("returns no error and updates tree when jet miss", func(t *testing.T) {
		b_1101 := byte(0xD0)
		b_11010101 := byte(0xD5)
		mb := testutils.NewMessageBusMock(mc)
		am.DefaultBus = mb
		retries := 3
		mb.SendFunc = func(c context.Context, m insolar.Message, o *insolar.MessageSendOptions) (r insolar.Reply, r1 error) {
			if retries == 0 {
				return &reply.ID{}, nil
			}
			retries--
			return &reply.JetMiss{JetID: insolar.ID(*insolar.NewJetID(4, []byte{b_11010101}))}, nil
		}
		_, err := am.RegisterRequest(s.ctx, *am.GenesisRef(), &message.Parcel{Msg: &message.CallMethod{}})
		require.NoError(t, err)

		jetID, actual := s.jetStorage.ForID(
			s.ctx, insolar.FirstPulseNumber, *insolar.NewID(0, []byte{0xD5}),
		)

		assert.Equal(t, insolar.NewJetID(4, []byte{b_1101}), &jetID, "proper jet ID for record")
		assert.True(t, actual, "jet ID is actual in tree")
	})
}

func (s *amSuite) TestLedgerArtifactManager_GetRequest_Success() {
	// Arrange
	mc := minimock.NewController(s.T())
	defer mc.Finish()
	objectID := testutils.RandomID()
	requestID := testutils.RandomID()

	node := testutils.RandomRef()

	jc := testutils.NewJetCoordinatorMock(mc)
	jc.NodeForObjectMock.Return(&node, nil)

	pulseStorageMock := testutils.NewPulseStorageMock(mc)
	pulseStorageMock.CurrentMock.Return(insolar.GenesisPulse, nil)

	var parcel insolar.Parcel = &message.Parcel{PulseNumber: 123987}
	resRecord := object.RequestRecord{
		Parcel: message.ParcelToBytes(parcel),
	}
	finalResponse := &reply.Request{Record: object.SerializeRecord(&resRecord)}

	mb := testutils.NewMessageBusMock(s.T())
	mb.SendFunc = func(p context.Context, p1 insolar.Message, p2 *insolar.MessageSendOptions) (r insolar.Reply, r1 error) {
		switch mb.SendCounter {
		case 0:
			casted, ok := p1.(*message.GetPendingRequestID)
			require.Equal(s.T(), true, ok)
			require.Equal(s.T(), objectID, casted.ObjectID)
			return &reply.ID{ID: requestID}, nil
		case 1:
			casted, ok := p1.(*message.GetRequest)
			require.Equal(s.T(), true, ok)
			require.Equal(s.T(), requestID, casted.Request)
			require.Equal(s.T(), node, *p2.Receiver)
			return finalResponse, nil
		default:
			panic("test is totally broken")
		}
	}

	am := NewArtifactManger()
	am.JetCoordinator = jc
	am.DefaultBus = mb
	am.PulseStorage = pulseStorageMock

	// Act
	res, err := am.GetPendingRequest(inslogger.TestContext(s.T()), objectID)

	// Assert
	require.NoError(s.T(), err)
	require.Equal(s.T(), parcel, res)

}<|MERGE_RESOLUTION|>--- conflicted
+++ resolved
@@ -333,15 +333,9 @@
 	codeRef := genRandomRef(0)
 	parentID, _ := os.SetRecord(
 		ctx,
-<<<<<<< HEAD
-		core.RecordID(jetID),
-		core.GenesisPulse.PulseNumber,
-		&object.ActivateRecord{
-=======
 		insolar.ID(jetID),
 		insolar.GenesisPulse.PulseNumber,
-		&object.ObjectActivateRecord{
->>>>>>> 0e08b585
+		&object.ActivateRecord{
 			SideEffectRecord: object.SideEffectRecord{
 				Domain: *genRandomRef(0),
 			},
@@ -371,13 +365,8 @@
 			Domain:  domainRef,
 			Request: objRef,
 		},
-<<<<<<< HEAD
 		StateRecord: object.StateRecord{
-			Memory:      object.CalculateIDForBlob(am.PlatformCryptographyScheme, core.GenesisPulse.PulseNumber, memory),
-=======
-		ObjectStateRecord: object.ObjectStateRecord{
 			Memory:      object.CalculateIDForBlob(am.PlatformCryptographyScheme, insolar.GenesisPulse.PulseNumber, memory),
->>>>>>> 0e08b585
 			Image:       *codeRef,
 			IsPrototype: false,
 		},
@@ -405,13 +394,8 @@
 	objID, _ := os.SetRecord(
 		ctx,
 		jetID,
-<<<<<<< HEAD
-		core.GenesisPulse.PulseNumber,
+		insolar.GenesisPulse.PulseNumber,
 		&object.ActivateRecord{
-=======
-		insolar.GenesisPulse.PulseNumber,
-		&object.ObjectActivateRecord{
->>>>>>> 0e08b585
 			SideEffectRecord: object.SideEffectRecord{
 				Domain: *genRandomRef(0),
 			},
@@ -451,13 +435,8 @@
 	objID, _ := os.SetRecord(
 		ctx,
 		jetID,
-<<<<<<< HEAD
-		core.GenesisPulse.PulseNumber,
+		insolar.GenesisPulse.PulseNumber,
 		&object.ActivateRecord{
-=======
-		insolar.GenesisPulse.PulseNumber,
-		&object.ObjectActivateRecord{
->>>>>>> 0e08b585
 			SideEffectRecord: object.SideEffectRecord{
 				Domain: *genRandomRef(0),
 			},
@@ -490,13 +469,8 @@
 			Domain:  domainRef,
 			Request: requestRef,
 		},
-<<<<<<< HEAD
 		StateRecord: object.StateRecord{
-			Memory:      object.CalculateIDForBlob(am.PlatformCryptographyScheme, core.GenesisPulse.PulseNumber, memory),
-=======
-		ObjectStateRecord: object.ObjectStateRecord{
 			Memory:      object.CalculateIDForBlob(am.PlatformCryptographyScheme, insolar.GenesisPulse.PulseNumber, memory),
->>>>>>> 0e08b585
 			Image:       *prototype,
 			IsPrototype: false,
 		},
@@ -514,23 +488,13 @@
 	_, err := os.SetRecord(
 		ctx,
 		jetID,
-<<<<<<< HEAD
-		core.GenesisPulse.PulseNumber,
+		insolar.GenesisPulse.PulseNumber,
 		&object.ActivateRecord{
 			SideEffectRecord: object.SideEffectRecord{
 				Domain: domainRef,
 			},
 			StateRecord: object.StateRecord{
-				Memory: object.CalculateIDForBlob(am.PlatformCryptographyScheme, core.GenesisPulse.PulseNumber, []byte{3}),
-=======
-		insolar.GenesisPulse.PulseNumber,
-		&object.ObjectActivateRecord{
-			SideEffectRecord: object.SideEffectRecord{
-				Domain: domainRef,
-			},
-			ObjectStateRecord: object.ObjectStateRecord{
 				Memory: object.CalculateIDForBlob(am.PlatformCryptographyScheme, insolar.GenesisPulse.PulseNumber, []byte{3}),
->>>>>>> 0e08b585
 			},
 			Parent: *parentRef,
 		},
@@ -538,21 +502,12 @@
 	require.NoError(s.T(), err)
 	_, err = os.SetBlob(ctx, jetID, insolar.GenesisPulse.PulseNumber, []byte{3})
 	require.NoError(s.T(), err)
-<<<<<<< HEAD
-	objectAmendID, _ := os.SetRecord(ctx, jetID, core.GenesisPulse.PulseNumber, &object.AmendRecord{
+	objectAmendID, _ := os.SetRecord(ctx, jetID, insolar.GenesisPulse.PulseNumber, &object.AmendRecord{
 		SideEffectRecord: object.SideEffectRecord{
 			Domain: domainRef,
 		},
 		StateRecord: object.StateRecord{
-			Memory: object.CalculateIDForBlob(am.PlatformCryptographyScheme, core.GenesisPulse.PulseNumber, []byte{4}),
-=======
-	objectAmendID, _ := os.SetRecord(ctx, jetID, insolar.GenesisPulse.PulseNumber, &object.ObjectAmendRecord{
-		SideEffectRecord: object.SideEffectRecord{
-			Domain: domainRef,
-		},
-		ObjectStateRecord: object.ObjectStateRecord{
 			Memory: object.CalculateIDForBlob(am.PlatformCryptographyScheme, insolar.GenesisPulse.PulseNumber, []byte{4}),
->>>>>>> 0e08b585
 			Image:  *prototypeRef,
 		},
 	})
@@ -634,23 +589,13 @@
 	parentID, _ := os.SetRecord(
 		ctx,
 		jetID,
-<<<<<<< HEAD
-		core.GenesisPulse.PulseNumber,
+		insolar.GenesisPulse.PulseNumber,
 		&object.ActivateRecord{
 			SideEffectRecord: object.SideEffectRecord{
 				Domain: domainRef,
 			},
 			StateRecord: object.StateRecord{
-				Memory: object.CalculateIDForBlob(am.PlatformCryptographyScheme, core.GenesisPulse.PulseNumber, []byte{0}),
-=======
-		insolar.GenesisPulse.PulseNumber,
-		&object.ObjectActivateRecord{
-			SideEffectRecord: object.SideEffectRecord{
-				Domain: domainRef,
-			},
-			ObjectStateRecord: object.ObjectStateRecord{
 				Memory: object.CalculateIDForBlob(am.PlatformCryptographyScheme, insolar.GenesisPulse.PulseNumber, []byte{0}),
->>>>>>> 0e08b585
 			},
 		})
 	child1Ref := genRandomRef(1)
