--- conflicted
+++ resolved
@@ -150,16 +150,8 @@
 	pulse, err := s.pulseTracker.GetLatestPulse(s.ctx)
 	require.NoError(s.T(), err)
 	pulseStorage.Set(&pulse.Pulse)
-<<<<<<< HEAD
-
-	mb := testmessagebus.NewTestMessageBus(t)
-=======
-	jc := testutils.NewJetCoordinatorMock(mc)
-	jc.LightExecutorForJetMock.Return(&core.RecordRef{}, nil)
-	jc.MeMock.Return(core.RecordRef{})
-	jc.HeavyMock.Return(&core.RecordRef{}, nil)
+
 	mb := testmessagebus.NewTestMessageBus(s.T())
->>>>>>> 53be26a5
 	mb.PulseStorage = pulseStorage
 
 	certificate := testutils.NewCertificateMock(s.T())
@@ -201,14 +193,9 @@
 	jc.IsBeyondLimitMock.Return(false, nil)
 
 	handler.JetCoordinator = jc
-<<<<<<< HEAD
-
-	err = handler.Init(ctx)
-	require.NoError(t, err)
-=======
+
 	err = handler.Init(s.ctx)
 	require.NoError(s.T(), err)
->>>>>>> 53be26a5
 
 	am := LedgerArtifactManager{
 		DB:                         s.db,
@@ -227,22 +214,15 @@
 
 	parcel := message.Parcel{Msg: &message.GenesisRequest{Name: "4K3NiGuqYGqKPnYp6XeGd2kdN4P9veL6rYcWkLKWXZCu.4FFB8zfQoGznSmzDxwv4njX1aR9ioL8GHSH17QXH2AFa"}}
 	id, err := am.RegisterRequest(ctx, *am.GenesisRef(), &parcel)
-<<<<<<< HEAD
-	assert.NoError(t, err)
-	rec, err := db.GetRecord(ctx, *jet.NewID(0, nil), id)
-	assert.NoError(t, err)
+	assert.NoError(s.T(), err)
+	rec, err := os.GetRecord(ctx, *jet.NewID(0, nil), id)
+	assert.NoError(s.T(), err)
 
 	assert.Equal(
-		t,
+		s.T(),
 		am.PlatformCryptographyScheme.IntegrityHasher().Hash(message.MustSerializeBytes(parcel.Msg)),
 		rec.(*record.RequestRecord).MessageHash,
 	)
-=======
-	assert.NoError(s.T(), err)
-	rec, err := os.GetRecord(ctx, *jet.NewID(0, nil), id)
-	assert.NoError(s.T(), err)
-	assert.Equal(s.T(), message.MustSerializeBytes(parcel.Msg), rec.(*record.RequestRecord).Payload)
->>>>>>> 53be26a5
 }
 
 func (s *amSuite) TestLedgerArtifactManager_GetCodeWithCache() {
@@ -547,15 +527,8 @@
 	assert.Equal(s.T(), *expectedObjDesc, *rObjDesc)
 }
 
-<<<<<<< HEAD
-func TestLedgerArtifactManager_GetObject_FollowsRedirect(t *testing.T) {
-	t.Parallel()
-	ctx := inslogger.TestContext(t)
-	mc := minimock.NewController(t)
-=======
 func (s *amSuite) TestLedgerArtifactManager_GetObject_FollowsRedirect() {
 	mc := minimock.NewController(s.T())
->>>>>>> 53be26a5
 	am := NewArtifactManger()
 	mb := testutils.NewMessageBusMock(mc)
 
@@ -735,15 +708,8 @@
 	return pulseStorage
 }
 
-<<<<<<< HEAD
-func TestLedgerArtifactManager_GetChildren_FollowsRedirect(t *testing.T) {
-	t.Parallel()
-	ctx := inslogger.TestContext(t)
-	mc := minimock.NewController(t)
-=======
 func (s *amSuite) TestLedgerArtifactManager_GetChildren_FollowsRedirect() {
 	mc := minimock.NewController(s.T())
->>>>>>> 53be26a5
 	am := NewArtifactManger()
 	mb := testutils.NewMessageBusMock(mc)
 
@@ -938,11 +904,7 @@
 	mc := minimock.NewController(s.T())
 	defer mc.Finish()
 
-<<<<<<< HEAD
 	cs := platformpolicy.NewPlatformCryptographyScheme()
-=======
-	cs := testutils.NewPlatformCryptographyScheme()
->>>>>>> 53be26a5
 	am := NewArtifactManger()
 	am.PlatformCryptographyScheme = cs
 	pulseStorageMock := testutils.NewPulseStorageMock(s.T())
