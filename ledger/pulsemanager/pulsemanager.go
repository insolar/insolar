--- conflicted
+++ resolved
@@ -208,8 +208,7 @@
 	}
 
 	// execute only on material executor
-<<<<<<< HEAD
-	if m.NodeNet.GetOrigin().Role() == core.RoleLightMaterial {
+	if m.NodeNet.GetOrigin().Role() == core.StaticRoleLightMaterial {
 
 		latestPulseNumber, err := m.db.GetLatestPulseNumber(ctx)
 		if err != nil {
@@ -218,11 +217,6 @@
 		latestPulse, err := m.db.GetPulse(ctx, latestPulseNumber)
 		if err != nil {
 			return err
-=======
-	if m.NodeNet.GetOrigin().Role() == core.StaticRoleLightMaterial {
-		if err = m.processDrop(ctx); err != nil {
-			return errors.Wrap(err, "processDrop failed")
->>>>>>> 915ee143
 		}
 
 		drop, dropSerialized, messages, err := m.createDrop(ctx, latestPulse)
