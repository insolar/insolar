--- conflicted
+++ resolved
@@ -107,13 +107,8 @@
 	return &p, nil
 }
 
-<<<<<<< HEAD
 func (m *PulseManager) createDrop(ctx context.Context, lastSlotPulse *storage.Pulse) (
-	drop *jetdrop.JetDrop,
-=======
-func (m *PulseManager) createDrop(ctx context.Context, latestPulse *storage.Pulse) (
 	drop *jet.JetDrop,
->>>>>>> 282749d6
 	dropSerialized []byte,
 	messages [][]byte,
 	err error,
@@ -161,14 +156,9 @@
 
 func (m *PulseManager) processRecentObjects(
 	ctx context.Context,
-<<<<<<< HEAD
 	previousSlotPulse *storage.Pulse,
 	currentSlotPulse *core.Pulse,
-	drop *jetdrop.JetDrop,
-=======
-	latestPulse *storage.Pulse,
 	drop *jet.JetDrop,
->>>>>>> 282749d6
 	dropSerialized []byte,
 ) error {
 	logger := inslogger.FromContext(ctx)
