--- conflicted
+++ resolved
@@ -153,14 +153,13 @@
 			p.Dep.IndexStateModifier = h.IndexStateModifier
 			p.Dep.IndexStorage = h.IndexStorage
 		},
-<<<<<<< HEAD
 		GetChildren: func(p *proc.GetChildren) {
 			p.Dep.Coordinator = h.JetCoordinator
 			p.Dep.DelegationTokenFactory = h.DelegationTokenFactory
 			p.Dep.RecordAccessor = h.RecordAccessor
 			p.Dep.JetStorage = h.JetStorage
 			p.Dep.JetTreeUpdater = h.jetTreeUpdater
-=======
+		},
 		RegisterChild: func(p *proc.RegisterChild) {
 			p.Dep.IDLocker = h.IDLocker
 			p.Dep.IndexStorage = h.IndexStorage
@@ -174,7 +173,6 @@
 		},
 		GetJet: func(p *proc.GetJet) {
 			p.Dep.Jets = h.JetStorage
->>>>>>> 57ff83a4
 		},
 	}
 
