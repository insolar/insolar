--- conflicted
+++ resolved
@@ -123,16 +123,6 @@
 			p.Dep.Bus = h.Bus
 			p.Dep.Sender = h.Sender
 		},
-<<<<<<< HEAD
-		SetRecord: func(p *proc.SetRecord) {
-			p.Dep.Bus = h.Bus
-			p.Dep.RecordModifier = h.Records
-			p.Dep.PCS = h.PCS
-			p.Dep.FilamentModifier = h.filamentModifier
-			p.Dep.WriteAccessor = h.WriteAccessor
-		},
-=======
->>>>>>> 8cc8b413
 		SetRequest: func(p *proc.SetRequest) {
 			p.Dep(
 				h.WriteAccessor,
