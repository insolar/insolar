--- conflicted
+++ resolved
@@ -186,26 +186,11 @@
 		},
 		GetRequest: func(p *proc.GetRequest) {
 			p.Dep.RecordAccessor = h.Records
-<<<<<<< HEAD
+			p.Dep.Sender = h.Sender
 		},
 		GetRequestWM: func(p *proc.GetRequestWM) {
 			p.Dep.RecordAccessor = h.Records
 			p.Dep.Sender = h.Sender
-		},
-		UpdateObject: func(p *proc.UpdateObject) {
-			p.Dep.RecordModifier = h.Records
-			p.Dep.Bus = h.Bus
-			p.Dep.Coordinator = h.JetCoordinator
-			p.Dep.BlobModifier = h.BlobModifier
-			p.Dep.PCS = h.PCS
-			p.Dep.IndexLocker = h.IndexLocker
-			p.Dep.IndexAccessor = h.IndexStorage
-			p.Dep.IndexModifier = h.IndexStorage
-			p.Dep.WriteAccessor = h.WriteAccessor
-			p.Dep.Filaments = h.filamentModifier
-=======
-			p.Dep.Sender = h.Sender
->>>>>>> 85082d0f
 		},
 		GetChildren: func(p *proc.GetChildren) {
 			p.Dep.IndexLocker = h.IndexLocker
