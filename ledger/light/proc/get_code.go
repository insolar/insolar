//
// Copyright 2019 Insolar Technologies GmbH
//
// Licensed under the Apache License, Version 2.0 (the "License");
// you may not use this file except in compliance with the License.
// You may obtain a copy of the License at
//
//     http://www.apache.org/licenses/LICENSE-2.0
//
// Unless required by applicable law or agreed to in writing, software
// distributed under the License is distributed on an "AS IS" BASIS,
// WITHOUT WARRANTIES OR CONDITIONS OF ANY KIND, either express or implied.
// See the License for the specific language governing permissions and
// limitations under the License.
//

package proc

import (
	"context"
	"fmt"

<<<<<<< HEAD
	watermillMsg "github.com/ThreeDotsLabs/watermill/message"
=======
	"github.com/ThreeDotsLabs/watermill/message"
	"github.com/ThreeDotsLabs/watermill/message/router/middleware"
	"github.com/insolar/insolar/insolar/bus"
	"github.com/pkg/errors"
>>>>>>> 22f14d2d

	"github.com/insolar/insolar/insolar"
	wmBus "github.com/insolar/insolar/insolar/bus"
	"github.com/insolar/insolar/insolar/flow"
	"github.com/insolar/insolar/insolar/jet"
	"github.com/insolar/insolar/insolar/payload"
	"github.com/insolar/insolar/insolar/record"
	"github.com/insolar/insolar/instrumentation/inslogger"
	"github.com/insolar/insolar/ledger/blob"
	"github.com/insolar/insolar/ledger/object"
)

type GetCode struct {
<<<<<<< HEAD
	message *watermillMsg.Message
	code    insolar.Reference
=======
	message *message.Message
	codeID  insolar.ID
	pass    bool
>>>>>>> 22f14d2d

	Dep struct {
		RecordAccessor object.RecordAccessor
		Coordinator    jet.Coordinator
		BlobAccessor   blob.Accessor
<<<<<<< HEAD
		Sender         wmBus.Sender
	}
}

func NewGetCode(code insolar.Reference, message *watermillMsg.Message) *GetCode {
	return &GetCode{
		code:    code,
		message: message,
=======
		Sender         bus.Sender
		JetFetcher     jet.Fetcher
	}
}

func NewGetCode(msg *message.Message, codeID insolar.ID, pass bool) *GetCode {
	return &GetCode{
		message: msg,
		codeID:  codeID,
		pass:    pass,
>>>>>>> 22f14d2d
	}
}

func (p *GetCode) Proceed(ctx context.Context) error {
<<<<<<< HEAD
	r := p.reply(ctx)
	var msg *watermillMsg.Message
	if r.Err != nil {
		msg = wmBus.ErrorAsMessage(ctx, r.Err)
	} else {
		msg = wmBus.ReplyAsMessage(ctx, r.Reply)
	}
	p.Dep.Sender.Reply(ctx, p.message, msg)
	return nil
}

func (p *GetCode) reply(ctx context.Context) bus.Reply {
	codeID := *p.code.Record()
	rec, err := p.Dep.RecordAccessor.ForID(ctx, codeID)
	if err == object.ErrNotFound {
		heavy, err := p.Dep.Coordinator.Heavy(ctx, flow.Pulse(ctx))
=======
	sendCode := func(rec record.Material) error {
		virtual := record.Unwrap(rec.Virtual)
		code, ok := virtual.(*record.Code)
		if !ok {
			return fmt.Errorf("invalid code record %#v", virtual)
		}
		buf, err := rec.Marshal()
>>>>>>> 22f14d2d
		if err != nil {
			return errors.Wrap(err, "failed to marshal record")
		}
		msg, err := payload.NewMessage(&payload.Code{
			Record: buf,
			Code:   code.Code,
		})
		if err != nil {
			return errors.Wrap(err, "failed to create message")
		}
		go p.Dep.Sender.Reply(ctx, p.message, msg)

		return nil
	}

	sendPassCode := func() error {
		msg, err := payload.NewMessage(&payload.Pass{
			Origin:        p.message.Payload,
			CorrelationID: []byte(middleware.MessageCorrelationID(p.message)),
		})
		if err != nil {
			return errors.Wrap(err, "failed to create reply")
		}

		onHeavy, err := p.Dep.Coordinator.IsBeyondLimit(ctx, flow.Pulse(ctx), p.codeID.Pulse())
		if err != nil {
			return errors.Wrap(err, "failed to calculate pulse")
		}
		var node insolar.Reference
		if onHeavy {
			h, err := p.Dep.Coordinator.Heavy(ctx, flow.Pulse(ctx))
			if err != nil {
				return errors.Wrap(err, "failed to calculate heavy")
			}
			node = *h
		} else {
			jetID, err := p.Dep.JetFetcher.Fetch(ctx, p.codeID, p.codeID.Pulse())
			if err != nil {
				return errors.Wrap(err, "failed to fetch jet")
			}
			l, err := p.Dep.Coordinator.LightExecutorForJet(ctx, *jetID, p.codeID.Pulse())
			if err != nil {
				return errors.Wrap(err, "failed to calculate role")
			}
			node = *l
		}

		go func() {
			_, done := p.Dep.Sender.SendTarget(ctx, msg, node)
			done()
		}()
		return nil
	}

	logger := inslogger.FromContext(ctx)
	rec, err := p.Dep.RecordAccessor.ForID(ctx, p.codeID)
	switch err {
	case nil:
		logger.Info("sending code")
		return sendCode(rec)
	case object.ErrNotFound:
		if p.pass {
			logger.Info("code not found (sending pass)")
			return sendPassCode()
		}
		return errors.Wrap(err, "failed to fetch record")
	default:
		return errors.Wrap(err, "failed to fetch record")
	}
}<|MERGE_RESOLUTION|>--- conflicted
+++ resolved
@@ -20,17 +20,12 @@
 	"context"
 	"fmt"
 
-<<<<<<< HEAD
-	watermillMsg "github.com/ThreeDotsLabs/watermill/message"
-=======
 	"github.com/ThreeDotsLabs/watermill/message"
 	"github.com/ThreeDotsLabs/watermill/message/router/middleware"
 	"github.com/insolar/insolar/insolar/bus"
 	"github.com/pkg/errors"
->>>>>>> 22f14d2d
 
 	"github.com/insolar/insolar/insolar"
-	wmBus "github.com/insolar/insolar/insolar/bus"
 	"github.com/insolar/insolar/insolar/flow"
 	"github.com/insolar/insolar/insolar/jet"
 	"github.com/insolar/insolar/insolar/payload"
@@ -41,29 +36,14 @@
 )
 
 type GetCode struct {
-<<<<<<< HEAD
-	message *watermillMsg.Message
-	code    insolar.Reference
-=======
 	message *message.Message
 	codeID  insolar.ID
 	pass    bool
->>>>>>> 22f14d2d
 
 	Dep struct {
 		RecordAccessor object.RecordAccessor
 		Coordinator    jet.Coordinator
 		BlobAccessor   blob.Accessor
-<<<<<<< HEAD
-		Sender         wmBus.Sender
-	}
-}
-
-func NewGetCode(code insolar.Reference, message *watermillMsg.Message) *GetCode {
-	return &GetCode{
-		code:    code,
-		message: message,
-=======
 		Sender         bus.Sender
 		JetFetcher     jet.Fetcher
 	}
@@ -74,29 +54,10 @@
 		message: msg,
 		codeID:  codeID,
 		pass:    pass,
->>>>>>> 22f14d2d
 	}
 }
 
 func (p *GetCode) Proceed(ctx context.Context) error {
-<<<<<<< HEAD
-	r := p.reply(ctx)
-	var msg *watermillMsg.Message
-	if r.Err != nil {
-		msg = wmBus.ErrorAsMessage(ctx, r.Err)
-	} else {
-		msg = wmBus.ReplyAsMessage(ctx, r.Reply)
-	}
-	p.Dep.Sender.Reply(ctx, p.message, msg)
-	return nil
-}
-
-func (p *GetCode) reply(ctx context.Context) bus.Reply {
-	codeID := *p.code.Record()
-	rec, err := p.Dep.RecordAccessor.ForID(ctx, codeID)
-	if err == object.ErrNotFound {
-		heavy, err := p.Dep.Coordinator.Heavy(ctx, flow.Pulse(ctx))
-=======
 	sendCode := func(rec record.Material) error {
 		virtual := record.Unwrap(rec.Virtual)
 		code, ok := virtual.(*record.Code)
@@ -104,7 +65,6 @@
 			return fmt.Errorf("invalid code record %#v", virtual)
 		}
 		buf, err := rec.Marshal()
->>>>>>> 22f14d2d
 		if err != nil {
 			return errors.Wrap(err, "failed to marshal record")
 		}
