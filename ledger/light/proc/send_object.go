//
// Copyright 2019 Insolar Technologies GmbH
//
// Licensed under the Apache License, Version 2.0 (the "License");
// you may not use this file except in compliance with the License.
// You may obtain a copy of the License at
//
//     http://www.apache.org/licenses/LICENSE-2.0
//
// Unless required by applicable law or agreed to in writing, software
// distributed under the License is distributed on an "AS IS" BASIS,
// WITHOUT WARRANTIES OR CONDITIONS OF ANY KIND, either express or implied.
// See the License for the specific language governing permissions and
// limitations under the License.
//

package proc

import (
	"context"
	"fmt"

	"github.com/ThreeDotsLabs/watermill/message"
	"github.com/ThreeDotsLabs/watermill/message/router/middleware"
	"github.com/insolar/insolar/insolar/flow"
	"github.com/insolar/insolar/instrumentation/inslogger"
	"github.com/pkg/errors"

	"github.com/insolar/insolar/insolar"
	"github.com/insolar/insolar/insolar/bus"
	"github.com/insolar/insolar/insolar/jet"
	"github.com/insolar/insolar/insolar/payload"
	"github.com/insolar/insolar/insolar/record"
	"github.com/insolar/insolar/ledger/blob"
	"github.com/insolar/insolar/ledger/object"
)

type SendObject struct {
	message  *message.Message
	objectID insolar.ID
	index    object.Lifeline

	Dep struct {
		Coordinator    jet.Coordinator
		Jets           jet.Storage
		JetFetcher     jet.Fetcher
		RecordAccessor object.RecordAccessor
		Blobs          blob.Accessor
		Bus            insolar.MessageBus
<<<<<<< HEAD

		PendingAccessor object.PendingAccessor
		PendingModifier object.PendingModifier
=======
		Sender         bus.Sender
>>>>>>> 3e891804
	}
}

func NewSendObject(
	msg *message.Message, id insolar.ID, idx object.Lifeline,
) *SendObject {
	return &SendObject{
		message:  msg,
		index:    idx,
		objectID: id,
	}
}

func (p *SendObject) Proceed(ctx context.Context) error {
	sendState := func(rec record.Material) error {
		virtual := rec.Virtual
		concrete := record.Unwrap(virtual)
		state, ok := concrete.(record.State)
		if !ok {
			return fmt.Errorf("invalid object record %#v", virtual)
		}

		if state.ID() == record.StateDeactivation {
			msg, err := payload.NewMessage(&payload.Error{Text: "object is deactivated", Code: payload.CodeDeactivated})
			if err != nil {
				return errors.Wrap(err, "failed to create reply")
			}
			go p.Dep.Sender.Reply(ctx, p.message, msg)
			return nil
		}

		var memory []byte
		if state.GetMemory() != nil && state.GetMemory().NotEmpty() {
			b, err := p.Dep.Blobs.ForID(ctx, *state.GetMemory())
			if err != nil {
				return errors.Wrap(err, "failed to fetch blob")
			}
			memory = b.Value
		}
		buf, err := rec.Marshal()
		if err != nil {
			return errors.Wrap(err, "failed to marshal state record")
		}
		msg, err := payload.NewMessage(&payload.State{
			Record: buf,
			Memory: memory,
		})
		if err != nil {
			return errors.Wrap(err, "failed to create message")
		}
		go p.Dep.Sender.Reply(ctx, p.message, msg)

		return nil
	}

	sendPassState := func(stateID insolar.ID) error {
		msg, err := payload.NewMessage(&payload.PassState{
			Origin:        p.message.Payload,
			StateID:       stateID,
			CorrelationID: []byte(middleware.MessageCorrelationID(p.message)),
		})
		if err != nil {
			return errors.Wrap(err, "failed to create reply")
		}

		onHeavy, err := p.Dep.Coordinator.IsBeyondLimit(ctx, flow.Pulse(ctx), stateID.Pulse())
		if err != nil {
			return errors.Wrap(err, "failed to calculate pulse")
		}
		var node insolar.Reference
		if onHeavy {
			h, err := p.Dep.Coordinator.Heavy(ctx, flow.Pulse(ctx))
			if err != nil {
				return errors.Wrap(err, "failed to calculate heavy")
			}
			node = *h
		} else {
			jetID, err := p.Dep.JetFetcher.Fetch(ctx, p.objectID, stateID.Pulse())
			if err != nil {
				return errors.Wrap(err, "failed to fetch jet")
			}
			l, err := p.Dep.Coordinator.LightExecutorForJet(ctx, *jetID, stateID.Pulse())
			if err != nil {
				return errors.Wrap(err, "failed to calculate role")
			}
			node = *l
		}

		go func() {
			_, done := p.Dep.Sender.SendTarget(ctx, msg, node)
			done()
		}()
		return nil
	}

	logger := inslogger.FromContext(ctx)
	{
		buf, err := p.index.Marshal()
		if err != nil {
			return errors.Wrap(err, "failed to marshal index")
		}
		msg, err := payload.NewMessage(&payload.Index{
			Index: buf,
		})
		if err != nil {
			return errors.Wrap(err, "failed to create reply")
		}
		go p.Dep.Sender.Reply(ctx, p.message, msg)
		logger.Info("sending index")
	}

	rec, err := p.Dep.RecordAccessor.ForID(ctx, *p.index.LatestState)
	switch err {
	case nil:
		logger.Info("sending state")
		return sendState(rec)
	case object.ErrNotFound:
		logger.Info("state not found (sending pass)")
		return sendPassState(*p.index.LatestState)
	default:
		return errors.Wrap(err, "failed to fetch record")
	}
}<|MERGE_RESOLUTION|>--- conflicted
+++ resolved
@@ -47,13 +47,10 @@
 		RecordAccessor object.RecordAccessor
 		Blobs          blob.Accessor
 		Bus            insolar.MessageBus
-<<<<<<< HEAD
+		Sender         bus.Sender
 
 		PendingAccessor object.PendingAccessor
 		PendingModifier object.PendingModifier
-=======
-		Sender         bus.Sender
->>>>>>> 3e891804
 	}
 }
 
