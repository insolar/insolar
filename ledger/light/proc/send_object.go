//
// Copyright 2019 Insolar Technologies GmbH
//
// Licensed under the Apache License, Version 2.0 (the "License");
// you may not use this file except in compliance with the License.
// You may obtain a copy of the License at
//
//     http://www.apache.org/licenses/LICENSE-2.0
//
// Unless required by applicable law or agreed to in writing, software
// distributed under the License is distributed on an "AS IS" BASIS,
// WITHOUT WARRANTIES OR CONDITIONS OF ANY KIND, either express or implied.
// See the License for the specific language governing permissions and
// limitations under the License.
//

package proc

import (
	"context"
	"fmt"

	"github.com/pkg/errors"

	"github.com/insolar/insolar/insolar"
	"github.com/insolar/insolar/insolar/bus"
	"github.com/insolar/insolar/insolar/flow"
	"github.com/insolar/insolar/insolar/jet"
	"github.com/insolar/insolar/insolar/payload"
	"github.com/insolar/insolar/insolar/record"
	"github.com/insolar/insolar/instrumentation/inslogger"
	"github.com/insolar/insolar/ledger/blob"
	"github.com/insolar/insolar/ledger/object"
)

type SendObject struct {
	message  payload.Meta
	objectID insolar.ID
	index    object.Lifeline

	Dep struct {
<<<<<<< HEAD
		Coordinator     jet.Coordinator
		Jets            jet.Storage
		JetFetcher      jet.Fetcher
		RecordAccessor  object.RecordAccessor
		Blobs           blob.Accessor
		Bus             insolar.MessageBus
		Sender          bus.Sender
		PendingAccessor object.PendingAccessor
		PendingModifier object.PendingModifier
=======
		Coordinator    jet.Coordinator
		Jets           jet.Storage
		JetFetcher     jet.Fetcher
		RecordAccessor object.RecordAccessor
		Blobs          blob.Accessor
		Bus            insolar.MessageBus
		Sender         bus.Sender
>>>>>>> a7ee52bc
	}
}

func NewSendObject(
	msg payload.Meta,
	id insolar.ID,
	idx object.Lifeline,
) *SendObject {
	return &SendObject{
		message:  msg,
		index:    idx,
		objectID: id,
	}
}

func (p *SendObject) Proceed(ctx context.Context) error {
	sendState := func(rec record.Material) error {
		virtual := rec.Virtual
		concrete := record.Unwrap(virtual)
		state, ok := concrete.(record.State)
		if !ok {
			return fmt.Errorf("invalid object record %#v", virtual)
		}

		if state.ID() == record.StateDeactivation {
			msg, err := payload.NewMessage(&payload.Error{Text: "object is deactivated", Code: payload.CodeDeactivated})
			if err != nil {
				return errors.Wrap(err, "failed to create reply")
			}
			go p.Dep.Sender.Reply(ctx, p.message, msg)
			return nil
		}

		var memory []byte
		if state.GetMemory() != nil && state.GetMemory().NotEmpty() {
			b, err := p.Dep.Blobs.ForID(ctx, *state.GetMemory())
			if err != nil {
				return errors.Wrap(err, "failed to fetch blob")
			}
			memory = b.Value
		}
		buf, err := rec.Marshal()
		if err != nil {
			return errors.Wrap(err, "failed to marshal state record")
		}
		msg, err := payload.NewMessage(&payload.State{
			Record: buf,
			Memory: memory,
		})
		if err != nil {
			return errors.Wrap(err, "failed to create message")
		}
		go p.Dep.Sender.Reply(ctx, p.message, msg)

		return nil
	}

	sendPassState := func(stateID insolar.ID) error {
		buf, err := p.message.Marshal()
		if err != nil {
			return errors.Wrap(err, "failed to marshal origin meta message")
		}
		msg, err := payload.NewMessage(&payload.PassState{
			Origin:  buf,
			StateID: stateID,
		})
		if err != nil {
			return errors.Wrap(err, "failed to create reply")
		}

		onHeavy, err := p.Dep.Coordinator.IsBeyondLimit(ctx, flow.Pulse(ctx), stateID.Pulse())
		if err != nil {
			return errors.Wrap(err, "failed to calculate pulse")
		}
		var node insolar.Reference
		if onHeavy {
			h, err := p.Dep.Coordinator.Heavy(ctx, flow.Pulse(ctx))
			if err != nil {
				return errors.Wrap(err, "failed to calculate heavy")
			}
			node = *h
		} else {
			jetID, err := p.Dep.JetFetcher.Fetch(ctx, p.objectID, stateID.Pulse())
			if err != nil {
				return errors.Wrap(err, "failed to fetch jet")
			}
			l, err := p.Dep.Coordinator.LightExecutorForJet(ctx, *jetID, stateID.Pulse())
			if err != nil {
				return errors.Wrap(err, "failed to calculate role")
			}
			node = *l
		}

		go func() {
			_, done := p.Dep.Sender.SendTarget(ctx, msg, node)
			done()
		}()
		return nil
	}

	logger := inslogger.FromContext(ctx)
	{
		buf, err := p.index.Marshal()
		if err != nil {
			return errors.Wrap(err, "failed to marshal index")
		}
		msg, err := payload.NewMessage(&payload.Index{
			Index: buf,
		})
		if err != nil {
			return errors.Wrap(err, "failed to create reply")
		}

		go p.Dep.Sender.Reply(ctx, p.message, msg)
		logger.Info("sending index")
	}

	rec, err := p.Dep.RecordAccessor.ForID(ctx, *p.index.LatestState)
	switch err {
	case nil:
		logger.Info("sending state")
		return sendState(rec)
	case object.ErrNotFound:
		logger.Info("state not found (sending pass)")
		return sendPassState(*p.index.LatestState)
	default:
		return errors.Wrap(err, "failed to fetch record")
	}
}<|MERGE_RESOLUTION|>--- conflicted
+++ resolved
@@ -39,17 +39,6 @@
 	index    object.Lifeline
 
 	Dep struct {
-<<<<<<< HEAD
-		Coordinator     jet.Coordinator
-		Jets            jet.Storage
-		JetFetcher      jet.Fetcher
-		RecordAccessor  object.RecordAccessor
-		Blobs           blob.Accessor
-		Bus             insolar.MessageBus
-		Sender          bus.Sender
-		PendingAccessor object.PendingAccessor
-		PendingModifier object.PendingModifier
-=======
 		Coordinator    jet.Coordinator
 		Jets           jet.Storage
 		JetFetcher     jet.Fetcher
@@ -57,7 +46,6 @@
 		Blobs          blob.Accessor
 		Bus            insolar.MessageBus
 		Sender         bus.Sender
->>>>>>> a7ee52bc
 	}
 }
 
