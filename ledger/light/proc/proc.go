//
// Copyright 2019 Insolar Technologies GmbH
//
// Licensed under the Apache License, Version 2.0 (the "License");
// you may not use this file except in compliance with the License.
// You may obtain a copy of the License at
//
//     http://www.apache.org/licenses/LICENSE-2.0
//
// Unless required by applicable law or agreed to in writing, software
// distributed under the License is distributed on an "AS IS" BASIS,
// WITHOUT WARRANTIES OR CONDITIONS OF ANY KIND, either express or implied.
// See the License for the specific language governing permissions and
// limitations under the License.
//

package proc

import (
	"context"

	"github.com/ThreeDotsLabs/watermill/message"
	"github.com/insolar/insolar/insolar"
	"github.com/insolar/insolar/insolar/bus"
)

type Dependencies struct {
<<<<<<< HEAD
	FetchJet            func(*FetchJet)
	WaitHot             func(*WaitHot)
	GetIndex            func(*GetIndex)
	SendObject          func(*SendObject)
	GetCode             func(*GetCode)
	GetRequest          func(*GetRequest)
	UpdateObject        func(*UpdateObject)
	SetBlob             func(*SetBlob)
	SetRecord           func(*SetRecord)
	RegisterChild       func(*RegisterChild)
	GetPendingRequests  func(*GetPendingRequests)
	GetPendingRequestID func(*GetPendingRequestID)
	GetJet              func(*GetJet)
	GetChildren         func(*GetChildren)
	HotData             func(*HotData)
	GetDelegate         func(*GetDelegate)
	Sender              bus.Sender
=======
	FetchJet               func(*FetchJet)
	CheckJet               func(*CheckJet)
	WaitHot                func(*WaitHot)
	WaitHotWM              func(*WaitHotWM)
	GetIndex               func(*GetIndex)
	GetIndexWM             func(*GetIndexWM)
	SendObject             func(*SendObject)
	GetCode                func(*GetCode)
	GetRequest             func(*GetRequest)
	UpdateObject           func(*UpdateObject)
	SetBlob                func(*SetBlob)
	SetRecord              func(*SetRecord)
	RegisterChild          func(*RegisterChild)
	GetPendingRequests     func(*GetPendingRequests)
	GetPendingRequestID    func(*GetPendingRequestID)
	GetJet                 func(*GetJet)
	GetChildren            func(*GetChildren)
	HotData                func(*HotData)
	PassState              func(*PassState)
	CalculateID            func(*CalculateID)
	SetCode                func(*SetCode)
	GetPendingFilament     func(*GetPendingFilament)
	RefreshPendingFilament func(*RefreshPendingFilament)
>>>>>>> 22f14d2d
}

type ReturnReply struct {
	Message *message.Message
	Err     error
	Reply   insolar.Reply
	Sender  bus.Sender
}

func (p *ReturnReply) Proceed(ctx context.Context) error {
	select {
	case <-ctx.Done():
	}
	var msg *message.Message
	if p.Err != nil {
		msg = bus.ErrorAsMessage(ctx, p.Err)
	} else {
		msg = bus.ReplyAsMessage(ctx, p.Reply)
	}
	p.Sender.Reply(ctx, p.Message, msg)
	return nil
}<|MERGE_RESOLUTION|>--- conflicted
+++ resolved
@@ -25,25 +25,6 @@
 )
 
 type Dependencies struct {
-<<<<<<< HEAD
-	FetchJet            func(*FetchJet)
-	WaitHot             func(*WaitHot)
-	GetIndex            func(*GetIndex)
-	SendObject          func(*SendObject)
-	GetCode             func(*GetCode)
-	GetRequest          func(*GetRequest)
-	UpdateObject        func(*UpdateObject)
-	SetBlob             func(*SetBlob)
-	SetRecord           func(*SetRecord)
-	RegisterChild       func(*RegisterChild)
-	GetPendingRequests  func(*GetPendingRequests)
-	GetPendingRequestID func(*GetPendingRequestID)
-	GetJet              func(*GetJet)
-	GetChildren         func(*GetChildren)
-	HotData             func(*HotData)
-	GetDelegate         func(*GetDelegate)
-	Sender              bus.Sender
-=======
 	FetchJet               func(*FetchJet)
 	CheckJet               func(*CheckJet)
 	WaitHot                func(*WaitHot)
@@ -67,7 +48,7 @@
 	SetCode                func(*SetCode)
 	GetPendingFilament     func(*GetPendingFilament)
 	RefreshPendingFilament func(*RefreshPendingFilament)
->>>>>>> 22f14d2d
+	Sender                 bus.Sender
 }
 
 type ReturnReply struct {
