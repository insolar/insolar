//
// Copyright 2019 Insolar Technologies GmbH
//
// Licensed under the Apache License, Version 2.0 (the "License");
// you may not use this file except in compliance with the License.
// You may obtain a copy of the License at
//
//     http://www.apache.org/licenses/LICENSE-2.0
//
// Unless required by applicable law or agreed to in writing, software
// distributed under the License is distributed on an "AS IS" BASIS,
// WITHOUT WARRANTIES OR CONDITIONS OF ANY KIND, either express or implied.
// See the License for the specific language governing permissions and
// limitations under the License.
//

package proc

import (
	"context"

	"github.com/insolar/insolar/insolar"
	"github.com/insolar/insolar/insolar/flow/bus"
)

type Dependencies struct {
<<<<<<< HEAD
	FetchJet             func(*FetchJet)
	CheckJet             func(*CheckJet)
	WaitHot              func(*WaitHot)
	WaitHotWM            func(*WaitHotWM)
	GetIndex             func(*EnsureIndex)
	GetIndexWM           func(*EnsureIndexWM)
	SendObject           func(*SendObject)
	GetCode              func(*GetCode)
	GetRequest           func(*GetRequest)
	UpdateObject         func(*UpdateObject)
	SetBlob              func(*SetBlob)
	SetRecord            func(*SetRecord)
	SetRequest           func(*SetRequest)
	SetActivationRequest func(*SetActivationRequest)
	RegisterChild        func(*RegisterChild)
	GetPendingRequests   func(*GetPendingRequests)
	GetPendingRequestID  func(*GetPendingRequestID)
	GetJet               func(*GetJet)
	GetChildren          func(*GetChildren)
	HotData              func(*HotData)
	PassState            func(*PassState)
	CalculateID          func(*CalculateID)
	SetCode              func(*SetCode)
	SendRequests         func(*SendRequests)
	GetDelegate          func(*GetDelegate)
=======
	FetchJet               func(*FetchJet)
	CheckJet               func(*CheckJet)
	WaitHot                func(*WaitHot)
	WaitHotWM              func(*WaitHotWM)
	GetIndex               func(*GetIndex)
	GetIndexWM             func(*GetIndexWM)
	SendObject             func(*SendObject)
	GetCode                func(*GetCode)
	GetRequest             func(*GetRequest)
	UpdateObject           func(*UpdateObject)
	SetBlob                func(*SetBlob)
	SetRequest             func(*SetRequest)
	SetResult              func(*SetResult)
	SetActivationRequest   func(*SetActivationRequest)
	RegisterChild          func(*RegisterChild)
	GetPendingRequests     func(*GetPendingRequests)
	GetPendingRequestID    func(*GetPendingRequestID)
	GetJet                 func(*GetJet)
	GetChildren            func(*GetChildren)
	HotData                func(*HotData)
	PassState              func(*PassState)
	CalculateID            func(*CalculateID)
	SetCode                func(*SetCode)
	GetPendingFilament     func(*GetPendingFilament)
	RefreshPendingFilament func(*RefreshPendingFilament)
>>>>>>> 8a217bd2
}

type ReturnReply struct {
	ReplyTo chan<- bus.Reply
	Err     error
	Reply   insolar.Reply
}

func (p *ReturnReply) Proceed(ctx context.Context) error {
	select {
	case p.ReplyTo <- bus.Reply{Reply: p.Reply, Err: p.Err}:
	case <-ctx.Done():
	}
	return nil
}

// NewDependenciesMock returns all dependencies for handlers.
// It's all empty.
// Use it ONLY for tests.
func NewDependenciesMock() *Dependencies {
	return &Dependencies{
<<<<<<< HEAD
		FetchJet:             func(*FetchJet) {},
		CheckJet:             func(*CheckJet) {},
		WaitHot:              func(*WaitHot) {},
		WaitHotWM:            func(*WaitHotWM) {},
		GetIndex:             func(*EnsureIndex) {},
		GetIndexWM:           func(*EnsureIndexWM) {},
		SendObject:           func(*SendObject) {},
		GetCode:              func(*GetCode) {},
		GetRequest:           func(*GetRequest) {},
		UpdateObject:         func(*UpdateObject) {},
		SetBlob:              func(*SetBlob) {},
		SetRecord:            func(*SetRecord) {},
		SetRequest:           func(*SetRequest) {},
		SetActivationRequest: func(*SetActivationRequest) {},
		RegisterChild:        func(*RegisterChild) {},
		GetPendingRequests:   func(*GetPendingRequests) {},
		GetPendingRequestID:  func(*GetPendingRequestID) {},
		GetJet:               func(*GetJet) {},
		GetChildren:          func(*GetChildren) {},
		HotData:              func(*HotData) {},
		PassState:            func(*PassState) {},
		CalculateID:          func(*CalculateID) {},
		SetCode:              func(*SetCode) {},
		GetDelegate:          func(*GetDelegate) {},
=======
		FetchJet:               func(*FetchJet) {},
		CheckJet:               func(*CheckJet) {},
		WaitHot:                func(*WaitHot) {},
		WaitHotWM:              func(*WaitHotWM) {},
		GetIndex:               func(*GetIndex) {},
		GetIndexWM:             func(*GetIndexWM) {},
		SendObject:             func(*SendObject) {},
		GetCode:                func(*GetCode) {},
		GetRequest:             func(*GetRequest) {},
		UpdateObject:           func(*UpdateObject) {},
		SetBlob:                func(*SetBlob) {},
		SetRequest:             func(*SetRequest) {},
		SetResult:              func(*SetResult) {},
		SetActivationRequest:   func(*SetActivationRequest) {},
		RegisterChild:          func(*RegisterChild) {},
		GetPendingRequests:     func(*GetPendingRequests) {},
		GetPendingRequestID:    func(*GetPendingRequestID) {},
		GetJet:                 func(*GetJet) {},
		GetChildren:            func(*GetChildren) {},
		HotData:                func(*HotData) {},
		PassState:              func(*PassState) {},
		CalculateID:            func(*CalculateID) {},
		SetCode:                func(*SetCode) {},
		GetPendingFilament:     func(*GetPendingFilament) {},
		RefreshPendingFilament: func(*RefreshPendingFilament) {},
>>>>>>> 8a217bd2
	}
}<|MERGE_RESOLUTION|>--- conflicted
+++ resolved
@@ -24,7 +24,6 @@
 )
 
 type Dependencies struct {
-<<<<<<< HEAD
 	FetchJet             func(*FetchJet)
 	CheckJet             func(*CheckJet)
 	WaitHot              func(*WaitHot)
@@ -36,8 +35,8 @@
 	GetRequest           func(*GetRequest)
 	UpdateObject         func(*UpdateObject)
 	SetBlob              func(*SetBlob)
-	SetRecord            func(*SetRecord)
-	SetRequest           func(*SetRequest)
+
+	SetRequest           func(*SetRequest)SetResult              func(*SetResult)
 	SetActivationRequest func(*SetActivationRequest)
 	RegisterChild        func(*RegisterChild)
 	GetPendingRequests   func(*GetPendingRequests)
@@ -50,33 +49,6 @@
 	SetCode              func(*SetCode)
 	SendRequests         func(*SendRequests)
 	GetDelegate          func(*GetDelegate)
-=======
-	FetchJet               func(*FetchJet)
-	CheckJet               func(*CheckJet)
-	WaitHot                func(*WaitHot)
-	WaitHotWM              func(*WaitHotWM)
-	GetIndex               func(*GetIndex)
-	GetIndexWM             func(*GetIndexWM)
-	SendObject             func(*SendObject)
-	GetCode                func(*GetCode)
-	GetRequest             func(*GetRequest)
-	UpdateObject           func(*UpdateObject)
-	SetBlob                func(*SetBlob)
-	SetRequest             func(*SetRequest)
-	SetResult              func(*SetResult)
-	SetActivationRequest   func(*SetActivationRequest)
-	RegisterChild          func(*RegisterChild)
-	GetPendingRequests     func(*GetPendingRequests)
-	GetPendingRequestID    func(*GetPendingRequestID)
-	GetJet                 func(*GetJet)
-	GetChildren            func(*GetChildren)
-	HotData                func(*HotData)
-	PassState              func(*PassState)
-	CalculateID            func(*CalculateID)
-	SetCode                func(*SetCode)
-	GetPendingFilament     func(*GetPendingFilament)
-	RefreshPendingFilament func(*RefreshPendingFilament)
->>>>>>> 8a217bd2
 }
 
 type ReturnReply struct {
@@ -98,7 +70,6 @@
 // Use it ONLY for tests.
 func NewDependenciesMock() *Dependencies {
 	return &Dependencies{
-<<<<<<< HEAD
 		FetchJet:             func(*FetchJet) {},
 		CheckJet:             func(*CheckJet) {},
 		WaitHot:              func(*WaitHot) {},
@@ -110,8 +81,8 @@
 		GetRequest:           func(*GetRequest) {},
 		UpdateObject:         func(*UpdateObject) {},
 		SetBlob:              func(*SetBlob) {},
-		SetRecord:            func(*SetRecord) {},
-		SetRequest:           func(*SetRequest) {},
+
+		SetRequest:           func(*SetRequest) {},SetResult:              func(*SetResult) {},
 		SetActivationRequest: func(*SetActivationRequest) {},
 		RegisterChild:        func(*RegisterChild) {},
 		GetPendingRequests:   func(*GetPendingRequests) {},
@@ -123,32 +94,5 @@
 		CalculateID:          func(*CalculateID) {},
 		SetCode:              func(*SetCode) {},
 		GetDelegate:          func(*GetDelegate) {},
-=======
-		FetchJet:               func(*FetchJet) {},
-		CheckJet:               func(*CheckJet) {},
-		WaitHot:                func(*WaitHot) {},
-		WaitHotWM:              func(*WaitHotWM) {},
-		GetIndex:               func(*GetIndex) {},
-		GetIndexWM:             func(*GetIndexWM) {},
-		SendObject:             func(*SendObject) {},
-		GetCode:                func(*GetCode) {},
-		GetRequest:             func(*GetRequest) {},
-		UpdateObject:           func(*UpdateObject) {},
-		SetBlob:                func(*SetBlob) {},
-		SetRequest:             func(*SetRequest) {},
-		SetResult:              func(*SetResult) {},
-		SetActivationRequest:   func(*SetActivationRequest) {},
-		RegisterChild:          func(*RegisterChild) {},
-		GetPendingRequests:     func(*GetPendingRequests) {},
-		GetPendingRequestID:    func(*GetPendingRequestID) {},
-		GetJet:                 func(*GetJet) {},
-		GetChildren:            func(*GetChildren) {},
-		HotData:                func(*HotData) {},
-		PassState:              func(*PassState) {},
-		CalculateID:            func(*CalculateID) {},
-		SetCode:                func(*SetCode) {},
-		GetPendingFilament:     func(*GetPendingFilament) {},
-		RefreshPendingFilament: func(*RefreshPendingFilament) {},
->>>>>>> 8a217bd2
 	}
 }