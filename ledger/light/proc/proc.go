//
// Copyright 2019 Insolar Technologies GmbH
//
// Licensed under the Apache License, Version 2.0 (the "License");
// you may not use this file except in compliance with the License.
// You may obtain a copy of the License at
//
//     http://www.apache.org/licenses/LICENSE-2.0
//
// Unless required by applicable law or agreed to in writing, software
// distributed under the License is distributed on an "AS IS" BASIS,
// WITHOUT WARRANTIES OR CONDITIONS OF ANY KIND, either express or implied.
// See the License for the specific language governing permissions and
// limitations under the License.
//

package proc

type Dependencies struct {
	FetchJet     func(*FetchJet)
<<<<<<< HEAD
	CheckJet     func(*CheckJet)
	WaitHot      func(*WaitHot)
	WaitHotWM    func(*WaitHotWM)
	GetIndex     func(*EnsureIndex)
	EnsureIndex  func(*EnsureIndexWM)
=======
	WaitHot      func(*WaitHot)
	EnsureIndex  func(*EnsureIndex)
>>>>>>> cd5cae48
	SendObject   func(*SendObject)
	GetCode      func(*GetCode)
	GetRequest   func(*GetRequest)
	SetRequest   func(*SetRequest)
	SetResult    func(*SetResult)
	GetPendings  func(*GetPendings)
	GetJet       func(*GetJet)
	HotObjects   func(*HotObjects)
	PassState    func(*PassState)
	CalculateID  func(*CalculateID)
	SetCode      func(*SetCode)
	SendRequests func(*SendRequests)
	HasPendings  func(*HasPendings)
}

// NewDependenciesMock returns all dependencies for handlers.
// It's all empty.
// Use it ONLY for tests.
func NewDependenciesMock() *Dependencies {
	return &Dependencies{
		FetchJet:     func(*FetchJet) {},
<<<<<<< HEAD
		CheckJet:     func(*CheckJet) {},
		WaitHot:      func(*WaitHot) {},
		WaitHotWM:    func(*WaitHotWM) {},
		GetIndex:     func(*EnsureIndex) {},
		EnsureIndex:  func(*EnsureIndexWM) {},
=======
		WaitHot:      func(*WaitHot) {},
		EnsureIndex:  func(*EnsureIndex) {},
>>>>>>> cd5cae48
		SendObject:   func(*SendObject) {},
		GetCode:      func(*GetCode) {},
		SetRequest:   func(*SetRequest) {},
		SetResult:    func(*SetResult) {},
		GetPendings:  func(*GetPendings) {},
		GetJet:       func(*GetJet) {},
		HotObjects:   func(*HotObjects) {},
		PassState:    func(*PassState) {},
		CalculateID:  func(*CalculateID) {},
		SetCode:      func(*SetCode) {},
		SendRequests: func(*SendRequests) {},
		HasPendings:  func(*HasPendings) {},
	}
}<|MERGE_RESOLUTION|>--- conflicted
+++ resolved
@@ -18,16 +18,8 @@
 
 type Dependencies struct {
 	FetchJet     func(*FetchJet)
-<<<<<<< HEAD
-	CheckJet     func(*CheckJet)
-	WaitHot      func(*WaitHot)
-	WaitHotWM    func(*WaitHotWM)
-	GetIndex     func(*EnsureIndex)
-	EnsureIndex  func(*EnsureIndexWM)
-=======
 	WaitHot      func(*WaitHot)
 	EnsureIndex  func(*EnsureIndex)
->>>>>>> cd5cae48
 	SendObject   func(*SendObject)
 	GetCode      func(*GetCode)
 	GetRequest   func(*GetRequest)
@@ -49,16 +41,8 @@
 func NewDependenciesMock() *Dependencies {
 	return &Dependencies{
 		FetchJet:     func(*FetchJet) {},
-<<<<<<< HEAD
-		CheckJet:     func(*CheckJet) {},
-		WaitHot:      func(*WaitHot) {},
-		WaitHotWM:    func(*WaitHotWM) {},
-		GetIndex:     func(*EnsureIndex) {},
-		EnsureIndex:  func(*EnsureIndexWM) {},
-=======
 		WaitHot:      func(*WaitHot) {},
 		EnsureIndex:  func(*EnsureIndex) {},
->>>>>>> cd5cae48
 		SendObject:   func(*SendObject) {},
 		GetCode:      func(*GetCode) {},
 		SetRequest:   func(*SetRequest) {},
