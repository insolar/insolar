--- conflicted
+++ resolved
@@ -24,25 +24,6 @@
 )
 
 type Dependencies struct {
-<<<<<<< HEAD
-	FetchJet               func(*FetchJet)
-	WaitHot                func(*WaitHot)
-	GetIndex               func(*GetIndex)
-	SendObject             func(*SendObject)
-	GetCode                func(*GetCode)
-	GetRequest             func(*GetRequest)
-	UpdateObject           func(*UpdateObject)
-	SetBlob                func(*SetBlob)
-	SetRecord              func(*SetRecord)
-	RegisterChild          func(*RegisterChild)
-	GetPendingRequests     func(*GetPendingRequests)
-	GetPendingRequestID    func(*GetPendingRequestID)
-	GetJet                 func(*GetJet)
-	GetChildren            func(*GetChildren)
-	HotData                func(*HotData)
-	GetPendingFilament     func(*GetPendingFilament)
-	RefreshPendingFilament func(*RefreshPendingFilament)
-=======
 	FetchJet            func(*FetchJet)
 	FetchJetWM          func(*CheckJet)
 	WaitHot             func(*WaitHot)
@@ -62,7 +43,8 @@
 	GetChildren         func(*GetChildren)
 	HotData             func(*HotData)
 	PassState           func(*PassState)
->>>>>>> 3e891804
+	GetPendingFilament     func(*GetPendingFilament)
+	RefreshPendingFilament func(*RefreshPendingFilament)
 }
 
 type ReturnReply struct {
