//
// Copyright 2019 Insolar Technologies GmbH
//
// Licensed under the Apache License, Version 2.0 (the "License");
// you may not use this file except in compliance with the License.
// You may obtain a copy of the License at
//
//     http://www.apache.org/licenses/LICENSE-2.0
//
// Unless required by applicable law or agreed to in writing, software
// distributed under the License is distributed on an "AS IS" BASIS,
// WITHOUT WARRANTIES OR CONDITIONS OF ANY KIND, either express or implied.
// See the License for the specific language governing permissions and
// limitations under the License.
//

package proc

import (
	"context"

	"github.com/pkg/errors"

	"github.com/insolar/insolar/insolar"
	"github.com/insolar/insolar/insolar/bus"
	"github.com/insolar/insolar/insolar/flow"
	"github.com/insolar/insolar/insolar/payload"
	"github.com/insolar/insolar/insolar/record"
	"github.com/insolar/insolar/ledger/light/hot"
	"github.com/insolar/insolar/ledger/object"
)

type SetCode struct {
	message  payload.Meta
	record   record.Virtual
	code     []byte
	recordID insolar.ID
	jetID    insolar.JetID

	dep struct {
		writer  hot.WriteAccessor
		records object.RecordModifier
		pcs     insolar.PlatformCryptographyScheme
		sender  bus.Sender
	}
}

func NewSetCode(msg payload.Meta, rec record.Virtual, recID insolar.ID, jetID insolar.JetID) *SetCode {
	return &SetCode{
		message:  msg,
		record:   rec,
		recordID: recID,
		jetID:    jetID,
	}
}

func (p *SetCode) Dep(
	w hot.WriteAccessor,
	r object.RecordModifier,
	pcs insolar.PlatformCryptographyScheme,
	s bus.Sender,
) {
	p.dep.writer = w
	p.dep.records = r
	p.dep.pcs = pcs
	p.dep.sender = s
}

func (p *SetCode) Proceed(ctx context.Context) error {
	done, err := p.dep.writer.Begin(ctx, flow.Pulse(ctx))
	if err != nil {
		if err == hot.ErrWriteClosed {
			return flow.ErrCancelled
		}
		return err
	}
	defer done()

	material := record.Material{
		Virtual: p.record,
		JetID:   p.jetID,
	}

	err = p.dep.records.Set(ctx, p.recordID, material)
	if err != nil {
		return errors.Wrap(err, "failed to store record")
	}

	msg, err := payload.NewMessage(&payload.ID{ID: p.recordID})
	if err != nil {
		return errors.Wrap(err, "failed to create reply")
	}
<<<<<<< HEAD
	go p.dep.sender.Reply(ctx, p.message, msg)
=======

	p.dep.sender.Reply(ctx, p.message, msg)
>>>>>>> 456325b7

	return nil
}<|MERGE_RESOLUTION|>--- conflicted
+++ resolved
@@ -90,12 +90,8 @@
 	if err != nil {
 		return errors.Wrap(err, "failed to create reply")
 	}
-<<<<<<< HEAD
-	go p.dep.sender.Reply(ctx, p.message, msg)
-=======
 
 	p.dep.sender.Reply(ctx, p.message, msg)
->>>>>>> 456325b7
 
 	return nil
 }