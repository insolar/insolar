--- conflicted
+++ resolved
@@ -91,12 +91,8 @@
 	if p.request.IsCreationRequest() {
 		objectID = p.requestID
 	} else {
-<<<<<<< HEAD
-		p.dep.locker.Lock(p.request.AffinityRef().Record())
-		defer p.dep.locker.Unlock(p.request.AffinityRef().Record())
-
-		objID = *p.request.AffinityRef().Record()
-		idx, err := p.dep.index.ForID(ctx, flow.Pulse(ctx), objID)
+		objectID = *p.request.AffinityRef().Record()
+		idx, err := p.dep.index.ForID(ctx, flow.Pulse(ctx), objectID)
 		if err != nil {
 			return errors.Wrap(err, "failed to check an object state")
 		}
@@ -109,9 +105,6 @@
 			p.dep.sender.Reply(ctx, p.message, msg)
 			return nil
 		}
-=======
-		objectID = *p.request.AffinityRef().Record()
->>>>>>> 257526a2
 	}
 
 	p.dep.locker.Lock(objectID)
