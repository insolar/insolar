--- conflicted
+++ resolved
@@ -40,23 +40,15 @@
 	jetID     insolar.JetID
 
 	dep struct {
-<<<<<<< HEAD
-		writer   hot.WriteAccessor
-		filament executor.FilamentCalculator
-		sender   bus.Sender
-		locker   object.IndexLocker
-		indexes  object.IndexStorage
-		records  object.RecordModifier
-		pcs      insolar.PlatformCryptographyScheme
-		checker  executor.RequestChecker
-=======
 		writer      hot.WriteAccessor
-		filament    executor.FilamentModifier
+		filament    executor.FilamentCalculator
 		sender      bus.Sender
 		locker      object.IndexLocker
-		index       object.IndexStorage
+		indexes     object.IndexStorage
+		records     object.RecordModifier
+		pcs         insolar.PlatformCryptographyScheme
+		checker     executor.RequestChecker
 		coordinator jet.Coordinator
->>>>>>> aa9b3a82
 	}
 }
 
@@ -80,27 +72,20 @@
 	s bus.Sender,
 	l object.IndexLocker,
 	i object.IndexStorage,
-<<<<<<< HEAD
 	r object.RecordModifier,
 	pcs insolar.PlatformCryptographyScheme,
-	c executor.RequestChecker,
-=======
+	rc executor.RequestChecker,
 	c jet.Coordinator,
->>>>>>> aa9b3a82
 ) {
 	p.dep.writer = w
 	p.dep.filament = f
 	p.dep.sender = s
 	p.dep.locker = l
-<<<<<<< HEAD
 	p.dep.indexes = i
 	p.dep.records = r
 	p.dep.pcs = pcs
-	p.dep.checker = c
-=======
-	p.dep.index = i
+	p.dep.checker = rc
 	p.dep.coordinator = c
->>>>>>> aa9b3a82
 }
 
 func (p *SetRequest) Proceed(ctx context.Context) error {
@@ -119,6 +104,23 @@
 		objectID = p.requestID
 	} else {
 		objectID = *p.request.AffinityRef().Record()
+	}
+
+	// Check virtual executor.
+	virtualExecutor, err := p.dep.coordinator.VirtualExecutorForObject(ctx, objectID, flow.Pulse(ctx))
+	if err != nil {
+		return err
+	}
+
+	// We allow API and outgoing requests.
+	// - API request is used to upload code for test. Should be fixed.
+	// - Outgoing request is registered during Incoming request execution in the past, so can be received not from
+	//   current executor.
+	if _, ok := p.request.(*record.IncomingRequest); ok && !p.request.IsAPIRequest() {
+		if p.message.Sender != *virtualExecutor {
+			logger.Errorf("sender isn't the executor. sender - %v, executor - %v", p.message.Sender, *virtualExecutor)
+			return ErrExecutorMismatch
+		}
 	}
 
 	// Prevent concurrent object modifications.
@@ -175,7 +177,7 @@
 	}
 
 	// Checking request validity.
-	err := p.dep.checker.CheckRequest(ctx, p.requestID, p.request)
+	err = p.dep.checker.CheckRequest(ctx, p.requestID, p.request)
 	if err != nil {
 		return errors.Wrap(err, "request check failed")
 	}
@@ -215,45 +217,11 @@
 		index = idx
 	}
 
-<<<<<<< HEAD
 	// Store request record.
 	{
 		virtual := record.Wrap(p.request)
 		material := record.Material{Virtual: &virtual, JetID: p.jetID}
 		err := p.dep.records.Set(ctx, p.requestID, material)
-=======
-	virtNode, err := p.dep.coordinator.VirtualExecutorForObject(ctx, objectID, flow.Pulse(ctx))
-	if err != nil {
-		return err
-	}
-	// we should ignore here
-	// * EmptyAPINode - it means that we're uploading a contract
-	// * OutgoingRequests - we may create OutgoingRequests after change of pulse,
-	//                      but we told everyone that we still executing that message
-	if _, ok := p.request.(*record.OutgoingRequest); !p.request.IsEmptyAPINode() && !ok {
-		if p.message.Sender != *virtNode {
-			logger.Errorf("sender isn't the executor. sender - %v, executor - %v", p.message.Sender, *virtNode)
-			return ErrExecutorMismatch
-		}
-	}
-
-	p.dep.locker.Lock(objectID)
-	defer p.dep.locker.Unlock(objectID)
-
-	req, res, err := p.dep.filament.SetRequest(ctx, p.requestID, p.jetID, p.request)
-	if err != nil {
-		return errors.Wrap(err, "failed to set request")
-	}
-
-	var (
-		reqBuf []byte
-		resBuf []byte
-	)
-
-	requestID := p.requestID
-	if req != nil {
-		reqBuf, err = req.Marshal()
->>>>>>> aa9b3a82
 		if err != nil {
 			return errors.Wrap(err, "failed to save request record")
 		}
