--- conflicted
+++ resolved
@@ -54,27 +54,19 @@
 		sender        *bus.SenderMock
 		filaments     *executor.FilamentCalculatorMock
 		idxStorage    *object.IndexStorageMock
-<<<<<<< HEAD
 		records       *object.RecordModifierMock
 		checker       *executor.RequestCheckerMock
-=======
 		coordinator   *jet.CoordinatorMock
->>>>>>> aa9b3a82
 	)
 
 	resetComponents := func() {
 		writeAccessor = hot.NewWriteAccessorMock(mc)
 		sender = bus.NewSenderMock(mc)
-<<<<<<< HEAD
 		filaments = executor.NewFilamentCalculatorMock(mc)
 		idxStorage = object.NewIndexStorageMock(mc)
 		records = object.NewRecordModifierMock(mc)
 		checker = executor.NewRequestCheckerMock(mc)
-=======
-		filaments = executor.NewFilamentModifierMock(t)
-		idxStorage = object.NewIndexStorageMock(t)
 		coordinator = jet.NewCoordinatorMock(t)
->>>>>>> aa9b3a82
 	}
 
 	ref := gen.Reference()
@@ -135,7 +127,12 @@
 		writeAccessor.BeginMock.Return(func() {}, nil)
 		filaments.RequestDuplicateMock.Return(nil, nil, nil)
 		sender.ReplyMock.Return()
-<<<<<<< HEAD
+		coordinator.VirtualExecutorForObjectFunc = func(_ context.Context, objID insolar.ID, pn insolar.PulseNumber) (r *insolar.Reference, r1 error) {
+			require.Equal(t, flowPN, pn)
+			require.Equal(t, *ref.Record(), objID)
+
+			return &virtualRef, nil
+		}
 		records.SetFunc = func(_ context.Context, id insolar.ID, rec record.Material) (r error) {
 			switch record.Unwrap(rec.Virtual).(type) {
 			case *record.IncomingRequest:
@@ -157,19 +154,7 @@
 		}
 
 		p := proc.NewSetRequest(msg, &request, requestID, jetID)
-		p.Dep(writeAccessor, filaments, sender, object.NewIndexLocker(), idxStorage, records, pcs, checker)
-=======
-		filaments.SetRequestMock.Return(nil, nil, nil)
-		coordinator.VirtualExecutorForObjectFunc = func(_ context.Context, objID insolar.ID, pn insolar.PulseNumber) (r *insolar.Reference, r1 error) {
-			require.Equal(t, flowPN, pn)
-			require.Equal(t, *ref.Record(), objID)
-
-			return &virtualRef, nil
-		}
-
-		p := proc.NewSetRequest(msg, &request, id, jetID)
-		p.Dep(writeAccessor, filaments, sender, object.NewIndexLocker(), idxStorage, coordinator)
->>>>>>> aa9b3a82
+		p.Dep(writeAccessor, filaments, sender, object.NewIndexLocker(), idxStorage, records, pcs, checker, coordinator)
 
 		err = p.Proceed(ctx)
 		require.NoError(t, err)
@@ -201,13 +186,8 @@
 			return &virtualRef, nil
 		}
 
-<<<<<<< HEAD
 		p := proc.NewSetRequest(msg, &request, requestID, jetID)
-		p.Dep(writeAccessor, filaments, sender, object.NewIndexLocker(), idxStorage, records, pcs, checker)
-=======
-		p := proc.NewSetRequest(msg, &request, id, jetID)
-		p.Dep(writeAccessor, filaments, sender, object.NewIndexLocker(), idxStorage, coordinator)
->>>>>>> aa9b3a82
+		p.Dep(writeAccessor, filaments, sender, object.NewIndexLocker(), idxStorage, records, pcs, checker, coordinator)
 
 		err = p.Proceed(ctx)
 		require.NoError(t, err)
@@ -232,8 +212,8 @@
 			return &virtualRef, nil
 		}
 
-		p := proc.NewSetRequest(msg, &request, id, jetID)
-		p.Dep(writeAccessor, filaments, sender, object.NewIndexLocker(), idxStorage, coordinator)
+		p := proc.NewSetRequest(msg, &request, requestID, jetID)
+		p.Dep(writeAccessor, filaments, sender, object.NewIndexLocker(), idxStorage, records, pcs, checker, coordinator)
 
 		err = p.Proceed(ctx)
 		require.Error(t, err)
