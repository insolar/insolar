--- conflicted
+++ resolved
@@ -29,11 +29,7 @@
 	"github.com/insolar/insolar/insolar/record"
 	"github.com/insolar/insolar/insolar/reply"
 	"github.com/insolar/insolar/instrumentation/inslogger"
-<<<<<<< HEAD
-=======
 	"github.com/insolar/insolar/ledger/light/hot"
-	"github.com/insolar/insolar/ledger/light/recentstorage"
->>>>>>> 42e9c38e
 	"github.com/insolar/insolar/ledger/object"
 )
 
@@ -123,7 +119,6 @@
 				return &bus.Reply{Err: errors.New("method call request without object reference")}
 			}
 
-<<<<<<< HEAD
 			err := p.Dep.PendingModifier.SetRequest(ctx, flow.Pulse(ctx), *r.Object.Record(), jetID, calculatedID)
 			if err != nil {
 				return &bus.Reply{Err: errors.Wrap(err, "can't save result into filament-index")}
@@ -134,21 +129,6 @@
 		if err != nil {
 			return &bus.Reply{Err: errors.Wrap(err, "can't save result into filament-index")}
 		}
-=======
-			// err := p.Dep.PendingModifier.SetRequest(ctx, flow.Pulse(ctx), *r.Object.Record(), calculatedID)
-			// if err != nil {
-			// 	return &bus.Reply{Err: errors.Wrap(err, "can't save result into filament-index")}
-			// }
-		}
-	case *record.Result:
-		recentStorage := p.Dep.RecentStorageProvider.GetPendingStorage(ctx, insolar.ID(p.jet))
-		recentStorage.RemovePendingRequest(ctx, r.Object, *r.Request.Record())
-
-		// err := p.Dep.PendingModifier.SetResult(ctx, flow.Pulse(ctx), r.Object, calculatedID, *r)
-		// if err != nil {
-		// 	return &bus.Reply{Err: errors.Wrap(err, "can't save result into filament-index")}
-		// }
->>>>>>> 42e9c38e
 	}
 
 	return nil
