//
// Copyright 2019 Insolar Technologies GmbH
//
// Licensed under the Apache License, Version 2.0 (the "License");
// you may not use this file except in compliance with the License.
// You may obtain a copy of the License at
//
//     http://www.apache.org/licenses/LICENSE-2.0
//
// Unless required by applicable law or agreed to in writing, software
// distributed under the License is distributed on an "AS IS" BASIS,
// WITHOUT WARRANTIES OR CONDITIONS OF ANY KIND, either express or implied.
// See the License for the specific language governing permissions and
// limitations under the License.
//

package proc

import (
	"context"
	"fmt"

	"github.com/insolar/insolar/insolar"
	"github.com/insolar/insolar/insolar/bus"
	"github.com/insolar/insolar/insolar/flow"
	"github.com/insolar/insolar/insolar/payload"
	"github.com/insolar/insolar/insolar/record"
	"github.com/insolar/insolar/instrumentation/inslogger"
	"github.com/insolar/insolar/ledger/light/executor"
	"github.com/insolar/insolar/ledger/light/hot"
	"github.com/insolar/insolar/ledger/object"
	"github.com/pkg/errors"
)

type SetResult struct {
	message    payload.Meta
	result     record.Result
	jetID      insolar.JetID
	sideEffect record.State

	dep struct {
		writer   hot.WriteAccessor
		filament executor.FilamentCalculator
		sender   bus.Sender
		locker   object.IndexLocker
<<<<<<< HEAD
		records  object.RecordModifier
		indexes  object.IndexStorage
=======
		records  object.AtomicRecordModifier
		indexes  object.MemoryIndexStorage
>>>>>>> cd5cae48
		pcs      insolar.PlatformCryptographyScheme
	}
}

func NewSetResult(
	msg payload.Meta,
	jetID insolar.JetID,
	result record.Result,
	sideEffect record.State,
) *SetResult {
	return &SetResult{
		message:    msg,
		result:     result,
		jetID:      jetID,
		sideEffect: sideEffect,
	}
}

func (p *SetResult) Dep(
	w hot.WriteAccessor,
	s bus.Sender,
	l object.IndexLocker,
	f executor.FilamentCalculator,
<<<<<<< HEAD
	r object.RecordModifier,
	i object.IndexStorage,
=======
	r object.AtomicRecordModifier,
	i object.MemoryIndexStorage,
>>>>>>> cd5cae48
	pcs insolar.PlatformCryptographyScheme,
) {
	p.dep.writer = w
	p.dep.sender = s
	p.dep.locker = l
	p.dep.filament = f
	p.dep.records = r
	p.dep.indexes = i
	p.dep.pcs = pcs
}

func (p *SetResult) Proceed(ctx context.Context) error {
	var resultID insolar.ID
	{
		hash := record.HashVirtual(p.dep.pcs.ReferenceHasher(), record.Wrap(&p.result))
		resultID = *insolar.NewID(flow.Pulse(ctx), hash)
	}
	objectID := p.result.Object

	logger := inslogger.FromContext(ctx).WithFields(map[string]interface{}{
		"object_id":  objectID.DebugString(),
		"result_id":  resultID.DebugString(),
		"request_id": p.result.Request.Record().DebugString(),
	})
	logger.Debug("trying to save result")

	// Prevent concurrent object modifications.
	p.dep.locker.Lock(objectID)
	defer p.dep.locker.Unlock(objectID)

	index, err := p.dep.indexes.ForID(ctx, resultID.Pulse(), objectID)
	if err != nil {
		return errors.Wrap(err, "failed to fetch index")
	}
	if p.sideEffect != nil && index.Lifeline.StateID == record.StateDeactivation {
		msg, err := payload.NewMessage(&payload.Error{Text: "object is deactivated", Code: payload.CodeDeactivated})
		if err != nil {
			return errors.Wrap(err, "failed to create reply")
		}
		p.dep.sender.Reply(ctx, p.message, msg)
		return nil
	}
<<<<<<< HEAD
	if index.Lifeline.PendingPointer != nil && resultID.Pulse() < index.Lifeline.PendingPointer.Pulse() {
=======
	if index.Lifeline.LatestRequest != nil && resultID.Pulse() < index.Lifeline.LatestRequest.Pulse() {
>>>>>>> cd5cae48
		return errors.New("result from the past")
	}

	// Check for duplicates.
	{
		res, err := p.dep.filament.ResultDuplicate(ctx, objectID, resultID, p.result)
		if err != nil {
			return errors.Wrap(err, "failed to check result duplicates")
		}
		if res != nil {
			resBuf, err := res.Record.Marshal()
			if err != nil {
				return errors.Wrap(err, "failed to marshal result")
			}
			msg, err := payload.NewMessage(&payload.ResultInfo{
				ObjectID: p.result.Object,
				ResultID: res.RecordID,
				Result:   resBuf,
			})
			if err != nil {
				return errors.Wrap(err, "failed to create reply")
			}
			logger.Debug("result duplicate found")
			p.dep.sender.Reply(ctx, p.message, msg)
			return nil
		}
	}

	opened, err := p.dep.filament.OpenedRequests(ctx, flow.Pulse(ctx), objectID, false)
	if err != nil {
		return errors.Wrap(err, "failed to calculate pending requests")
	}
	closedRequest, err := findClosed(opened, p.result)
	if err != nil {
		return errors.Wrap(err, "failed to find request being closed")
	}
	earliestPending, err := calcPending(opened, closedRequest.RecordID)
	if err != nil {
		return errors.Wrap(err, "failed to calculate earliest pending")
	}

	err = func() error {
		// Start writing to db.
		done, err := p.dep.writer.Begin(ctx, flow.Pulse(ctx))
		if err != nil {
			if err == hot.ErrWriteClosed {
				return flow.ErrCancelled
			}
			return err
		}
		defer done()

<<<<<<< HEAD
		// Save request record to storage.
		{
			virtual := record.Wrap(&p.result)
			material := record.Material{Virtual: &virtual, JetID: p.jetID}
			err := p.dep.records.Set(ctx, resultID, material)
			if err != nil {
				return errors.Wrap(err, "failed to save a result record")
			}
		}

		var filamentID insolar.ID
		// Save filament record to storage.
		{
			virtual := record.Wrap(&record.PendingFilament{
				RecordID:       resultID,
				PreviousRecord: index.Lifeline.PendingPointer,
			})
			hash := record.HashVirtual(p.dep.pcs.ReferenceHasher(), virtual)
			id := *insolar.NewID(resultID.Pulse(), hash)
			material := record.Material{Virtual: &virtual, JetID: p.jetID}
			err := p.dep.records.Set(ctx, id, material)
			if err != nil {
				return errors.Wrap(err, "failed to save filament record")
			}
			filamentID = id
		}

		// Save side effect.
=======
		// Create result record
		Result := record.Material{
			Virtual: record.Wrap(&p.result),
			ID:      resultID,
			JetID:   p.jetID,
		}

		// Create filament record.
		var Filament record.Material
		{
			virtual := record.Wrap(&record.PendingFilament{
				RecordID:       resultID,
				PreviousRecord: index.Lifeline.LatestRequest,
			})
			hash := record.HashVirtual(p.dep.pcs.ReferenceHasher(), virtual)
			id := *insolar.NewID(resultID.Pulse(), hash)
			material := record.Material{
				Virtual: virtual,
				ID:      id,
				JetID:   p.jetID,
			}
			Filament = material
		}

		toSave := []record.Material{Result, Filament}
		// Create side effect record.
>>>>>>> cd5cae48
		{
			if p.sideEffect != nil {
				virtual := record.Wrap(p.sideEffect)
				hash := record.HashVirtual(p.dep.pcs.ReferenceHasher(), virtual)
				id := *insolar.NewID(resultID.Pulse(), hash)
				material := record.Material{
<<<<<<< HEAD
					Virtual: &virtual,
					JetID:   p.jetID,
				}
				err := p.dep.records.Set(ctx, id, material)
				if err != nil {
					return errors.Wrap(err, "failed to save filament record")
				}

				index.Lifeline.LatestState = &id
				index.Lifeline.StateID = p.sideEffect.ID()
				index.Lifeline.LatestUpdate = flow.Pulse(ctx)
=======
					Virtual: virtual,
					ID:      id,
					JetID:   p.jetID,
				}

				toSave = append(toSave, material)
				index.Lifeline.LatestState = &id
				index.Lifeline.StateID = p.sideEffect.ID()
>>>>>>> cd5cae48
				if activate, ok := p.sideEffect.(*record.Activate); ok {
					index.Lifeline.Parent = activate.Parent
				}
			}
		}

<<<<<<< HEAD
		// Save updated index.
		index.LifelineLastUsed = flow.Pulse(ctx)
		index.Lifeline.PendingPointer = &filamentID
		index.Lifeline.EarliestOpenRequest = earliestPending
		err = p.dep.indexes.SetIndex(ctx, resultID.Pulse(), index)
		if err != nil {
			return errors.Wrap(err, "failed to update index")
		}
=======
		// Save all records.
		err = p.dep.records.SetAtomic(ctx, toSave...)
		if err != nil {
			return errors.Wrap(err, "failed to save records")
		}

		// Save updated index.
		index.LifelineLastUsed = flow.Pulse(ctx)
		index.Lifeline.LatestRequest = &Filament.ID
		index.Lifeline.EarliestOpenRequest = earliestPending
		p.dep.indexes.Set(ctx, resultID.Pulse(), index)
>>>>>>> cd5cae48
		return nil
	}()
	if err != nil {
		return err
	}

	// Only incoming request cannot be a reason. We are only interested in potential reason requests.
<<<<<<< HEAD
	if _, ok := record.Unwrap(closedRequest.Record.Virtual).(*record.IncomingRequest); ok {
=======
	if _, ok := record.Unwrap(&closedRequest.Record.Virtual).(*record.IncomingRequest); ok {
>>>>>>> cd5cae48
		notifyDetached(ctx, p.dep.sender, opened, objectID, closedRequest.RecordID)
	}

	msg, err := payload.NewMessage(&payload.ResultInfo{
		ObjectID: p.result.Object,
		ResultID: resultID,
	})
	if err != nil {
		return errors.Wrap(err, "failed to create reply")
	}
	logger.Debug("result saved")
	p.dep.sender.Reply(ctx, p.message, msg)
	return nil
}

// EarliestPending checks if received result closes earliest request. If so, it should return new earliest request or
// nil if the last request was closed.
func calcPending(opened []record.CompositeFilamentRecord, closedRequestID insolar.ID) (*insolar.PulseNumber, error) {
	// If we don't have pending requests BEFORE we try to save result, something went wrong.
	if len(opened) == 0 {
		return nil, errors.New("no requests in pending before result")
	}

	currentEarliest := opened[0]
	// Received result doesn't close earliest known request. It means the earliest Request is still the earliest.
	if currentEarliest.RecordID != closedRequestID {
		// If earliest request is not closed by received result and its the only request, something went wrong.
		if len(opened) < 2 {
			return nil, errors.New("result doesn't match with any pending requests")
		}
		p := currentEarliest.RecordID.Pulse()
		return &p, nil
	}

	// If earliest request is closed by received result and its the only request, no open requests left.
	if len(opened) < 2 {
		return nil, nil
	}

	// Returning next earliest request.
	newEarliest := opened[1]
	p := newEarliest.RecordID.Pulse()
	return &p, nil
}

// FindClosed looks for request that was closed by provided result. Returns error if not found.
func findClosed(reqs []record.CompositeFilamentRecord, result record.Result) (record.CompositeFilamentRecord, error) {
	for _, req := range reqs {
		if req.RecordID == *result.Request.Record() {
<<<<<<< HEAD
			found := record.Unwrap(req.Record.Virtual)
=======
			found := record.Unwrap(&req.Record.Virtual)
>>>>>>> cd5cae48
			if _, ok := found.(record.Request); ok {
				return req, nil
			}
			return record.CompositeFilamentRecord{}, errors.New("unexpected closed record")
		}
	}

	return record.CompositeFilamentRecord{}, fmt.Errorf(
		"request %s not found",
		result.Request.Record().DebugString(),
	)
}

// NotifyDetached sends notifications about detached requests that are ready for execution.
func notifyDetached(
	ctx context.Context,
	sender bus.Sender,
	opened []record.CompositeFilamentRecord,
	objectID, closedRequestID insolar.ID,
) {
	for _, req := range opened {
<<<<<<< HEAD
		outgoing, ok := record.Unwrap(req.Record.Virtual).(*record.OutgoingRequest)
=======
		outgoing, ok := record.Unwrap(&req.Record.Virtual).(*record.OutgoingRequest)
>>>>>>> cd5cae48
		if !ok {
			continue
		}
		if !outgoing.IsDetached() {
			continue
		}
		if reasonRef := outgoing.ReasonRef(); *reasonRef.Record() != closedRequestID {
			continue
		}

		buf, err := req.Record.Virtual.Marshal()
		if err != nil {
			inslogger.FromContext(ctx).Error(
				errors.Wrapf(err, "failed to notify about detached %s", req.RecordID.DebugString()),
			)
			return
		}
		msg, err := payload.NewMessage(&payload.SagaCallAcceptNotification{
			ObjectID:          objectID,
			DetachedRequestID: req.RecordID,
			Request:           buf,
		})
		if err != nil {
			inslogger.FromContext(ctx).Error(
				errors.Wrapf(err, "failed to notify about detached %s", req.RecordID.DebugString()),
			)
			return
		}
		_, done := sender.SendRole(ctx, msg, insolar.DynamicRoleVirtualExecutor, *insolar.NewReference(objectID))
		done()
	}
}<|MERGE_RESOLUTION|>--- conflicted
+++ resolved
@@ -43,13 +43,8 @@
 		filament executor.FilamentCalculator
 		sender   bus.Sender
 		locker   object.IndexLocker
-<<<<<<< HEAD
-		records  object.RecordModifier
-		indexes  object.IndexStorage
-=======
 		records  object.AtomicRecordModifier
 		indexes  object.MemoryIndexStorage
->>>>>>> cd5cae48
 		pcs      insolar.PlatformCryptographyScheme
 	}
 }
@@ -73,13 +68,8 @@
 	s bus.Sender,
 	l object.IndexLocker,
 	f executor.FilamentCalculator,
-<<<<<<< HEAD
-	r object.RecordModifier,
-	i object.IndexStorage,
-=======
 	r object.AtomicRecordModifier,
 	i object.MemoryIndexStorage,
->>>>>>> cd5cae48
 	pcs insolar.PlatformCryptographyScheme,
 ) {
 	p.dep.writer = w
@@ -122,11 +112,7 @@
 		p.dep.sender.Reply(ctx, p.message, msg)
 		return nil
 	}
-<<<<<<< HEAD
-	if index.Lifeline.PendingPointer != nil && resultID.Pulse() < index.Lifeline.PendingPointer.Pulse() {
-=======
 	if index.Lifeline.LatestRequest != nil && resultID.Pulse() < index.Lifeline.LatestRequest.Pulse() {
->>>>>>> cd5cae48
 		return errors.New("result from the past")
 	}
 
@@ -179,36 +165,6 @@
 		}
 		defer done()
 
-<<<<<<< HEAD
-		// Save request record to storage.
-		{
-			virtual := record.Wrap(&p.result)
-			material := record.Material{Virtual: &virtual, JetID: p.jetID}
-			err := p.dep.records.Set(ctx, resultID, material)
-			if err != nil {
-				return errors.Wrap(err, "failed to save a result record")
-			}
-		}
-
-		var filamentID insolar.ID
-		// Save filament record to storage.
-		{
-			virtual := record.Wrap(&record.PendingFilament{
-				RecordID:       resultID,
-				PreviousRecord: index.Lifeline.PendingPointer,
-			})
-			hash := record.HashVirtual(p.dep.pcs.ReferenceHasher(), virtual)
-			id := *insolar.NewID(resultID.Pulse(), hash)
-			material := record.Material{Virtual: &virtual, JetID: p.jetID}
-			err := p.dep.records.Set(ctx, id, material)
-			if err != nil {
-				return errors.Wrap(err, "failed to save filament record")
-			}
-			filamentID = id
-		}
-
-		// Save side effect.
-=======
 		// Create result record
 		Result := record.Material{
 			Virtual: record.Wrap(&p.result),
@@ -235,26 +191,12 @@
 
 		toSave := []record.Material{Result, Filament}
 		// Create side effect record.
->>>>>>> cd5cae48
 		{
 			if p.sideEffect != nil {
 				virtual := record.Wrap(p.sideEffect)
 				hash := record.HashVirtual(p.dep.pcs.ReferenceHasher(), virtual)
 				id := *insolar.NewID(resultID.Pulse(), hash)
 				material := record.Material{
-<<<<<<< HEAD
-					Virtual: &virtual,
-					JetID:   p.jetID,
-				}
-				err := p.dep.records.Set(ctx, id, material)
-				if err != nil {
-					return errors.Wrap(err, "failed to save filament record")
-				}
-
-				index.Lifeline.LatestState = &id
-				index.Lifeline.StateID = p.sideEffect.ID()
-				index.Lifeline.LatestUpdate = flow.Pulse(ctx)
-=======
 					Virtual: virtual,
 					ID:      id,
 					JetID:   p.jetID,
@@ -263,23 +205,12 @@
 				toSave = append(toSave, material)
 				index.Lifeline.LatestState = &id
 				index.Lifeline.StateID = p.sideEffect.ID()
->>>>>>> cd5cae48
 				if activate, ok := p.sideEffect.(*record.Activate); ok {
 					index.Lifeline.Parent = activate.Parent
 				}
 			}
 		}
 
-<<<<<<< HEAD
-		// Save updated index.
-		index.LifelineLastUsed = flow.Pulse(ctx)
-		index.Lifeline.PendingPointer = &filamentID
-		index.Lifeline.EarliestOpenRequest = earliestPending
-		err = p.dep.indexes.SetIndex(ctx, resultID.Pulse(), index)
-		if err != nil {
-			return errors.Wrap(err, "failed to update index")
-		}
-=======
 		// Save all records.
 		err = p.dep.records.SetAtomic(ctx, toSave...)
 		if err != nil {
@@ -291,7 +222,6 @@
 		index.Lifeline.LatestRequest = &Filament.ID
 		index.Lifeline.EarliestOpenRequest = earliestPending
 		p.dep.indexes.Set(ctx, resultID.Pulse(), index)
->>>>>>> cd5cae48
 		return nil
 	}()
 	if err != nil {
@@ -299,11 +229,7 @@
 	}
 
 	// Only incoming request cannot be a reason. We are only interested in potential reason requests.
-<<<<<<< HEAD
-	if _, ok := record.Unwrap(closedRequest.Record.Virtual).(*record.IncomingRequest); ok {
-=======
 	if _, ok := record.Unwrap(&closedRequest.Record.Virtual).(*record.IncomingRequest); ok {
->>>>>>> cd5cae48
 		notifyDetached(ctx, p.dep.sender, opened, objectID, closedRequest.RecordID)
 	}
 
@@ -353,11 +279,7 @@
 func findClosed(reqs []record.CompositeFilamentRecord, result record.Result) (record.CompositeFilamentRecord, error) {
 	for _, req := range reqs {
 		if req.RecordID == *result.Request.Record() {
-<<<<<<< HEAD
-			found := record.Unwrap(req.Record.Virtual)
-=======
 			found := record.Unwrap(&req.Record.Virtual)
->>>>>>> cd5cae48
 			if _, ok := found.(record.Request); ok {
 				return req, nil
 			}
@@ -379,11 +301,7 @@
 	objectID, closedRequestID insolar.ID,
 ) {
 	for _, req := range opened {
-<<<<<<< HEAD
-		outgoing, ok := record.Unwrap(req.Record.Virtual).(*record.OutgoingRequest)
-=======
 		outgoing, ok := record.Unwrap(&req.Record.Virtual).(*record.OutgoingRequest)
->>>>>>> cd5cae48
 		if !ok {
 			continue
 		}
