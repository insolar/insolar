--- conflicted
+++ resolved
@@ -170,10 +170,7 @@
 	if err != nil {
 		return errors.Wrap(err, "failed to unmarshal payload type")
 	}
-<<<<<<< HEAD
-
-=======
->>>>>>> 6b482841
+
 	payloadType, err := payload.UnmarshalType(originMeta.Payload)
 	if err != nil {
 		return errors.Wrap(err, "failed to unmarshal payload type")
