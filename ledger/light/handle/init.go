--- conflicted
+++ resolved
@@ -118,13 +118,11 @@
 	case payload.TypeUpdate:
 		h := NewUpdateObject(s.dep, meta, false)
 		err = f.Handle(ctx, h.Present)
-<<<<<<< HEAD
+	case payload.TypeGetPendings:
+		h := NewGetPendings(s.dep, meta, false)
+		err = f.Handle(ctx, h.Present)
 	case payload.TypeHasPendings:
 		h := NewHasPendings(s.dep, meta, false)
-=======
-	case payload.TypeGetPendings:
-		h := NewGetPendings(s.dep, meta, false)
->>>>>>> 4f110992
 		err = f.Handle(ctx, h.Present)
 	case payload.TypePass:
 		err = s.handlePass(ctx, f, meta)
@@ -241,13 +239,11 @@
 	case payload.TypeUpdate:
 		h := NewUpdateObject(s.dep, originMeta, true)
 		err = f.Handle(ctx, h.Present)
-<<<<<<< HEAD
+	case payload.TypeGetPendings:
+		h := NewGetPendings(s.dep, originMeta, true)
+		err = f.Handle(ctx, h.Present)
 	case payload.TypeHasPendings:
 		h := NewHasPendings(s.dep, originMeta, true)
-=======
-	case payload.TypeGetPendings:
-		h := NewGetPendings(s.dep, originMeta, true)
->>>>>>> 4f110992
 		err = f.Handle(ctx, h.Present)
 	default:
 		err = fmt.Errorf("no handler for message type %s", payloadType.String())
