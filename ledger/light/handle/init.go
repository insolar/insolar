//
// Copyright 2019 Insolar Technologies GmbH
//
// Licensed under the Apache License, Version 2.0 (the "License");
// you may not use this file except in compliance with the License.
// You may obtain a copy of the License at
//
//     http://www.apache.org/licenses/LICENSE-2.0
//
// Unless required by applicable law or agreed to in writing, software
// distributed under the License is distributed on an "AS IS" BASIS,
// WITHOUT WARRANTIES OR CONDITIONS OF ANY KIND, either express or implied.
// See the License for the specific language governing permissions and
// limitations under the License.
//

package handle

import (
	"context"
	"fmt"

	"github.com/ThreeDotsLabs/watermill"
	wmessage "github.com/ThreeDotsLabs/watermill/message"
	"github.com/ThreeDotsLabs/watermill/message/router/middleware"

	"github.com/insolar/insolar/insolar"
	wbus "github.com/insolar/insolar/insolar/bus"
	"github.com/insolar/insolar/insolar/flow"
	"github.com/insolar/insolar/insolar/flow/bus"
	"github.com/insolar/insolar/insolar/message"
	"github.com/insolar/insolar/insolar/payload"
<<<<<<< HEAD
	"github.com/insolar/insolar/instrumentation/instracer"
=======
	"github.com/insolar/insolar/instrumentation/inslogger"
>>>>>>> 3e891804
	"github.com/insolar/insolar/ledger/light/proc"
	"github.com/pkg/errors"
)

type Init struct {
	dep     *proc.Dependencies
	message bus.Message
	sender  wbus.Sender
}

func NewInit(dep *proc.Dependencies, sender wbus.Sender, msg bus.Message) *Init {
	return &Init{
		dep:     dep,
		sender:  sender,
		message: msg,
	}
}

func (s *Init) Future(ctx context.Context, f flow.Flow) error {
	return f.Migrate(ctx, s.Present)
}

func (s *Init) Present(ctx context.Context, f flow.Flow) error {
	logger := inslogger.FromContext(ctx)
	err := s.handle(ctx, f)
	if err != nil && s.message.WatermillMsg != nil {
		errMsg, err := payload.NewMessage(&payload.Error{Text: err.Error()})
		if err != nil {
			logger.Error(errors.Wrap(err, "failed to reply error"))
			return err
		}
		go s.sender.Reply(ctx, s.message.WatermillMsg, errMsg)
	}
	return err
}

func (s *Init) handle(ctx context.Context, f flow.Flow) error {
	if s.message.WatermillMsg != nil {
		payloadType, err := payload.UnmarshalTypeFromMeta(s.message.WatermillMsg.Payload)
		if err != nil {
			return errors.Wrap(err, "failed to unmarshal payload type")
		}
		switch payloadType {
		case payload.TypeGetObject:
			h := NewGetObject(s.dep, s.message.WatermillMsg, false)
			return f.Handle(ctx, h.Present)
		case payload.TypePassState:
			h := NewPassState(s.dep, s.message.WatermillMsg)
			return f.Handle(ctx, h.Present)
		case payload.TypePass:
			return s.handlePass(ctx, f)
		case payload.TypeError:
			return f.Handle(ctx, NewError(s.message.WatermillMsg).Present)
		default:
			return fmt.Errorf("no handler for message type %s", payloadType.String())
		}
	}

<<<<<<< HEAD
	ctx, span := instracer.StartSpan(ctx, fmt.Sprintf("Present %v", s.Message.Parcel.Message().Type().String()))
	defer span.End()

	switch s.Message.Parcel.Message().Type() {
	case insolar.TypeGetObject:
		h := &GetObject{
			dep:     s.Dep,
			Message: s.Message,
		}
		return f.Handle(ctx, h.Present)
=======
	switch s.message.Parcel.Message().Type() {
>>>>>>> 3e891804
	case insolar.TypeSetRecord:
		msg := s.message.Parcel.Message().(*message.SetRecord)
		h := NewSetRecord(s.dep, s.message.ReplyTo, msg)
		return f.Handle(ctx, h.Present)
	case insolar.TypeSetBlob:
		msg := s.message.Parcel.Message().(*message.SetBlob)
		h := NewSetBlob(s.dep, s.message.ReplyTo, msg)
		return f.Handle(ctx, h.Present)
	case insolar.TypeGetCode:
		msg := s.message.Parcel.Message().(*message.GetCode)
		h := NewGetCode(s.dep, s.message.ReplyTo, msg.Code)
		return f.Handle(ctx, h.Present)
	case insolar.TypeGetRequest:
		msg := s.message.Parcel.Message().(*message.GetRequest)
		h := NewGetRequest(s.dep, s.message.ReplyTo, msg.Request)
		return f.Handle(ctx, h.Present)
	case insolar.TypeUpdateObject:
		msg := s.message.Parcel.Message().(*message.UpdateObject)
		h := NewUpdateObject(s.dep, s.message.ReplyTo, msg)
		return f.Handle(ctx, h.Present)
	case insolar.TypeGetChildren:
		h := NewGetChildren(s.dep, s.message.ReplyTo, s.message)
		return f.Handle(ctx, h.Present)
	case insolar.TypeGetDelegate:
		h := NewGetDelegate(s.dep, s.message.ReplyTo, s.message.Parcel)
		return f.Handle(ctx, h.Present)
	case insolar.TypeGetPendingRequests:
		h := NewGetPendingRequests(s.dep, s.message.ReplyTo, s.message.Parcel)
		return f.Handle(ctx, h.Present)
	case insolar.TypeGetPendingRequestID:
		h := NewGetPendingRequestID(s.dep, s.message.ReplyTo, s.message.Parcel)
		return f.Handle(ctx, h.Present)
	case insolar.TypeRegisterChild:
		msg := s.message.Parcel.Message().(*message.RegisterChild)
		h := NewRegisterChild(s.dep, s.message.ReplyTo, msg, s.message.Parcel.Pulse())
		return f.Handle(ctx, h.Present)
	case insolar.TypeGetJet:
		msg := s.message.Parcel.Message().(*message.GetJet)
		h := NewGetJet(s.dep, s.message.ReplyTo, msg)
		return f.Handle(ctx, h.Present)
	case insolar.TypeHotRecords:
		msg := s.message.Parcel.Message().(*message.HotData)
		h := NewHotData(s.dep, s.message.ReplyTo, msg)
		return f.Handle(ctx, h.Present)
	case insolar.TypeGetPendingFilament:
		msg := s.Message.Parcel.Message().(*message.GetPendingFilament)
		h := NewGetPendingFilament(s.Dep, msg, s.Message.ReplyTo)
		return f.Handle(ctx, h.Present)
	default:
		return fmt.Errorf("no handler for message type %s", s.message.Parcel.Message().Type().String())
	}
}

func (s *Init) handlePass(ctx context.Context, f flow.Flow) error {
	pl, err := payload.UnmarshalFromMeta(s.message.WatermillMsg.Payload)
	if err != nil {
		return errors.Wrap(err, "failed to unmarshal pass payload")
	}
	pass, ok := pl.(*payload.Pass)
	if !ok {
		return errors.New("wrong pass payload")
	}

	payloadType, err := payload.UnmarshalTypeFromMeta(pass.Origin)
	if err != nil {
		return errors.Wrap(err, "failed to unmarshal payload type")
	}

	switch payloadType { // nolint
	case payload.TypeGetObject:
		origin := wmessage.NewMessage(watermill.NewUUID(), pass.Origin)
		middleware.SetCorrelationID(string(pass.CorrelationID), origin)
		h := NewGetObject(s.dep, origin, true)
		return f.Handle(ctx, h.Present)
	}
	return nil
}

func (s *Init) Past(ctx context.Context, f flow.Flow) error {
	return f.Procedure(ctx, &proc.ReturnReply{
		ReplyTo: s.message.ReplyTo,
		Err:     errors.New("no past handler"),
	}, false)
}<|MERGE_RESOLUTION|>--- conflicted
+++ resolved
@@ -30,11 +30,8 @@
 	"github.com/insolar/insolar/insolar/flow/bus"
 	"github.com/insolar/insolar/insolar/message"
 	"github.com/insolar/insolar/insolar/payload"
-<<<<<<< HEAD
 	"github.com/insolar/insolar/instrumentation/instracer"
-=======
 	"github.com/insolar/insolar/instrumentation/inslogger"
->>>>>>> 3e891804
 	"github.com/insolar/insolar/ledger/light/proc"
 	"github.com/pkg/errors"
 )
@@ -93,20 +90,10 @@
 		}
 	}
 
-<<<<<<< HEAD
 	ctx, span := instracer.StartSpan(ctx, fmt.Sprintf("Present %v", s.Message.Parcel.Message().Type().String()))
 	defer span.End()
 
-	switch s.Message.Parcel.Message().Type() {
-	case insolar.TypeGetObject:
-		h := &GetObject{
-			dep:     s.Dep,
-			Message: s.Message,
-		}
-		return f.Handle(ctx, h.Present)
-=======
 	switch s.message.Parcel.Message().Type() {
->>>>>>> 3e891804
 	case insolar.TypeSetRecord:
 		msg := s.message.Parcel.Message().(*message.SetRecord)
 		h := NewSetRecord(s.dep, s.message.ReplyTo, msg)
