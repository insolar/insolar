--- conflicted
+++ resolved
@@ -42,40 +42,20 @@
 }
 
 func (s *Init) Present(ctx context.Context, f flow.Flow) error {
-<<<<<<< HEAD
 	if s.Message.WatermillMsg == nil {
 		// TODO: update error msg
 		return fmt.Errorf("no handler for not wm message, parcel type is %s", s.Message.Parcel.Message().Type())
 	}
 	msgType := s.Message.WatermillMsg.Metadata.Get(wmBus.MetaType)
 
-	parcel, err := message.DeserializeParcel(bytes.NewBuffer(s.Message.WatermillMsg.Payload))
+	meta := payload.Meta{}
+	err := meta.Unmarshal(s.Message.WatermillMsg.Payload)
+	if err != nil {
+		return errors.Wrap(err, "can't deserialize meta payload")
+	}
+	parcel, err := message.DeserializeParcel(bytes.NewBuffer(meta.Payload))
 	if err != nil {
 		return errors.Wrap(err, "can't deserialize payload")
-=======
-	if s.Message.WatermillMsg != nil {
-		msgType := s.Message.WatermillMsg.Metadata.Get(wmBus.MetaType)
-		switch msgType {
-		case insolar.TypeGetObject.String():
-			meta := payload.Meta{}
-			err := meta.Unmarshal(s.Message.WatermillMsg.Payload)
-			if err != nil {
-				return errors.Wrap(err, "can't deserialize meta payload")
-			}
-			parcel, err := message.DeserializeParcel(bytes.NewBuffer(meta.Payload))
-			if err != nil {
-				return errors.Wrap(err, "can't deserialize payload")
-			}
-			s.Message.Parcel = parcel
-			h := &GetObject{
-				dep:     s.Dep,
-				Message: s.Message,
-			}
-			return f.Handle(ctx, h.Present)
-		default:
-			return fmt.Errorf("no handler for message type %s", msgType)
-		}
->>>>>>> d193f3e5
 	}
 	s.Message.Parcel = parcel
 
@@ -109,23 +89,16 @@
 	case insolar.TypeGetChildren.String():
 		h := NewGetChildren(s.Dep, s.Message.ReplyTo, s.Message)
 		return f.Handle(ctx, h.Present)
-<<<<<<< HEAD
+	case insolar.TypeGetDelegate.String():
+		h := NewGetDelegate(s.Dep, s.Message.ReplyTo, s.Message.Parcel)
+		return f.Handle(ctx, h.Present)
 	case insolar.TypeGetPendingRequests.String():
 		h := NewGetPendingRequests(s.Dep, s.Message.ReplyTo, s.Message.Parcel)
 		return f.Handle(ctx, h.Present)
-	case insolar.TypeRegisterChild.String():
-=======
-	case insolar.TypeGetDelegate:
-		h := NewGetDelegate(s.Dep, s.Message.ReplyTo, s.Message.Parcel)
-		return f.Handle(ctx, h.Present)
-	case insolar.TypeGetPendingRequests:
-		h := NewGetPendingRequests(s.Dep, s.Message.ReplyTo, s.Message.Parcel)
-		return f.Handle(ctx, h.Present)
-	case insolar.TypeGetPendingRequestID:
+	case insolar.TypeGetPendingRequestID.String():
 		h := NewGetPendingRequestID(s.Dep, s.Message.ReplyTo, s.Message.Parcel)
 		return f.Handle(ctx, h.Present)
-	case insolar.TypeRegisterChild:
->>>>>>> d193f3e5
+	case insolar.TypeRegisterChild.String():
 		msg := s.Message.Parcel.Message().(*message.RegisterChild)
 		h := NewRegisterChild(s.Dep, s.Message.ReplyTo, msg, s.Message.Parcel.Pulse())
 		return f.Handle(ctx, h.Present)
@@ -133,7 +106,7 @@
 		msg := s.Message.Parcel.Message().(*message.GetJet)
 		h := NewGetJet(s.Dep, s.Message.ReplyTo, msg)
 		return f.Handle(ctx, h.Present)
-	case insolar.TypeHotRecords:
+	case insolar.TypeHotRecords.String():
 		msg := s.Message.Parcel.Message().(*message.HotData)
 		h := NewHotData(s.Dep, s.Message.ReplyTo, msg)
 		return f.Handle(ctx, h.Present)
