--- conflicted
+++ resolved
@@ -98,7 +98,6 @@
 
 	// To ensure, that we have the index. Because index can be on a heavy node.
 	// If we don't have it and heavy does, SetResult fails because it should update light's index state
-<<<<<<< HEAD
 	if request.CallType == record.CTMethod {
 		getIndex := proc.NewEnsureIndexWM(*request.Object.Record(), objJetID, s.message)
 		s.dep.GetIndexWM(getIndex)
@@ -108,15 +107,6 @@
 	}
 
 	setRequest := proc.NewSetRequest(s.message, *request, reqID, objJetID)
-=======
-	idx := proc.NewGetIndexWM(*request.Object.Record(), objJetID, s.message)
-	s.dep.GetIndexWM(idx)
-	if err := f.Procedure(ctx, idx, false); err != nil {
-		return errors.Wrap(err, "can't get index")
-	}
-
-	setRequest := proc.NewSetRequest(s.message, virtual, reqID, objJetID)
->>>>>>> 8cc8b413
 	s.dep.SetRequest(setRequest)
 	return f.Procedure(ctx, setRequest, false)
 }
