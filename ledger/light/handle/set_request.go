--- conflicted
+++ resolved
@@ -96,7 +96,8 @@
 		return err
 	}
 
-<<<<<<< HEAD
+	// To ensure, that we have the index. Because index can be on a heavy node.
+	// If we don't have it and heavy does, SetResult fails because it should update light's index state
 	if request.CallType == record.CTMethod {
 		getIndex := proc.NewEnsureIndexWM(*request.Object.Record(), objJetID, s.message)
 		s.dep.GetIndexWM(getIndex)
@@ -106,17 +107,6 @@
 	}
 
 	setRequest := proc.NewSetRequest(s.message, *request, reqID, objJetID)
-=======
-	// To ensure, that we have the index. Because index can be on a heavy node.
-	// If we don't have it and heavy does, SetResult fails because it should update light's index state
-	idx := proc.NewGetIndexWM(*request.Object.Record(), objJetID, s.message)
-	s.dep.GetIndexWM(idx)
-	if err := f.Procedure(ctx, idx, false); err != nil {
-		return errors.Wrap(err, "can't get index")
-	}
-
-	setRequest := proc.NewSetRequest(s.message, virtual, reqID, objJetID)
->>>>>>> 8a217bd2
 	s.dep.SetRequest(setRequest)
 	return f.Procedure(ctx, setRequest, false)
 }
