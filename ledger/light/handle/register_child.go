--- conflicted
+++ resolved
@@ -55,22 +55,14 @@
 		return err
 	}
 
-<<<<<<< HEAD
-	getIndex := proc.NewGetIndex(s.message.Parent, jet.Result.Jet, s.wmmessage, flow.Pulse(ctx))
-=======
-	getIndex := proc.NewEnsureIndex(s.message.Parent, jet.Result.Jet, s.replyTo, flow.Pulse(ctx))
->>>>>>> a7ee52bc
+	getIndex := proc.NewEnsureIndex(s.message.Parent, jet.Result.Jet, s.wmmessage, flow.Pulse(ctx))
 	s.dep.GetIndex(getIndex)
 	err := f.Procedure(ctx, getIndex, true)
 	if err != nil {
 		return err
 	}
 
-<<<<<<< HEAD
-	registerChild := proc.NewRegisterChild(jet.Result.Jet, s.message, s.pulse, getIndex.Result.Index, s.wmmessage)
-=======
-	registerChild := proc.NewRegisterChild(jet.Result.Jet, s.message, s.pulse, s.replyTo)
->>>>>>> a7ee52bc
+	registerChild := proc.NewRegisterChild(jet.Result.Jet, s.message, s.pulse, s.wmmessage)
 	s.dep.RegisterChild(registerChild)
 	return f.Procedure(ctx, registerChild, false)
 }