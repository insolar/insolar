--- conflicted
+++ resolved
@@ -28,14 +28,9 @@
 )
 
 type GetObject struct {
-<<<<<<< HEAD
-	dep     *proc.Dependencies
-	message *message.Message
-=======
 	dep *proc.Dependencies
 
 	message payload.Meta
->>>>>>> 6d4e55f7
 	passed  bool
 }
 
