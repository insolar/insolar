--- conflicted
+++ resolved
@@ -155,7 +155,6 @@
 	}
 
 	// Network.
-
 	var (
 		NodeNetwork network.NodeNetwork
 	)
@@ -532,46 +531,4 @@
 
 func (n *nodeNetMock) GetOrigin() insolar.NetworkNode {
 	return n.me
-}
-
-<<<<<<< HEAD
-type stub struct{}
-
-func (*stub) Send(context.Context, insolar.Message, *insolar.MessageSendOptions) (insolar.Reply, error) {
-	return &reply.OK{}, nil
-}
-
-func (*stub) Register(p insolar.MessageType, handler insolar.MessageHandler) error {
-	return nil
-}
-
-func (*stub) MustRegister(p insolar.MessageType, handler insolar.MessageHandler) {
-}
-
-func (*stub) OnPulse(context.Context, insolar.Pulse) error {
-	return nil
-}
-
-func (*stub) Acquire(ctx context.Context) {}
-
-func (*stub) Release(ctx context.Context) {}
-
-func (*stub) MoveSyncToActive(ctx context.Context, number insolar.PulseNumber) error {
-	return nil
-=======
-func (n *nodeNetMock) GetWorkingNode(ref insolar.Reference) insolar.NetworkNode {
-	panic("implement me")
-}
-
-func (n *nodeNetMock) GetWorkingNodes() []insolar.NetworkNode {
-	return []insolar.NetworkNode{
-		&virtual,
-		&heavy,
-		&light,
-	}
-}
-
-func (n *nodeNetMock) GetWorkingNodesByRole(role insolar.DynamicRole) []insolar.Reference {
-	panic("implement me")
->>>>>>> 1d05ed12
 }