//
// Copyright 2019 Insolar Technologies GmbH
//
// Licensed under the Apache License, Version 2.0 (the "License");
// you may not use this file except in compliance with the License.
// You may obtain a copy of the License at
//
//     http://www.apache.org/licenses/LICENSE-2.0
//
// Unless required by applicable law or agreed to in writing, software
// distributed under the License is distributed on an "AS IS" BASIS,
// WITHOUT WARRANTIES OR CONDITIONS OF ANY KIND, either express or implied.
// See the License for the specific language governing permissions and
// limitations under the License.
//

package integration_test

import (
	"crypto/rand"
	"testing"

	"github.com/insolar/insolar/insolar"
	"github.com/insolar/insolar/insolar/gen"
	"github.com/insolar/insolar/insolar/payload"
	"github.com/insolar/insolar/insolar/record"
	"github.com/insolar/insolar/instrumentation/inslogger"
	"github.com/stretchr/testify/require"
)

func Test_IncomingRequests(t *testing.T) {
	t.Parallel()

	ctx := inslogger.TestContext(t)
	cfg := DefaultLightConfig()
	s, err := NewServer(ctx, cfg, nil)
	require.NoError(t, err)

	// First pulse goes in storage then interrupts.
	s.Pulse(ctx)
	// Second pulse goes in storage and starts processing, including pulse change in flow dispatcher.
	s.Pulse(ctx)

	t.Run("registered API request appears in pendings", func(t *testing.T) {
		p, _ := callSetIncomingRequest(ctx, s, gen.ID(), gen.ID(), true, true)
		requireNotError(t, p)
		reqInfo := p.(*payload.RequestInfo)
		p = callGetPendings(ctx, s, reqInfo.RequestID)
		requireNotError(t, p)

		ids := p.(*payload.IDs)
		require.Equal(t, 1, len(ids.IDs))
		require.Equal(t, reqInfo.RequestID, ids.IDs[0])
	})

	t.Run("registered request appears in pendings", func(t *testing.T) {
		firstObjP, _ := callSetIncomingRequest(ctx, s, gen.ID(), gen.ID(), true, true)
		requireNotError(t, firstObjP)
		reqInfo := firstObjP.(*payload.RequestInfo)
		firstObjP, _ = callActivateObject(ctx, s, reqInfo.RequestID)
		requireNotError(t, firstObjP)

		secondObjP, _ := callSetIncomingRequest(ctx, s, gen.ID(), reqInfo.RequestID, true, false)
		requireNotError(t, secondObjP)
		secondReqInfo := secondObjP.(*payload.RequestInfo)
		secondPendings := callGetPendings(ctx, s, secondReqInfo.RequestID)
		requireNotError(t, secondPendings)

		ids := secondPendings.(*payload.IDs)
		require.Equal(t, 1, len(ids.IDs))
		require.Equal(t, secondReqInfo.RequestID, ids.IDs[0])
	})

	t.Run("closed request does not appear in pendings", func(t *testing.T) {
		p, _ := callSetIncomingRequest(ctx, s, gen.ID(), gen.ID(), true, true)
		requireNotError(t, p)
		reqInfo := p.(*payload.RequestInfo)

		p, _ = callActivateObject(ctx, s, reqInfo.RequestID)
		requireNotError(t, p)

		p = callGetPendings(ctx, s, reqInfo.RequestID)

		err := p.(*payload.Error)
		require.Equal(t, insolar.ErrNoPendingRequest.Error(), err.Text)
	})
}

func Test_OutgoingRequests(t *testing.T) {
	t.Parallel()

	ctx := inslogger.TestContext(t)
	cfg := DefaultLightConfig()

	received := make(chan payload.SagaCallAcceptNotification)
	s, err := NewServer(ctx, cfg, func(meta payload.Meta, pl payload.Payload) {
		if notification, ok := pl.(*payload.SagaCallAcceptNotification); ok {
			received <- *notification
		}
	})
	require.NoError(t, err)

	// First pulse goes in storage then interrupts.
	s.Pulse(ctx)
	// Second pulse goes in storage and starts processing, including pulse change in flow dispatcher.
	s.Pulse(ctx)

	t.Run("detached notification sent on detached reason close", func(t *testing.T) {
		p, _ := callSetIncomingRequest(ctx, s, gen.ID(), gen.ID(), true, true)
		requireNotError(t, p)
		objectID := p.(*payload.RequestInfo).ObjectID

		p, _ = callSetIncomingRequest(ctx, s, objectID, gen.ID(), false, true)
		requireNotError(t, p)
		reasonID := p.(*payload.RequestInfo).RequestID

		p, detachedRec := callSetOutgoingRequest(ctx, s, objectID, reasonID, true)
		requireNotError(t, p)
		detachedID := p.(*payload.RequestInfo).RequestID

		p, _ = callSetResult(ctx, s, objectID, reasonID)
		requireNotError(t, p)

		notification := <-received
		require.Equal(t, objectID, notification.ObjectID)
		require.Equal(t, detachedID, notification.DetachedRequestID)

		receivedRec := record.Virtual{}
		err := receivedRec.Unmarshal(notification.Request)
		require.NoError(t, err)
		require.Equal(t, detachedRec, receivedRec)
	})
}

func Test_OutgoingRequests(t *testing.T) {
	t.Parallel()

	ctx := inslogger.TestContext(t)
	cfg := DefaultLightConfig()

	received := make(chan payload.SagaCallAcceptNotification)
	s, err := NewServer(ctx, cfg, func(meta payload.Meta, pl payload.Payload) {
		if notification, ok := pl.(*payload.SagaCallAcceptNotification); ok {
			received <- *notification
		}
	})
	require.NoError(t, err)

	// First pulse goes in storage then interrupts.
	s.Pulse(ctx)
	// Second pulse goes in storage and starts processing, including pulse change in flow dispatcher.
	s.Pulse(ctx)

	t.Run("detached notification sent", func(t *testing.T) {
		p, _ := callSetIncomingRequest(ctx, t, s, gen.ID(), gen.ID(), record.CTSaveAsChild)
		requireNotError(t, p)
		objectID := p.(*payload.RequestInfo).ObjectID

		p, _ = callSetIncomingRequest(ctx, t, s, objectID, gen.ID(), record.CTMethod)
		requireNotError(t, p)
		reasonID := p.(*payload.RequestInfo).RequestID

		p, detachedRec := callSetOutgoingRequest(ctx, t, s, objectID, reasonID, true)
		requireNotError(t, p)
		detachedID := p.(*payload.RequestInfo).RequestID

		p, _ = callSetResult(ctx, t, s, objectID, reasonID)
		requireNotError(t, p)

		notification := <-received
		require.Equal(t, objectID, notification.ObjectID)
		require.Equal(t, detachedID, notification.DetachedRequestID)

		receivedRec := record.Virtual{}
		err := receivedRec.Unmarshal(notification.Request)
		require.NoError(t, err)
		require.Equal(t, detachedRec, receivedRec)
	})
}

func Test_DuplicatedRequests(t *testing.T) {
	t.Parallel()

	ctx := inslogger.TestContext(t)
	cfg := DefaultLightConfig()
	s, err := NewServer(ctx, cfg, nil)
	require.NoError(t, err)

	// First pulse goes in storage then interrupts.
	s.Pulse(ctx)
	// Second pulse goes in storage and starts processing, including pulse change in flow dispatcher.
	s.Pulse(ctx)

	t.Run("try to register request twice. no result", func(t *testing.T) {
		args := make([]byte, 100)
		_, err := rand.Read(args)
		initReq := record.IncomingRequest{
			Object:    insolar.NewReference(gen.ID()),
			Arguments: args,
			CallType:  record.CTSaveAsChild,
			Reason:    *insolar.NewReference(*insolar.NewID(s.pulse.PulseNumber, []byte{1, 2, 3})),
			APINode:   gen.Reference(),
		}
		initReqMsg := &payload.SetIncomingRequest{
			Request: record.Wrap(&initReq),
		}

		// Set first request
		p := sendMessage(ctx, s, initReqMsg)
		requireNotError(t, p)
		reqInfo := p.(*payload.RequestInfo)
		require.Nil(t, reqInfo.Request)
		require.Nil(t, reqInfo.Result)

		// Try to set it again
		secondP := sendMessage(ctx, s, initReqMsg)
		requireNotError(t, secondP)
		reqInfo = secondP.(*payload.RequestInfo)
		require.NotNil(t, reqInfo.Request)
		require.Nil(t, reqInfo.Result)

		// Check for the result
		receivedDuplicate := record.Material{}
		err = receivedDuplicate.Unmarshal(reqInfo.Request)
		require.NoError(t, err)
<<<<<<< HEAD
		require.Equal(t, &initReq, record.Unwrap(receivedDuplicate.Virtual))
=======
		require.Equal(t, &initReq, record.Unwrap(&receivedDuplicate.Virtual))
>>>>>>> cd5cae48
	})

	t.Run("try to register outgoing request twice. no result", func(t *testing.T) {
		args := make([]byte, 100)
		_, err := rand.Read(args)
		initReq := record.IncomingRequest{
			Object:    insolar.NewReference(gen.ID()),
			Arguments: args,
			CallType:  record.CTSaveAsChild,
			Reason:    *insolar.NewReference(*insolar.NewID(s.pulse.PulseNumber, []byte{1, 2, 3})),
			APINode:   gen.Reference(),
		}
		initReqMsg := &payload.SetIncomingRequest{
			Request: record.Wrap(&initReq),
		}

		// Set first request
		p := sendMessage(ctx, s, initReqMsg)
		requireNotError(t, p)
		reqInfo := p.(*payload.RequestInfo)
		require.Nil(t, reqInfo.Request)
		require.Nil(t, reqInfo.Result)

		outgoingReq := record.OutgoingRequest{
			Object:   insolar.NewReference(reqInfo.RequestID),
			Reason:   *insolar.NewReference(reqInfo.RequestID),
			CallType: record.CTMethod,
			Caller:   *insolar.NewReference(reqInfo.RequestID),
		}
		outgoingReqMsg := &payload.SetOutgoingRequest{
			Request: record.Wrap(&outgoingReq),
		}

		// Set outgoing request
		outP := sendMessage(ctx, s, outgoingReqMsg)
		requireNotError(t, outP)
		outReqInfo := p.(*payload.RequestInfo)
		require.Nil(t, outReqInfo.Request)
		require.Nil(t, outReqInfo.Result)

		// Try to set an outgoing again
		outSecondP := sendMessage(ctx, s, outgoingReqMsg)
		requireNotError(t, outSecondP)
		outReqSecondInfo := outSecondP.(*payload.RequestInfo)
		require.NotNil(t, outReqSecondInfo.Request)
		require.Nil(t, outReqSecondInfo.Result)

		// Check for the result
		receivedDuplicate := record.Material{}
		err = receivedDuplicate.Unmarshal(outReqSecondInfo.Request)
		require.NoError(t, err)
<<<<<<< HEAD
		require.Equal(t, &outgoingReq, record.Unwrap(receivedDuplicate.Virtual))
=======
		require.Equal(t, &outgoingReq, record.Unwrap(&receivedDuplicate.Virtual))
>>>>>>> cd5cae48
	})

	t.Run("try to register request twice. when there is result", func(t *testing.T) {
		args := make([]byte, 100)
		_, err := rand.Read(args)
		initReq := record.IncomingRequest{
			Object:    insolar.NewReference(gen.ID()),
			Arguments: args,
			CallType:  record.CTSaveAsChild,
			Reason:    *insolar.NewReference(*insolar.NewID(s.pulse.PulseNumber, []byte{1, 2, 3})),
			APINode:   gen.Reference(),
		}
		initReqMsg := &payload.SetIncomingRequest{
			Request: record.Wrap(&initReq),
		}

		// Set first request
		p := sendMessage(ctx, s, initReqMsg)
		requireNotError(t, p)
		reqInfo := p.(*payload.RequestInfo)

		// Set result for the request
		p, _ = callActivateObject(ctx, s, reqInfo.RequestID)
		requireNotError(t, p)

		// Try to set it again
		secondP := sendMessage(ctx, s, initReqMsg)
		requireNotError(t, secondP)
		secondReqInfo := secondP.(*payload.RequestInfo)
		require.NotNil(t, secondReqInfo.Request)
		require.NotNil(t, secondReqInfo.Result)

		// Check for the request
		receivedDuplicateReq := record.Material{}
		err = receivedDuplicateReq.Unmarshal(secondReqInfo.Request)
		require.NoError(t, err)
<<<<<<< HEAD
		require.Equal(t, &initReq, record.Unwrap(receivedDuplicateReq.Virtual))
=======
		require.Equal(t, &initReq, record.Unwrap(&receivedDuplicateReq.Virtual))
>>>>>>> cd5cae48

		// Check for the result
		receivedDuplicateRes := record.Material{}
		err = receivedDuplicateRes.Unmarshal(secondReqInfo.Result)
		require.NoError(t, err)
<<<<<<< HEAD
		resultRecord := record.Unwrap(receivedDuplicateRes.Virtual).(*record.Result)
=======
		resultRecord := record.Unwrap(&receivedDuplicateRes.Virtual).(*record.Result)
>>>>>>> cd5cae48
		require.Equal(t, *insolar.NewReference(reqInfo.RequestID), resultRecord.Request)
		require.Equal(t, reqInfo.RequestID, resultRecord.Object)
	})

	t.Run("try to register result twice", func(t *testing.T) {
		args := make([]byte, 100)
		_, err := rand.Read(args)
		initReq := record.IncomingRequest{
			Object:    insolar.NewReference(gen.ID()),
			Arguments: args,
			CallType:  record.CTSaveAsChild,
			Reason:    *insolar.NewReference(*insolar.NewID(s.pulse.PulseNumber, []byte{1, 2, 3})),
			APINode:   gen.Reference(),
		}
		initReqMsg := &payload.SetIncomingRequest{
			Request: record.Wrap(&initReq),
		}

		// Set first request
		p := sendMessage(ctx, s, initReqMsg)
		requireNotError(t, p)
		reqInfo := p.(*payload.RequestInfo)

		// Set result for the request
		mem := make([]byte, 100)
		_, err = rand.Read(mem)
		require.NoError(t, err)
		rec := record.Wrap(&record.Activate{
			Request: *insolar.NewReference(reqInfo.RequestID),
			Memory:  mem,
		})
		buf, err := rec.Marshal()
		require.NoError(t, err)
		res := make([]byte, 100)
		_, err = rand.Read(res)
		require.NoError(t, err)
		resultRecord := record.Wrap(&record.Result{
			Request: *insolar.NewReference(reqInfo.RequestID),
			Object:  reqInfo.RequestID,
			Payload: res,
		})
		resBuf, err := resultRecord.Marshal()
		require.NoError(t, err)

		p = sendMessage(ctx, s, &payload.Activate{
			Record: buf,
			Result: resBuf,
		})
		requireNotError(t, p)

		// Try to set it again
		secondResP := sendMessage(ctx, s, &payload.Activate{
			Record: buf,
			Result: resBuf,
		})
		requireNotError(t, secondResP)
		secondReqInfo := secondResP.(*payload.ResultInfo)
		require.NotNil(t, secondReqInfo.Result)

		// Check for the result
		returnedResult := record.Material{}
		err = returnedResult.Unmarshal(secondReqInfo.Result)
		require.NoError(t, err)
<<<<<<< HEAD
		returnedRes := record.Unwrap(returnedResult.Virtual).(*record.Result)
=======
		returnedRes := record.Unwrap(&returnedResult.Virtual).(*record.Result)
>>>>>>> cd5cae48
		require.Equal(t, *insolar.NewReference(reqInfo.RequestID), returnedRes.Request)
		require.Equal(t, reqInfo.RequestID, returnedRes.Object)
	})
}

func Test_CheckRequests(t *testing.T) {
	t.Parallel()

	ctx := inslogger.TestContext(t)
	cfg := DefaultLightConfig()
	s, err := NewServer(ctx, cfg, nil)
	require.NoError(t, err)

	// First pulse goes in storage then interrupts.
	s.Pulse(ctx)
	// Second pulse goes in storage and starts processing, including pulse change in flow dispatcher.
	s.Pulse(ctx)

	t.Run("detached incoming fails with error", func(t *testing.T) {
		args := make([]byte, 100)
		_, err := rand.Read(args)
		require.NoError(t, err)
		initReq := record.IncomingRequest{
			Object:    insolar.NewReference(gen.ID()),
			Arguments: args,
			CallType:  record.CTSaveAsChild,
			Reason:    *insolar.NewReference(*insolar.NewID(s.pulse.PulseNumber, []byte{1, 2, 3})),
			APINode:   gen.Reference(),
			// Incoming can't be a detached request
			ReturnMode: record.ReturnSaga,
		}
		initReqMsg := &payload.SetIncomingRequest{
			Request: record.Wrap(&initReq),
		}

		// Set first request
		p := sendMessage(ctx, s, initReqMsg)
		errP, ok := p.(*payload.Error)
		require.Equal(t, true, ok)
		require.NotNil(t, errP)
	})
}<|MERGE_RESOLUTION|>--- conflicted
+++ resolved
@@ -132,52 +132,6 @@
 	})
 }
 
-func Test_OutgoingRequests(t *testing.T) {
-	t.Parallel()
-
-	ctx := inslogger.TestContext(t)
-	cfg := DefaultLightConfig()
-
-	received := make(chan payload.SagaCallAcceptNotification)
-	s, err := NewServer(ctx, cfg, func(meta payload.Meta, pl payload.Payload) {
-		if notification, ok := pl.(*payload.SagaCallAcceptNotification); ok {
-			received <- *notification
-		}
-	})
-	require.NoError(t, err)
-
-	// First pulse goes in storage then interrupts.
-	s.Pulse(ctx)
-	// Second pulse goes in storage and starts processing, including pulse change in flow dispatcher.
-	s.Pulse(ctx)
-
-	t.Run("detached notification sent", func(t *testing.T) {
-		p, _ := callSetIncomingRequest(ctx, t, s, gen.ID(), gen.ID(), record.CTSaveAsChild)
-		requireNotError(t, p)
-		objectID := p.(*payload.RequestInfo).ObjectID
-
-		p, _ = callSetIncomingRequest(ctx, t, s, objectID, gen.ID(), record.CTMethod)
-		requireNotError(t, p)
-		reasonID := p.(*payload.RequestInfo).RequestID
-
-		p, detachedRec := callSetOutgoingRequest(ctx, t, s, objectID, reasonID, true)
-		requireNotError(t, p)
-		detachedID := p.(*payload.RequestInfo).RequestID
-
-		p, _ = callSetResult(ctx, t, s, objectID, reasonID)
-		requireNotError(t, p)
-
-		notification := <-received
-		require.Equal(t, objectID, notification.ObjectID)
-		require.Equal(t, detachedID, notification.DetachedRequestID)
-
-		receivedRec := record.Virtual{}
-		err := receivedRec.Unmarshal(notification.Request)
-		require.NoError(t, err)
-		require.Equal(t, detachedRec, receivedRec)
-	})
-}
-
 func Test_DuplicatedRequests(t *testing.T) {
 	t.Parallel()
 
@@ -223,11 +177,7 @@
 		receivedDuplicate := record.Material{}
 		err = receivedDuplicate.Unmarshal(reqInfo.Request)
 		require.NoError(t, err)
-<<<<<<< HEAD
-		require.Equal(t, &initReq, record.Unwrap(receivedDuplicate.Virtual))
-=======
 		require.Equal(t, &initReq, record.Unwrap(&receivedDuplicate.Virtual))
->>>>>>> cd5cae48
 	})
 
 	t.Run("try to register outgoing request twice. no result", func(t *testing.T) {
@@ -279,11 +229,7 @@
 		receivedDuplicate := record.Material{}
 		err = receivedDuplicate.Unmarshal(outReqSecondInfo.Request)
 		require.NoError(t, err)
-<<<<<<< HEAD
-		require.Equal(t, &outgoingReq, record.Unwrap(receivedDuplicate.Virtual))
-=======
 		require.Equal(t, &outgoingReq, record.Unwrap(&receivedDuplicate.Virtual))
->>>>>>> cd5cae48
 	})
 
 	t.Run("try to register request twice. when there is result", func(t *testing.T) {
@@ -320,21 +266,13 @@
 		receivedDuplicateReq := record.Material{}
 		err = receivedDuplicateReq.Unmarshal(secondReqInfo.Request)
 		require.NoError(t, err)
-<<<<<<< HEAD
-		require.Equal(t, &initReq, record.Unwrap(receivedDuplicateReq.Virtual))
-=======
 		require.Equal(t, &initReq, record.Unwrap(&receivedDuplicateReq.Virtual))
->>>>>>> cd5cae48
 
 		// Check for the result
 		receivedDuplicateRes := record.Material{}
 		err = receivedDuplicateRes.Unmarshal(secondReqInfo.Result)
 		require.NoError(t, err)
-<<<<<<< HEAD
-		resultRecord := record.Unwrap(receivedDuplicateRes.Virtual).(*record.Result)
-=======
 		resultRecord := record.Unwrap(&receivedDuplicateRes.Virtual).(*record.Result)
->>>>>>> cd5cae48
 		require.Equal(t, *insolar.NewReference(reqInfo.RequestID), resultRecord.Request)
 		require.Equal(t, reqInfo.RequestID, resultRecord.Object)
 	})
@@ -398,11 +336,7 @@
 		returnedResult := record.Material{}
 		err = returnedResult.Unmarshal(secondReqInfo.Result)
 		require.NoError(t, err)
-<<<<<<< HEAD
-		returnedRes := record.Unwrap(returnedResult.Virtual).(*record.Result)
-=======
 		returnedRes := record.Unwrap(&returnedResult.Virtual).(*record.Result)
->>>>>>> cd5cae48
 		require.Equal(t, *insolar.NewReference(reqInfo.RequestID), returnedRes.Request)
 		require.Equal(t, reqInfo.RequestID, returnedRes.Object)
 	})
