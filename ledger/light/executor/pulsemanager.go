//
// Copyright 2019 Insolar Technologies GmbH
//
// Licensed under the Apache License, Version 2.0 (the "License");
// you may not use this file except in compliance with the License.
// You may obtain a copy of the License at
//
//     http://www.apache.org/licenses/LICENSE-2.0
//
// Unless required by applicable law or agreed to in writing, software
// distributed under the License is distributed on an "AS IS" BASIS,
// WITHOUT WARRANTIES OR CONDITIONS OF ANY KIND, either express or implied.
// See the License for the specific language governing permissions and
// limitations under the License.
//

package executor

import (
	"context"
	"github.com/insolar/insolar/network"
	"sync"

	"github.com/insolar/insolar/insolar"
	"github.com/insolar/insolar/insolar/flow/dispatcher"
	"github.com/insolar/insolar/insolar/node"
	"github.com/insolar/insolar/insolar/pulse"
	"github.com/insolar/insolar/instrumentation/inslogger"
	"github.com/insolar/insolar/instrumentation/instracer"
	"github.com/insolar/insolar/log"
	"github.com/pkg/errors"
	"go.opencensus.io/trace"
)

// PulseManager implements insolar.PulseManager.
type PulseManager struct {
	setLock sync.RWMutex

<<<<<<< HEAD
	nodeNet          insolar.NodeNetwork
	dispatcher       dispatcher.Dispatcher
	nodeSetter       node.Modifier
	pulseAccessor    pulse.Accessor
	pulseAppender    pulse.Appender
	jetReleaser      JetReleaser
	jetSplitter      JetSplitter
	lightReplicator  LightReplicator
	hotSender        HotSender
	writeManager     WriteManager
	stateIniter      StateIniter
	hotStatusChecker HotDataStatusChecker
=======
	nodeNet         network.NodeNetwork
	dispatcher      dispatcher.Dispatcher
	nodeSetter      node.Modifier
	pulseAccessor   pulse.Accessor
	pulseAppender   pulse.Appender
	jetReleaser     JetReleaser
	jetSplitter     JetSplitter
	lightReplicator LightReplicator
	hotSender       HotSender
	writeManager    WriteManager
	stateIniter     StateIniter
>>>>>>> 0c0bbe8e
}

// NewPulseManager creates PulseManager instance.
func NewPulseManager(
	nodeNet network.NodeNetwork,
	disp dispatcher.Dispatcher,
	nodeSetter node.Modifier,
	pulseAccessor pulse.Accessor,
	pulseAppender pulse.Appender,
	jetReleaser JetReleaser,
	jetSplitter JetSplitter,
	lightReplicator LightReplicator,
	hotSender HotSender,
	writeManager WriteManager,
	stateIniter StateIniter,
	hotStatusChecker HotDataStatusChecker,
) *PulseManager {
	pm := &PulseManager{
		nodeNet:          nodeNet,
		dispatcher:       disp,
		jetSplitter:      jetSplitter,
		nodeSetter:       nodeSetter,
		pulseAccessor:    pulseAccessor,
		pulseAppender:    pulseAppender,
		jetReleaser:      jetReleaser,
		lightReplicator:  lightReplicator,
		hotSender:        hotSender,
		writeManager:     writeManager,
		stateIniter:      stateIniter,
		hotStatusChecker: hotStatusChecker,
	}
	return pm
}

// Set set's new pulse and closes current jet drop.
func (m *PulseManager) Set(ctx context.Context, newPulse insolar.Pulse) error {
	logger := inslogger.FromContext(ctx)

	m.setLock.Lock()
	defer m.setLock.Unlock()

	ctx, span := instracer.StartSpan(
		ctx, "PulseManager.Set", trace.WithSampler(trace.AlwaysSample()),
	)
	span.AddAttributes(
		trace.Int64Attribute("pulse.PulseNumber", int64(newPulse.PulseNumber)),
	)
	defer span.End()

	logger.WithFields(map[string]interface{}{
		"new_pulse": newPulse.PulseNumber,
	}).Debugf("received pulse")

	// Dealing with node lists.
	{
		fromNetwork := m.nodeNet.GetAccessor(newPulse.PulseNumber).GetWorkingNodes()
		if len(fromNetwork) == 0 {
			logger.Errorf("received zero nodes for pulse %d", newPulse.PulseNumber)
			return nil
		}
		toSet := make([]insolar.Node, 0, len(fromNetwork))
		for _, n := range fromNetwork {
			toSet = append(toSet, insolar.Node{ID: n.ID(), Role: n.Role()})
		}
		err := m.nodeSetter.Set(newPulse.PulseNumber, toSet)
		if err != nil {
			panic(errors.Wrap(err, "call of SetActiveNodes failed"))
		}
	}

	justJoined, jets, err := m.stateIniter.PrepareState(ctx, newPulse.PulseNumber)
	if err != nil {
		panic(errors.Wrap(err, "failed to prepare light for start"))
	}
	endedPulse, err := m.pulseAccessor.Latest(ctx)
	if err != nil {
		panic(errors.Wrap(err, "failed to fetch ended pulse"))
	}

	// Changing pulse.
	{
		m.dispatcher.ClosePulse(ctx, newPulse)

		createDrops := !justJoined

		if !justJoined {
			for _, jet := range jets {
				received, err := m.hotStatusChecker.IsReceived(ctx, jet, endedPulse.PulseNumber)
				if err != nil {
					panic(errors.Wrap(err, "can't find waiter for pn/jet"))
				}
				if !received {
					log.Fatal("hot data for jet:%v and pulse:%v wasn't received", jet.DebugString(), endedPulse.PulseNumber)
				}
			}
		}

		jets, err = m.jetSplitter.Do(ctx, endedPulse.PulseNumber, newPulse.PulseNumber, jets, createDrops)
		if err != nil {
			panic(errors.Wrap(err, "failed to split jets"))
		}

		m.jetReleaser.CloseAllUntil(ctx, endedPulse.PulseNumber)

		err = m.writeManager.CloseAndWait(ctx, endedPulse.PulseNumber)
		if err != nil {
			panic(errors.Wrap(err, "can't close pulse for writing"))
		}

		err = m.writeManager.Open(ctx, newPulse.PulseNumber)
		if err != nil {
			panic(errors.Wrap(err, "failed to open pulse for writing"))
		}

		if err := m.pulseAppender.Append(ctx, newPulse); err != nil {
			panic(errors.Wrap(err, "failed to add pulse"))
		}

		m.dispatcher.BeginPulse(ctx, newPulse)
	}

	if !justJoined {
		go func() {
			err = m.hotSender.SendHot(ctx, endedPulse.PulseNumber, newPulse.PulseNumber, jets)
			if err != nil {
				logger.Error("send Hot failed: ", err)
			}
		}()
		go m.lightReplicator.NotifyAboutPulse(ctx, newPulse.PulseNumber)
	}

	return nil
}<|MERGE_RESOLUTION|>--- conflicted
+++ resolved
@@ -18,8 +18,9 @@
 
 import (
 	"context"
+	"sync"
+
 	"github.com/insolar/insolar/network"
-	"sync"
 
 	"github.com/insolar/insolar/insolar"
 	"github.com/insolar/insolar/insolar/flow/dispatcher"
@@ -36,8 +37,7 @@
 type PulseManager struct {
 	setLock sync.RWMutex
 
-<<<<<<< HEAD
-	nodeNet          insolar.NodeNetwork
+	nodeNet          network.NodeNetwork
 	dispatcher       dispatcher.Dispatcher
 	nodeSetter       node.Modifier
 	pulseAccessor    pulse.Accessor
@@ -49,19 +49,6 @@
 	writeManager     WriteManager
 	stateIniter      StateIniter
 	hotStatusChecker HotDataStatusChecker
-=======
-	nodeNet         network.NodeNetwork
-	dispatcher      dispatcher.Dispatcher
-	nodeSetter      node.Modifier
-	pulseAccessor   pulse.Accessor
-	pulseAppender   pulse.Appender
-	jetReleaser     JetReleaser
-	jetSplitter     JetSplitter
-	lightReplicator LightReplicator
-	hotSender       HotSender
-	writeManager    WriteManager
-	stateIniter     StateIniter
->>>>>>> 0c0bbe8e
 }
 
 // NewPulseManager creates PulseManager instance.
