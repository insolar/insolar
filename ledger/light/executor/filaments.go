--- conflicted
+++ resolved
@@ -56,13 +56,8 @@
 		readUntil, calcPulse insolar.PulseNumber,
 	) ([]record.CompositeFilamentRecord, error)
 
-<<<<<<< HEAD
 	// PendingRequests returns all pending requests of object for provided pulse.
-	PendingRequests(ctx context.Context, pulse insolar.PulseNumber, objectID insolar.ID) ([]insolar.ID, error)
-=======
-	// PendingRequests only looks locally.
 	PendingRequests(ctx context.Context, pulse insolar.PulseNumber, objectID insolar.ID) ([]record.CompositeFilamentRecord, error)
->>>>>>> 9341b76d
 
 	// RequestDuplicate searches two records on objectID chain:
 	// First one with same ID as requestID param.
@@ -337,7 +332,7 @@
 	reason := request.ReasonRef()
 	reasonID := *reason.Record()
 	for _, p := range pendings {
-		if p == reasonID {
+		if p.RecordID == reasonID {
 			return nil
 		}
 	}
@@ -544,7 +539,7 @@
 				break
 			}
 			if _, ok := hasResult[*r.Reason.Record()]; !ok {
-				pending = append(pending, rec.RecordID)
+				pending = append(pending, rec)
 			}
 		}
 	}
