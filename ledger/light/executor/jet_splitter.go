--- conflicted
+++ resolved
@@ -54,11 +54,7 @@
 	dropAccessor  drop.Accessor
 	dropModifier  drop.Modifier
 
-<<<<<<< HEAD
-	dropAccessor drop.Accessor
-=======
 	splitsLimit int
->>>>>>> 53a0cf02
 }
 
 // NewJetSplitter returns a new instance of a default jet splitter implementation.
@@ -67,10 +63,7 @@
 	jetAccessor jet.Accessor,
 	jetModifier jet.Modifier,
 	dropAccessor drop.Accessor,
-<<<<<<< HEAD
-=======
 	dropModifier drop.Modifier,
->>>>>>> 53a0cf02
 ) *JetSplitterDefault {
 	return &JetSplitterDefault{
 		jetCalculator: jetCalculator,
@@ -79,11 +72,7 @@
 		dropAccessor:  dropAccessor,
 		dropModifier:  dropModifier,
 
-<<<<<<< HEAD
-		dropAccessor: dropAccessor,
-=======
 		splitsLimit: JetSplitLimitDefault,
->>>>>>> 53a0cf02
 	}
 }
 
@@ -102,50 +91,6 @@
 	if err != nil {
 		panic("Failed to clone jets")
 	}
-<<<<<<< HEAD
-	return jets, nil
-}
-
-func (js *JetSplitterDefault) splitJets(
-	ctx context.Context,
-	jets []JetInfo,
-	previous, current, newpulse insolar.PulseNumber,
-) ([]JetInfo, error) {
-	me := js.jetCoordinator.Me()
-	logger := inslogger.FromContext(ctx).WithFields(map[string]interface{}{
-		"current_pulse": current,
-		"new_pulse":     newpulse,
-	})
-
-	for i, jetInfo := range jets {
-		newInfo := JetInfo{ID: jetInfo.ID}
-		if js.hasSplitIntention(ctx, previous, jetInfo.ID) {
-			leftJetID, rightJetID, err := js.jetModifier.Split(
-				ctx,
-				newpulse,
-				jetInfo.ID,
-			)
-			if err != nil {
-				return nil, errors.Wrap(err, "failed to split jet tree")
-			}
-
-			// Set actual because we are the last executor for jet.
-			js.jetModifier.Update(ctx, newpulse, true, leftJetID, rightJetID)
-			newInfo.SplitPerformed = true
-
-			logger.WithFields(map[string]interface{}{
-				"left_child":  leftJetID.DebugString(),
-				"right_child": rightJetID.DebugString(),
-			}).Info("jet Split performed")
-
-			jets[i] = newInfo
-		} else {
-			// Set actual because we are the last executor for jet.
-			js.jetModifier.Update(ctx, newpulse, true, jetInfo.ID)
-			nextExecutor, err := js.jetCoordinator.LightExecutorForJet(ctx, insolar.ID(jetInfo.ID), newpulse)
-			if err != nil {
-				return nil, err
-=======
 
 	// get all jets processed on current pulse
 	all := js.jetCalculator.MineForPulse(ctx, currentPulse)
@@ -159,7 +104,6 @@
 		if !js.dropExistsAndHasSplitFlag(ctx, previousPulse, jetID) {
 			if err := js.jetModifier.Update(ctx, newPulse, true, jetID); err != nil {
 				panic("failed to update jets on LM-node: " + err.Error())
->>>>>>> 53a0cf02
 			}
 			if js.splitsLimit > 0 {
 				splitCandidatesIndexes = append(splitCandidatesIndexes, i)
