//
// Copyright 2019 Insolar Technologies GmbH
//
// Licensed under the Apache License, Version 2.0 (the "License");
// you may not use this file except in compliance with the License.
// You may obtain a copy of the License at
//
//     http://www.apache.org/licenses/LICENSE-2.0
//
// Unless required by applicable law or agreed to in writing, software
// distributed under the License is distributed on an "AS IS" BASIS,
// WITHOUT WARRANTIES OR CONDITIONS OF ANY KIND, either express or implied.
// See the License for the specific language governing permissions and
// limitations under the License.
//

package ledger

import (
	"context"

	"github.com/insolar/insolar/ledger/internal/jet"
	"github.com/insolar/insolar/ledger/recentstorage"
	db2 "github.com/insolar/insolar/ledger/storage/db"
	"github.com/insolar/insolar/ledger/storage/drop"
	"github.com/insolar/insolar/ledger/storage/genesis"
	"github.com/insolar/insolar/ledger/storage/node"
	"github.com/pkg/errors"

	"github.com/insolar/insolar/configuration"
	"github.com/insolar/insolar/insolar"
	"github.com/insolar/insolar/ledger/artifactmanager"
	"github.com/insolar/insolar/ledger/exporter"
	"github.com/insolar/insolar/ledger/heavyserver"
	"github.com/insolar/insolar/ledger/jetcoordinator"
	"github.com/insolar/insolar/ledger/pulsemanager"
	"github.com/insolar/insolar/ledger/storage"
	"github.com/insolar/insolar/log"
)

// Ledger is the global ledger handler. Other system parts communicate with ledger through it.
type Ledger struct {
	db              storage.DBContext
	ArtifactManager insolar.ArtifactManager `inject:""`
	PulseManager    insolar.PulseManager    `inject:""`
	JetCoordinator  insolar.JetCoordinator  `inject:""`
}

// Deprecated: remove after deleting TmpLedger
// GetPulseManager returns PulseManager.
func (l *Ledger) GetPulseManager() insolar.PulseManager {
	log.Warn("GetPulseManager is deprecated. Use component injection.")
	return l.PulseManager
}

// Deprecated: remove after deleting TmpLedger
// GetJetCoordinator returns JetCoordinator.
func (l *Ledger) GetJetCoordinator() insolar.JetCoordinator {
	log.Warn("GetJetCoordinator is deprecated. Use component injection.")
	return l.JetCoordinator
}

// Deprecated: remove after deleting TmpLedger
// GetArtifactManager returns artifact manager to work with.
func (l *Ledger) GetArtifactManager() insolar.ArtifactManager {
	log.Warn("GetArtifactManager is deprecated. Use component injection.")
	return l.ArtifactManager
}

// NewTestLedger is the util function for creation of Ledger with provided
// private members (suitable for tests).
func NewTestLedger(
	db storage.DBContext,
	am *artifactmanager.LedgerArtifactManager,
	pm *pulsemanager.PulseManager,
	jc insolar.JetCoordinator,
) *Ledger {
	return &Ledger{
		db:              db,
		ArtifactManager: am,
		PulseManager:    pm,
		JetCoordinator:  jc,
	}
}

// GetLedgerComponents returns ledger components.
<<<<<<< HEAD
func GetLedgerComponents(conf configuration.Ledger, certificate core.Certificate) []interface{} {
	idLocker := storage.NewIDLocker()

	db, err := storage.NewDB(conf, nil, idLocker)
=======
func GetLedgerComponents(conf configuration.Ledger, certificate insolar.Certificate) []interface{} {
	db, err := storage.NewDB(conf, nil)
>>>>>>> 4a64ff02
	if err != nil {
		panic(errors.Wrap(err, "failed to initialize DB"))
	}

	newDB, err := db2.NewBadgerDB(conf)
	if err != nil {
		panic(errors.Wrap(err, "failed to initialize DB"))
	}

	var pulseTracker storage.PulseTracker
	var dropModifier drop.Modifier
	var dropAccessor drop.Accessor
	// TODO: @imarkin 18.02.18 - Comparision with insolar.StaticRoleUnknown is a hack for genesis pulse (INS-1537)
	switch certificate.GetRole() {
	case insolar.StaticRoleUnknown, insolar.StaticRoleHeavyMaterial:
		pulseTracker = storage.NewPulseTracker()

		dropDB := drop.NewStorageDB()
		dropModifier = dropDB
		dropAccessor = dropDB
	default:
		pulseTracker = storage.NewPulseTrackerMemory()

		dropDB := drop.NewStorageMemory()
		dropModifier = dropDB
		dropAccessor = dropDB
	}

	return []interface{}{
		db,
		newDB,
		idLocker,
		dropModifier,
		dropAccessor,
		storage.NewCleaner(),
		pulseTracker,
		storage.NewPulseStorage(),
		jet.NewStore(),
		node.NewStorage(),
		storage.NewObjectStorage(),
		storage.NewReplicaStorage(),
		genesis.NewGenesisInitializer(),
		recentstorage.NewRecentStorageProvider(conf.RecentStorage.DefaultTTL),
		artifactmanager.NewHotDataWaiterConcrete(),
		artifactmanager.NewArtifactManger(),
		jetcoordinator.NewJetCoordinator(conf.LightChainLimit),
		pulsemanager.NewPulseManager(conf),
		artifactmanager.NewMessageHandler(&conf, certificate),
		heavyserver.NewSync(db),
		exporter.NewExporter(conf.Exporter),
	}
}

// Start stub.
func (l *Ledger) Start(ctx context.Context) error {
	return nil
}

// Stop stops Ledger gracefully.
func (l *Ledger) Stop(ctx context.Context) error {
	return nil
}<|MERGE_RESOLUTION|>--- conflicted
+++ resolved
@@ -84,15 +84,10 @@
 }
 
 // GetLedgerComponents returns ledger components.
-<<<<<<< HEAD
-func GetLedgerComponents(conf configuration.Ledger, certificate core.Certificate) []interface{} {
+func GetLedgerComponents(conf configuration.Ledger, certificate insolar.Certificate) []interface{} {
 	idLocker := storage.NewIDLocker()
 
 	db, err := storage.NewDB(conf, nil, idLocker)
-=======
-func GetLedgerComponents(conf configuration.Ledger, certificate insolar.Certificate) []interface{} {
-	db, err := storage.NewDB(conf, nil)
->>>>>>> 4a64ff02
 	if err != nil {
 		panic(errors.Wrap(err, "failed to initialize DB"))
 	}
