//
// Copyright 2019 Insolar Technologies GmbH
//
// Licensed under the Apache License, Version 2.0 (the "License");
// you may not use this file except in compliance with the License.
// You may obtain a copy of the License at
//
//     http://www.apache.org/licenses/LICENSE-2.0
//
// Unless required by applicable law or agreed to in writing, software
// distributed under the License is distributed on an "AS IS" BASIS,
// WITHOUT WARRANTIES OR CONDITIONS OF ANY KIND, either express or implied.
// See the License for the specific language governing permissions and
// limitations under the License.
//

package ledger

import (
<<<<<<< HEAD
	"github.com/insolar/insolar/insolar/jet"
	"github.com/insolar/insolar/ledger/heavy"
	"github.com/insolar/insolar/ledger/recentstorage"
	db2 "github.com/insolar/insolar/ledger/storage/db"
	"github.com/insolar/insolar/ledger/storage/drop"
	"github.com/insolar/insolar/ledger/storage/genesis"
	"github.com/insolar/insolar/ledger/storage/node"
	"github.com/insolar/insolar/ledger/storage/object"
=======
>>>>>>> 912298da
	"github.com/pkg/errors"

	"github.com/insolar/insolar/configuration"
	"github.com/insolar/insolar/insolar"
	"github.com/insolar/insolar/insolar/jet"
	"github.com/insolar/insolar/internal/ledger/store"
	"github.com/insolar/insolar/ledger/artifactmanager"
	"github.com/insolar/insolar/ledger/heavy"
	"github.com/insolar/insolar/ledger/heavyserver"
	"github.com/insolar/insolar/ledger/jetcoordinator"
	"github.com/insolar/insolar/ledger/pulsemanager"
	"github.com/insolar/insolar/ledger/recentstorage"
	"github.com/insolar/insolar/ledger/storage"
	"github.com/insolar/insolar/ledger/storage/blob"
	"github.com/insolar/insolar/ledger/storage/drop"
	"github.com/insolar/insolar/ledger/storage/genesis"
	"github.com/insolar/insolar/ledger/storage/node"
)

// GetLedgerComponents returns ledger components.
func GetLedgerComponents(conf configuration.Ledger, certificate insolar.Certificate) []interface{} {
	idLocker := storage.NewIDLocker()

	legacyDB, err := storage.NewDB(conf, nil)
	if err != nil {
		panic(errors.Wrap(err, "failed to initialize DB"))
	}

	db, err := store.NewBadgerDB(conf.Storage.DataDirectoryNewDB)
	if err != nil {
		panic(errors.Wrap(err, "failed to initialize DB"))
	}

	var pulseTracker storage.PulseTracker

	var dropModifier drop.Modifier
	var dropAccessor drop.Accessor
<<<<<<< HEAD

	var recordModifier object.RecordModifier
	var recordAccessor object.RecordAccessor
	// TODO: @imarkin 18.02.18 - Comparision with insolar.StaticRoleUnknown is a hack for genesis pulse (INS-1537)
=======
	var dropCleaner drop.Cleaner

	var blobCleaner blob.Cleaner
	var blobModifier blob.Modifier
	var blobAccessor blob.Accessor
	var blobSyncAccessor blob.CollectionAccessor

	// Comparision with insolar.StaticRoleUnknown is a hack for genesis pulse (INS-1537)
>>>>>>> 912298da
	switch certificate.GetRole() {
	case insolar.StaticRoleUnknown, insolar.StaticRoleHeavyMaterial:
		pulseTracker = storage.NewPulseTracker()

		dropDB := drop.NewStorageDB(db)
		dropModifier = dropDB
		dropAccessor = dropDB

<<<<<<< HEAD
		records := object.NewRecordDB(newDB)
		recordModifier = records
		recordAccessor = records
=======
		// should be replaced with db
		blobDB := blob.NewStorageDB(db)
		blobModifier = blobDB
		blobAccessor = blobDB
>>>>>>> 912298da
	default:
		pulseTracker = storage.NewPulseTrackerMemory()

		dropDB := drop.NewStorageMemory()
		dropModifier = dropDB
		dropAccessor = dropDB
<<<<<<< HEAD

		records := object.NewRecordMemory()
		recordModifier = records
		recordAccessor = records
=======
		dropCleaner = dropDB

		blobDB := blob.NewStorageMemory()
		blobModifier = blobDB
		blobAccessor = blobDB
		blobCleaner = blobDB
		blobSyncAccessor = blobDB
>>>>>>> 912298da
	}

	components := []interface{}{
		legacyDB,
		db,
		idLocker,
		dropModifier,
		dropAccessor,
<<<<<<< HEAD
		recordModifier,
		recordAccessor,
=======
		blobModifier,
		blobAccessor,
>>>>>>> 912298da
		storage.NewCleaner(),
		pulseTracker,
		storage.NewPulseStorage(),
		jet.NewStore(),
		node.NewStorage(),
		storage.NewObjectStorage(),
		storage.NewReplicaStorage(),
		genesis.NewGenesisInitializer(),
		recentstorage.NewRecentStorageProvider(conf.RecentStorage.DefaultTTL),
		artifactmanager.NewHotDataWaiterConcrete(),
		jetcoordinator.NewJetCoordinator(conf.LightChainLimit),
		pulsemanager.NewPulseManager(conf, dropCleaner, blobCleaner, blobSyncAccessor),
		heavyserver.NewSync(legacyDB),
	}

	switch certificate.GetRole() {
	case insolar.StaticRoleUnknown, insolar.StaticRoleLightMaterial:
		components = append(components, artifactmanager.NewMessageHandler(&conf))
	case insolar.StaticRoleHeavyMaterial:
		components = append(components, heavy.Components()...)
	}

	return components
}<|MERGE_RESOLUTION|>--- conflicted
+++ resolved
@@ -17,17 +17,6 @@
 package ledger
 
 import (
-<<<<<<< HEAD
-	"github.com/insolar/insolar/insolar/jet"
-	"github.com/insolar/insolar/ledger/heavy"
-	"github.com/insolar/insolar/ledger/recentstorage"
-	db2 "github.com/insolar/insolar/ledger/storage/db"
-	"github.com/insolar/insolar/ledger/storage/drop"
-	"github.com/insolar/insolar/ledger/storage/genesis"
-	"github.com/insolar/insolar/ledger/storage/node"
-	"github.com/insolar/insolar/ledger/storage/object"
-=======
->>>>>>> 912298da
 	"github.com/pkg/errors"
 
 	"github.com/insolar/insolar/configuration"
@@ -38,6 +27,7 @@
 	"github.com/insolar/insolar/ledger/heavy"
 	"github.com/insolar/insolar/ledger/heavyserver"
 	"github.com/insolar/insolar/ledger/jetcoordinator"
+	"github.com/insolar/insolar/ledger/storage/object"
 	"github.com/insolar/insolar/ledger/pulsemanager"
 	"github.com/insolar/insolar/ledger/recentstorage"
 	"github.com/insolar/insolar/ledger/storage"
@@ -65,12 +55,6 @@
 
 	var dropModifier drop.Modifier
 	var dropAccessor drop.Accessor
-<<<<<<< HEAD
-
-	var recordModifier object.RecordModifier
-	var recordAccessor object.RecordAccessor
-	// TODO: @imarkin 18.02.18 - Comparision with insolar.StaticRoleUnknown is a hack for genesis pulse (INS-1537)
-=======
 	var dropCleaner drop.Cleaner
 
 	var blobCleaner blob.Cleaner
@@ -78,8 +62,9 @@
 	var blobAccessor blob.Accessor
 	var blobSyncAccessor blob.CollectionAccessor
 
+	var recordModifier object.RecordModifier
+	var recordAccessor object.RecordAccessor
 	// Comparision with insolar.StaticRoleUnknown is a hack for genesis pulse (INS-1537)
->>>>>>> 912298da
 	switch certificate.GetRole() {
 	case insolar.StaticRoleUnknown, insolar.StaticRoleHeavyMaterial:
 		pulseTracker = storage.NewPulseTracker()
@@ -88,28 +73,20 @@
 		dropModifier = dropDB
 		dropAccessor = dropDB
 
-<<<<<<< HEAD
-		records := object.NewRecordDB(newDB)
-		recordModifier = records
-		recordAccessor = records
-=======
 		// should be replaced with db
 		blobDB := blob.NewStorageDB(db)
 		blobModifier = blobDB
 		blobAccessor = blobDB
->>>>>>> 912298da
+
+		records := object.NewRecordDB(newDB)
+		recordModifier = records
+		recordAccessor = records
 	default:
 		pulseTracker = storage.NewPulseTrackerMemory()
 
 		dropDB := drop.NewStorageMemory()
 		dropModifier = dropDB
 		dropAccessor = dropDB
-<<<<<<< HEAD
-
-		records := object.NewRecordMemory()
-		recordModifier = records
-		recordAccessor = records
-=======
 		dropCleaner = dropDB
 
 		blobDB := blob.NewStorageMemory()
@@ -117,22 +94,23 @@
 		blobAccessor = blobDB
 		blobCleaner = blobDB
 		blobSyncAccessor = blobDB
->>>>>>> 912298da
+
+		records := object.NewRecordMemory()
+		recordModifier = records
+		recordAccessor = records
 	}
 
 	components := []interface{}{
 		legacyDB,
 		db,
+		newDB,
 		idLocker,
 		dropModifier,
 		dropAccessor,
-<<<<<<< HEAD
+		blobModifier,
+		blobAccessor,
 		recordModifier,
 		recordAccessor,
-=======
-		blobModifier,
-		blobAccessor,
->>>>>>> 912298da
 		storage.NewCleaner(),
 		pulseTracker,
 		storage.NewPulseStorage(),
