/*
 *    Copyright 2018 INS Ecosystem
 *
 *    Licensed under the Apache License, Version 2.0 (the "License");
 *    you may not use this file except in compliance with the License.
 *    You may obtain a copy of the License at
 *
 *        http://www.apache.org/licenses/LICENSE-2.0
 *
 *    Unless required by applicable law or agreed to in writing, software
 *    distributed under the License is distributed on an "AS IS" BASIS,
 *    WITHOUT WARRANTIES OR CONDITIONS OF ANY KIND, either express or implied.
 *    See the License for the specific language governing permissions and
 *    limitations under the License.
 */

package leveldb

import (
	"path/filepath"
	"time"

	"github.com/syndtr/goleveldb/leveldb"
	"github.com/syndtr/goleveldb/leveldb/comparer"
	"github.com/syndtr/goleveldb/leveldb/opt"

	"github.com/insolar/insolar/ledger/index"
	"github.com/insolar/insolar/ledger/record"
)

const (
	dbDirPath        = "_db"
	zeroRecordBinary = "" // TODO: Empty ClassActivateRecord serialized
	zeroRecordHash   = "" // TODO: Hash from zeroRecordBinary
)

// LevelLedger represents ledger's LevelDB storage.
type LevelLedger struct {
<<<<<<< HEAD
	ldb     *leveldb.DB
	pulseFn func() record.PulseNum
=======
	// LDB contains LevelDB database instance.
	ldb     *leveldb.DB
	zeroRef record.Reference
>>>>>>> ec06d565
}

const (
	scopeIDLifeline byte = 1
	scopeIDRecord   byte = 2
)

// InitDB returns LevelLedger with LevelDB initialized with default settings.
func InitDB() (*LevelLedger, error) {
	// Options struct doc: https://godoc.org/github.com/syndtr/goleveldb/leveldb/opt#Options.
	opts := &opt.Options{
		AltFilters:  nil,
		BlockCacher: opt.LRUCacher,
		// BlockCacheCapacity increased to 32MiB from default 8 MiB.
		// BlockCacheCapacity defines the capacity of the 'sorted table' block caching.
		BlockCacheCapacity:                    32 * 1024 * 1024,
		BlockRestartInterval:                  16,
		BlockSize:                             4 * 1024,
		CompactionExpandLimitFactor:           25,
		CompactionGPOverlapsFactor:            10,
		CompactionL0Trigger:                   4,
		CompactionSourceLimitFactor:           1,
		CompactionTableSize:                   2 * 1024 * 1024,
		CompactionTableSizeMultiplier:         1.0,
		CompactionTableSizeMultiplierPerLevel: nil,
		// CompactionTotalSize increased to 32MiB from default 10 MiB.
		// CompactionTotalSize limits total size of 'sorted table' for each level.
		// The limits for each level will be calculated as:
		//   CompactionTotalSize * (CompactionTotalSizeMultiplier ^ Level)
		CompactionTotalSize:                   32 * 1024 * 1024,
		CompactionTotalSizeMultiplier:         10.0,
		CompactionTotalSizeMultiplierPerLevel: nil,
		Comparer:                     comparer.DefaultComparer,
		Compression:                  opt.DefaultCompression,
		DisableBufferPool:            false,
		DisableBlockCache:            false,
		DisableCompactionBackoff:     false,
		DisableLargeBatchTransaction: false,
		ErrorIfExist:                 false,
		ErrorIfMissing:               false,
		Filter:                       nil,
		IteratorSamplingRate:         1 * 1024 * 1024,
		NoSync:                       false,
		NoWriteMerge:                 false,
		OpenFilesCacher:              opt.LRUCacher,
		OpenFilesCacheCapacity:       500,
		ReadOnly:                     false,
		Strict:                       opt.DefaultStrict,
		WriteBuffer:                  16 * 1024 * 1024, // Default is 4 MiB
		WriteL0PauseTrigger:          12,
		WriteL0SlowdownTrigger:       8,
	}

	absPath, err := filepath.Abs(dbDirPath)
	if err != nil {
		return nil, err
	}
	db, err := leveldb.OpenFile(absPath, opts)
	if err != nil {
		return nil, err
	}

	var zeroID record.ID
	copy([]byte(zeroRecordBinary)[:record.IDSize], zeroID[:])
	ledger := LevelLedger{
		ldb: db,
<<<<<<< HEAD
		// FIXME: temporary pulse implementation
		pulseFn: func() record.PulseNum {
			return record.PulseNum(time.Now().Unix() / 10)
		},
	}, nil
=======
		zeroRef: record.Reference{
			Domain: record.ID{}, // TODO: fill domain
			Record: zeroID,
		},
	}
	_, err = db.Get([]byte(zeroRecordHash), nil)
	switch err {
	case nil:
		return &ledger, nil
	case leveldb.ErrNotFound:
		err = db.Put([]byte(zeroRecordHash), []byte(zeroRecordBinary), nil)
		if err != nil {
			return nil, err
		}
		return &ledger, nil
	default:
		return nil, err
	}
>>>>>>> ec06d565
}

// GetRecordByKey returns record from leveldb by record.Key
// It just a simple wrapper for GetRecord method.
func (ll *LevelLedger) GetRecordByKey(k record.Key) (record.Record, error) {
	return ll.GetRecord(record.Key2ID(k))
}

// GetRecord returns record from leveldb by record.ID
// It returns ErrNotFound if the DB does not contains the key.
func (ll *LevelLedger) GetRecord(id record.ID) (record.Record, error) {
	getkey := append([]byte{scopeIDRecord}, id[:]...)
	buf, err := ll.ldb.Get(getkey, nil)
	if err != nil {
		if err == leveldb.ErrNotFound {
			return nil, ErrNotFound
		}
		return nil, err
	}
	raw, err := record.DecodeToRaw(buf)
	if err != nil {
		return nil, err
	}
	return raw.ToRecord(), nil
}

func (ll *LevelLedger) setRawRecordByKey(k record.Key, raw *record.Raw) (record.ID, error) {
	id := record.Key2ID(k)
	putkey := append([]byte{scopeIDRecord}, id[:]...)
	return id, ll.ldb.Put(putkey, record.MustEncodeRaw(raw), nil)
}

// SetRecord stores record in leveldb
func (ll *LevelLedger) SetRecord(rec record.Record) (record.ID, error) {
	raw, err := record.EncodeToRaw(rec)
	if err != nil {
		return record.ID{}, err
	}
	key := record.Key{Pulse: ll.pulseFn(), Hash: raw.Hash()}
	return ll.setRawRecordByKey(key, raw)
}

// GetIndex fetches lifeline index from leveldb (records and lifeline indexes have the same id, but different scopes)
func (ll *LevelLedger) GetIndex(id record.ID) (*index.Lifeline, bool) {
	buf, err := ll.ldb.Get(append([]byte{scopeIDLifeline}, id[:]...), nil)
	if err != nil {
		return nil, false
	}
	idx := index.DecodeLifeline(buf)
	return &idx, true
}

// SetIndex stores lifeline index into leveldb (records and lifeline indexes have the same id, but different scopes)
func (ll *LevelLedger) SetIndex(id record.ID, idx *index.Lifeline) error {
	err := ll.ldb.Put(append([]byte{scopeIDLifeline}, id[:]...), index.EncodeLifeline(idx), nil)
	return err
}

// Close terminates db connection
func (ll *LevelLedger) Close() error {
	return ll.ldb.Close()
}<|MERGE_RESOLUTION|>--- conflicted
+++ resolved
@@ -36,14 +36,9 @@
 
 // LevelLedger represents ledger's LevelDB storage.
 type LevelLedger struct {
-<<<<<<< HEAD
 	ldb     *leveldb.DB
 	pulseFn func() record.PulseNum
-=======
-	// LDB contains LevelDB database instance.
-	ldb     *leveldb.DB
 	zeroRef record.Reference
->>>>>>> ec06d565
 }
 
 const (
@@ -110,13 +105,10 @@
 	copy([]byte(zeroRecordBinary)[:record.IDSize], zeroID[:])
 	ledger := LevelLedger{
 		ldb: db,
-<<<<<<< HEAD
 		// FIXME: temporary pulse implementation
 		pulseFn: func() record.PulseNum {
 			return record.PulseNum(time.Now().Unix() / 10)
 		},
-	}, nil
-=======
 		zeroRef: record.Reference{
 			Domain: record.ID{}, // TODO: fill domain
 			Record: zeroID,
@@ -135,7 +127,6 @@
 	default:
 		return nil, err
 	}
->>>>>>> ec06d565
 }
 
 // GetRecordByKey returns record from leveldb by record.Key
