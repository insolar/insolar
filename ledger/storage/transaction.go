//
// Copyright 2019 Insolar Technologies GmbH
//
// Licensed under the Apache License, Version 2.0 (the "License");
// you may not use this file except in compliance with the License.
// You may obtain a copy of the License at
//
//     http://www.apache.org/licenses/LICENSE-2.0
//
// Unless required by applicable law or agreed to in writing, software
// distributed under the License is distributed on an "AS IS" BASIS,
// WITHOUT WARRANTIES OR CONDITIONS OF ANY KIND, either express or implied.
// See the License for the specific language governing permissions and
// limitations under the License.
//

package storage

import (
	"context"

	"github.com/dgraph-io/badger"
	"github.com/insolar/insolar/insolar"
	"github.com/insolar/insolar/ledger/storage/object"
)

type keyval struct {
	k []byte
	v []byte
}

// TransactionManager is used to ensure persistent writes to disk.
type TransactionManager struct {
	db        *DB
	update    bool
	locks     []*insolar.ID
	txupdates map[string]keyval
}

func (m *TransactionManager) lockOnID(id *insolar.ID) {
	m.db.idlocker.Lock(id)
	m.locks = append(m.locks, id)
}

func (m *TransactionManager) releaseLocks() {
	for _, id := range m.locks {
		m.db.idlocker.Unlock(id)
	}
}

// Commit tries to write transaction on disk. Returns error on fail.
func (m *TransactionManager) Commit() error {
	if len(m.txupdates) == 0 {
		return nil
	}
	var err error
	tx := m.db.db.NewTransaction(m.update)
	defer tx.Discard()
	for _, rec := range m.txupdates {
		err = tx.Set(rec.k, rec.v)
		if err != nil {
			break
		}
	}
	if err != nil {
		return err
	}
	return tx.Commit(nil)
}

// Discard terminates transaction without disk writes.
func (m *TransactionManager) Discard() {
	m.txupdates = nil
	m.releaseLocks()
	if m.update {
		m.db.dropWG.Done()
	}
}

// GetRequest returns request record from BadgerDB by *record.Reference.
//
// It returns ErrNotFound if the DB does not contain the key.
func (m *TransactionManager) GetRequest(ctx context.Context, jetID insolar.ID, id *insolar.ID) (object.Request, error) {
	rec, err := m.GetRecord(ctx, jetID, id)
	if err != nil {
		return nil, err
	}
	// TODO: return error if record is not a request.
	req := rec.(object.Request)
	return req, nil
}

// GetBlob returns binary value stored by record ID.
func (m *TransactionManager) GetBlob(ctx context.Context, jetID insolar.ID, id *insolar.ID) ([]byte, error) {
	jetPrefix := insolar.JetID(jetID).Prefix()
	k := prefixkey(scopeIDBlob, jetPrefix, id[:])
	return m.get(ctx, k)
}

// SetBlob saves binary value for provided pulse.
func (m *TransactionManager) SetBlob(ctx context.Context, jetID insolar.ID, pulseNumber insolar.PulseNumber, blob []byte) (*insolar.ID, error) {
	id := object.CalculateIDForBlob(m.db.PlatformCryptographyScheme, pulseNumber, blob)
	jetPrefix := insolar.JetID(jetID).Prefix()
	k := prefixkey(scopeIDBlob, jetPrefix, id[:])

	// TODO: @andreyromancev. 16.01.19. Blob override is ok.
	// geterr := muxs.db.db.View(func(tx *badger.Txn) error {
	// 	_, err := tx.Get(k)
	// 	return err
	// })
	// if geterr == nil {
	// 	return id, ErrOverride
	// }
	// if geterr != badger.ErrKeyNotFound {
	// 	return nil, ErrNotFound
	// }

	err := m.set(ctx, k, blob)
	if err != nil {
		return nil, err
	}
	return id, nil
}

// GetRecord returns record from BadgerDB by *record.Reference.
//
// It returns ErrNotFound if the DB does not contain the key.
func (m *TransactionManager) GetRecord(ctx context.Context, jetID insolar.ID, id *insolar.ID) (object.VirtualRecord, error) {
	jetPrefix := insolar.JetID(jetID).Prefix()
	k := prefixkey(scopeIDRecord, jetPrefix, id[:])
	buf, err := m.get(ctx, k)
	if err != nil {
		return nil, err
	}
	return object.DeserializeRecord(buf), nil
}

// SetRecord stores record in BadgerDB and returns *record.ID of new record.
//
// If record exists returns both *record.ID and ErrOverride error.
// If record not found returns nil and ErrNotFound error
func (m *TransactionManager) SetRecord(ctx context.Context, jetID insolar.ID, pulseNumber insolar.PulseNumber, rec object.VirtualRecord) (*insolar.ID, error) {
	id := object.NewRecordIDFromRecord(m.db.PlatformCryptographyScheme, pulseNumber, rec)
	prefix := insolar.JetID(jetID).Prefix()
	k := prefixkey(scopeIDRecord, prefix, id[:])
	geterr := m.db.db.View(func(tx *badger.Txn) error {
		_, err := tx.Get(k)
		return err
	})
	if geterr == nil {
		return id, ErrOverride
	}
	if geterr != badger.ErrKeyNotFound {
		return nil, geterr
	}

	err := m.set(ctx, k, object.SerializeRecord(rec))
	if err != nil {
		return nil, err
	}
	return id, nil
}

// GetObjectIndex fetches object lifeline index.
func (m *TransactionManager) GetObjectIndex(
	ctx context.Context,
	jetID insolar.ID,
	id *insolar.ID,
	forupdate bool,
) (*object.Lifeline, error) {
	if forupdate {
		m.lockOnID(id)
	}
	prefix := insolar.JetID(jetID).Prefix()
	k := prefixkey(scopeIDLifeline, prefix, id[:])
	buf, err := m.get(ctx, k)
	if err != nil {
		return nil, err
	}
	res := object.DecodeIndex(buf)
	return &res, nil
}

// SetObjectIndex stores object lifeline index.
func (m *TransactionManager) SetObjectIndex(
	ctx context.Context,
	jetID insolar.ID,
	id *insolar.ID,
	idx *object.Lifeline,
) error {
	prefix := insolar.JetID(jetID).Prefix()
	k := prefixkey(scopeIDLifeline, prefix, id[:])
	if idx.Delegates == nil {
		idx.Delegates = map[insolar.Reference]insolar.Reference{}
	}
	encoded := object.EncodeIndex(*idx)
	return m.set(ctx, k, encoded)
}

<<<<<<< HEAD
=======
// RemoveObjectIndex removes an index of an object
func (m *TransactionManager) RemoveObjectIndex(
	ctx context.Context,
	jetID insolar.ID,
	ref *insolar.ID,
) error {
	m.lockOnID(ref)
	prefix := insolar.JetID(jetID).Prefix()
	k := prefixkey(scopeIDLifeline, prefix, ref[:])
	return m.remove(ctx, k)
}

>>>>>>> 4a64ff02
// set stores value by key.
func (m *TransactionManager) set(ctx context.Context, key, value []byte) error {
	m.txupdates[string(key)] = keyval{k: key, v: value}
	return nil
}

// get returns value by key.
func (m *TransactionManager) get(ctx context.Context, key []byte) ([]byte, error) {
	if kv, ok := m.txupdates[string(key)]; ok {
		return kv.v, nil
	}

	txn := m.db.db.NewTransaction(false)
	defer txn.Discard()
	item, err := txn.Get(key)
	if err != nil {
		if err == badger.ErrKeyNotFound {
			return nil, insolar.ErrNotFound
		}
		return nil, err
	}
	return item.ValueCopy(nil)
}

// removes value by key
func (m *TransactionManager) remove(ctx context.Context, key []byte) error {
	debugf(ctx, "get key %v", bytes2hex(key))

	txn := m.db.db.NewTransaction(true)
	defer txn.Discard()

	err := txn.Delete(key)
	if err != nil {
		return err
	}

	return txn.Commit(nil)
}<|MERGE_RESOLUTION|>--- conflicted
+++ resolved
@@ -197,21 +197,6 @@
 	return m.set(ctx, k, encoded)
 }
 
-<<<<<<< HEAD
-=======
-// RemoveObjectIndex removes an index of an object
-func (m *TransactionManager) RemoveObjectIndex(
-	ctx context.Context,
-	jetID insolar.ID,
-	ref *insolar.ID,
-) error {
-	m.lockOnID(ref)
-	prefix := insolar.JetID(jetID).Prefix()
-	k := prefixkey(scopeIDLifeline, prefix, ref[:])
-	return m.remove(ctx, k)
-}
-
->>>>>>> 4a64ff02
 // set stores value by key.
 func (m *TransactionManager) set(ctx context.Context, key, value []byte) error {
 	m.txupdates[string(key)] = keyval{k: key, v: value}
