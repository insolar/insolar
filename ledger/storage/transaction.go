//
// Copyright 2019 Insolar Technologies GmbH
//
// Licensed under the Apache License, Version 2.0 (the "License");
// you may not use this file except in compliance with the License.
// You may obtain a copy of the License at
//
//     http://www.apache.org/licenses/LICENSE-2.0
//
// Unless required by applicable law or agreed to in writing, software
// distributed under the License is distributed on an "AS IS" BASIS,
// WITHOUT WARRANTIES OR CONDITIONS OF ANY KIND, either express or implied.
// See the License for the specific language governing permissions and
// limitations under the License.
//

package storage

import (
	"context"

	"github.com/dgraph-io/badger"
	"github.com/insolar/insolar/insolar"
	"github.com/insolar/insolar/ledger/storage/object"
)

type keyval struct {
	k []byte
	v []byte
}

// TransactionManager is used to ensure persistent writes to disk.
type TransactionManager struct {
	db        *DB
	update    bool
	locks     []*insolar.ID
	txupdates map[string]keyval
}

func (m *TransactionManager) lockOnID(id *insolar.ID) {
	m.db.idlocker.Lock(id)
	m.locks = append(m.locks, id)
}

func (m *TransactionManager) releaseLocks() {
	for _, id := range m.locks {
		m.db.idlocker.Unlock(id)
	}
}

// Commit tries to write transaction on disk. Returns error on fail.
func (m *TransactionManager) Commit() error {
	if len(m.txupdates) == 0 {
		return nil
	}
	var err error
	tx := m.db.db.NewTransaction(m.update)
	defer tx.Discard()
	for _, rec := range m.txupdates {
		err = tx.Set(rec.k, rec.v)
		if err != nil {
			break
		}
	}
	if err != nil {
		return err
	}
	return tx.Commit(nil)
}

// Discard terminates transaction without disk writes.
func (m *TransactionManager) Discard() {
	m.txupdates = nil
	m.releaseLocks()
	if m.update {
		m.db.dropWG.Done()
	}
}

// GetRequest returns request record from BadgerDB by *record.Reference.
//
// It returns ErrNotFound if the DB does not contain the key.
func (m *TransactionManager) GetRequest(ctx context.Context, jetID insolar.ID, id *insolar.ID) (object.Request, error) {
	rec, err := m.GetRecord(ctx, jetID, id)
	if err != nil {
		return nil, err
	}
	// TODO: return error if record is not a request.
	req := rec.(object.Request)
	return req, nil
}

// GetBlob returns binary value stored by record ID.
func (m *TransactionManager) GetBlob(ctx context.Context, jetID insolar.ID, id *insolar.ID) ([]byte, error) {
	jetPrefix := insolar.JetID(jetID).Prefix()
	k := prefixkey(scopeIDBlob, jetPrefix, id[:])
	return m.get(ctx, k)
}

// SetBlob saves binary value for provided pulse.
func (m *TransactionManager) SetBlob(ctx context.Context, jetID insolar.ID, pulseNumber insolar.PulseNumber, blob []byte) (*insolar.ID, error) {
	id := object.CalculateIDForBlob(m.db.PlatformCryptographyScheme, pulseNumber, blob)
	jetPrefix := insolar.JetID(jetID).Prefix()
	k := prefixkey(scopeIDBlob, jetPrefix, id[:])

	// TODO: @andreyromancev. 16.01.19. Blob override is ok.
	// geterr := m.db.db.View(func(tx *badger.Txn) error {
	// 	_, err := tx.Get(k)
	// 	return err
	// })
	// if geterr == nil {
	// 	return id, ErrOverride
	// }
	// if geterr != badger.ErrKeyNotFound {
	// 	return nil, ErrNotFound
	// }

	err := m.set(ctx, k, blob)
	if err != nil {
		return nil, err
	}
	return id, nil
}

// GetRecord returns record from BadgerDB by *record.Reference.
//
// It returns ErrNotFound if the DB does not contain the key.
<<<<<<< HEAD
func (m *TransactionManager) GetRecord(ctx context.Context, jetID core.RecordID, id *core.RecordID) (object.VirtualRecord, error) {
	jetPrefix := core.JetID(jetID).Prefix()
=======
func (m *TransactionManager) GetRecord(ctx context.Context, jetID insolar.ID, id *insolar.ID) (object.Record, error) {
	jetPrefix := insolar.JetID(jetID).Prefix()
>>>>>>> 0e08b585
	k := prefixkey(scopeIDRecord, jetPrefix, id[:])
	buf, err := m.get(ctx, k)
	if err != nil {
		return nil, err
	}
	return object.DeserializeRecord(buf), nil
}

// SetRecord stores record in BadgerDB and returns *record.ID of new record.
//
// If record exists returns both *record.ID and ErrOverride error.
// If record not found returns nil and ErrNotFound error
<<<<<<< HEAD
func (m *TransactionManager) SetRecord(ctx context.Context, jetID core.RecordID, pulseNumber core.PulseNumber, rec object.VirtualRecord) (*core.RecordID, error) {
=======
func (m *TransactionManager) SetRecord(ctx context.Context, jetID insolar.ID, pulseNumber insolar.PulseNumber, rec object.Record) (*insolar.ID, error) {
>>>>>>> 0e08b585
	id := object.NewRecordIDFromRecord(m.db.PlatformCryptographyScheme, pulseNumber, rec)
	prefix := insolar.JetID(jetID).Prefix()
	k := prefixkey(scopeIDRecord, prefix, id[:])
	geterr := m.db.db.View(func(tx *badger.Txn) error {
		_, err := tx.Get(k)
		return err
	})
	if geterr == nil {
		return id, ErrOverride
	}
	if geterr != badger.ErrKeyNotFound {
		return nil, geterr
	}

	err := m.set(ctx, k, object.SerializeRecord(rec))
	if err != nil {
		return nil, err
	}
	return id, nil
}

// GetObjectIndex fetches object lifeline index.
func (m *TransactionManager) GetObjectIndex(
	ctx context.Context,
	jetID insolar.ID,
	id *insolar.ID,
	forupdate bool,
) (*object.Lifeline, error) {
	if forupdate {
		m.lockOnID(id)
	}
	prefix := insolar.JetID(jetID).Prefix()
	k := prefixkey(scopeIDLifeline, prefix, id[:])
	buf, err := m.get(ctx, k)
	if err != nil {
		return nil, err
	}
	res := object.DecodeIndex(buf)
	return &res, nil
}

// SetObjectIndex stores object lifeline index.
func (m *TransactionManager) SetObjectIndex(
	ctx context.Context,
	jetID insolar.ID,
	id *insolar.ID,
	idx *object.Lifeline,
) error {
	prefix := insolar.JetID(jetID).Prefix()
	k := prefixkey(scopeIDLifeline, prefix, id[:])
	if idx.Delegates == nil {
		idx.Delegates = map[insolar.Reference]insolar.Reference{}
	}
	encoded := object.EncodeIndex(*idx)
	return m.set(ctx, k, encoded)
}

// RemoveObjectIndex removes an index of an object
func (m *TransactionManager) RemoveObjectIndex(
	ctx context.Context,
	jetID insolar.ID,
	ref *insolar.ID,
) error {
	m.lockOnID(ref)
	prefix := insolar.JetID(jetID).Prefix()
	k := prefixkey(scopeIDLifeline, prefix, ref[:])
	return m.remove(ctx, k)
}

// set stores value by key.
func (m *TransactionManager) set(ctx context.Context, key, value []byte) error {
	m.txupdates[string(key)] = keyval{k: key, v: value}
	return nil
}

// get returns value by key.
func (m *TransactionManager) get(ctx context.Context, key []byte) ([]byte, error) {
	if kv, ok := m.txupdates[string(key)]; ok {
		return kv.v, nil
	}

	txn := m.db.db.NewTransaction(false)
	defer txn.Discard()
	item, err := txn.Get(key)
	if err != nil {
		if err == badger.ErrKeyNotFound {
			return nil, insolar.ErrNotFound
		}
		return nil, err
	}
	return item.ValueCopy(nil)
}

// removes value by key
func (m *TransactionManager) remove(ctx context.Context, key []byte) error {
	debugf(ctx, "get key %v", bytes2hex(key))

	txn := m.db.db.NewTransaction(true)
	defer txn.Discard()

	err := txn.Delete(key)
	if err != nil {
		return err
	}

	return txn.Commit(nil)
}<|MERGE_RESOLUTION|>--- conflicted
+++ resolved
@@ -125,13 +125,8 @@
 // GetRecord returns record from BadgerDB by *record.Reference.
 //
 // It returns ErrNotFound if the DB does not contain the key.
-<<<<<<< HEAD
-func (m *TransactionManager) GetRecord(ctx context.Context, jetID core.RecordID, id *core.RecordID) (object.VirtualRecord, error) {
-	jetPrefix := core.JetID(jetID).Prefix()
-=======
-func (m *TransactionManager) GetRecord(ctx context.Context, jetID insolar.ID, id *insolar.ID) (object.Record, error) {
+func (m *TransactionManager) GetRecord(ctx context.Context, jetID insolar.ID, id *insolar.ID) (object.VirtualRecord, error) {
 	jetPrefix := insolar.JetID(jetID).Prefix()
->>>>>>> 0e08b585
 	k := prefixkey(scopeIDRecord, jetPrefix, id[:])
 	buf, err := m.get(ctx, k)
 	if err != nil {
@@ -144,11 +139,7 @@
 //
 // If record exists returns both *record.ID and ErrOverride error.
 // If record not found returns nil and ErrNotFound error
-<<<<<<< HEAD
-func (m *TransactionManager) SetRecord(ctx context.Context, jetID core.RecordID, pulseNumber core.PulseNumber, rec object.VirtualRecord) (*core.RecordID, error) {
-=======
-func (m *TransactionManager) SetRecord(ctx context.Context, jetID insolar.ID, pulseNumber insolar.PulseNumber, rec object.Record) (*insolar.ID, error) {
->>>>>>> 0e08b585
+func (m *TransactionManager) SetRecord(ctx context.Context, jetID insolar.ID, pulseNumber insolar.PulseNumber, rec object.VirtualRecord) (*insolar.ID, error) {
 	id := object.NewRecordIDFromRecord(m.db.PlatformCryptographyScheme, pulseNumber, rec)
 	prefix := insolar.JetID(jetID).Prefix()
 	k := prefixkey(scopeIDRecord, prefix, id[:])
