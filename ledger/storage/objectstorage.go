--- conflicted
+++ resolved
@@ -18,11 +18,8 @@
 
 import (
 	"context"
-<<<<<<< HEAD
-=======
 
 	"github.com/insolar/insolar/insolar/record"
->>>>>>> 912298da
 
 	"github.com/insolar/insolar/insolar"
 	"github.com/insolar/insolar/ledger/storage/object"
@@ -32,14 +29,6 @@
 
 // ObjectStorage returns objects and their meta
 type ObjectStorage interface {
-<<<<<<< HEAD
-	GetBlob(ctx context.Context, jetID insolar.ID, id *insolar.ID) ([]byte, error)
-	SetBlob(ctx context.Context, jetID insolar.ID, pulseNumber insolar.PulseNumber, blob []byte) (*insolar.ID, error)
-=======
-	GetRecord(ctx context.Context, jetID insolar.ID, id *insolar.ID) (record.VirtualRecord, error)
-	SetRecord(ctx context.Context, jetID insolar.ID, pulseNumber insolar.PulseNumber, rec record.VirtualRecord) (*insolar.ID, error)
->>>>>>> 912298da
-
 	IterateIndexIDs(
 		ctx context.Context,
 		jetID insolar.ID,
@@ -67,67 +56,6 @@
 
 func NewObjectStorage() ObjectStorage {
 	return new(objectStorage)
-}
-
-<<<<<<< HEAD
-// GetBlob returns binary value stored by record ID.
-// TODO: switch from reference to passing blob id for consistency - @nordicdyno 6.Dec.2018
-func (os *objectStorage) GetBlob(ctx context.Context, jetID insolar.ID, id *insolar.ID) ([]byte, error) {
-	jetPrefix := insolar.JetID(jetID).Prefix()
-	k := prefixkey(scopeIDBlob, jetPrefix, id[:])
-	return os.DB.Get(ctx, k)
-}
-
-// SetBlob saves binary value for provided pulse.
-func (os *objectStorage) SetBlob(ctx context.Context, jetID insolar.ID, pulseNumber insolar.PulseNumber, blob []byte) (*insolar.ID, error) {
-	id := object.CalculateIDForBlob(os.PlatformCryptographyScheme, pulseNumber, blob)
-	jetPrefix := insolar.JetID(jetID).Prefix()
-	k := prefixkey(scopeIDBlob, jetPrefix, id[:])
-
-	// TODO: @andreyromancev. 16.01.19. Blob override is ok.
-	// geterr := muxs.db.db.View(func(tx *badger.Txn) error {
-	// 	_, err := tx.Get(k)
-	// 	return err
-	// })
-	// if geterr == nil {
-	// 	return id, ErrOverride
-	// }
-	// if geterr != badger.ErrKeyNotFound {
-	// 	return nil, ErrNotFound
-	// }
-
-	err := os.DB.Set(ctx, k, blob)
-=======
-// GetRecord wraps matching transaction manager method.
-func (os *objectStorage) GetRecord(ctx context.Context, jetID insolar.ID, id *insolar.ID) (record.VirtualRecord, error) {
-	jetPrefix := insolar.JetID(jetID).Prefix()
-	k := prefixkey(scopeIDRecord, jetPrefix, id[:])
-	buf, err := os.DB.Get(ctx, k)
-	if err != nil {
-		return nil, err
-	}
-	return object.DeserializeRecord(buf), nil
-}
-
-// SetRecord wraps matching transaction manager method.
-func (os *objectStorage) SetRecord(ctx context.Context, jetID insolar.ID, pulseNumber insolar.PulseNumber, rec record.VirtualRecord) (*insolar.ID, error) {
-	id := object.NewRecordIDFromRecord(os.PlatformCryptographyScheme, pulseNumber, rec)
-	prefix := insolar.JetID(jetID).Prefix()
-	k := prefixkey(scopeIDRecord, prefix, id[:])
-	_, geterr := os.DB.Get(ctx, k)
-	if geterr == nil {
-		return id, ErrOverride
-	}
-	if geterr != insolar.ErrNotFound {
-		return nil, geterr
-	}
-
-	err := os.DB.Set(ctx, k, object.SerializeRecord(rec))
->>>>>>> 912298da
-	if err != nil {
-		return nil, err
-	}
-	return id, nil
 }
 
 // IterateIndexIDs iterates over index IDs on provided Jet ID.
