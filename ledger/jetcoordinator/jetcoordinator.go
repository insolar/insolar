--- conflicted
+++ resolved
@@ -198,15 +198,7 @@
 }
 
 func (jc *JetCoordinator) Heavy(ctx context.Context, pulse core.PulseNumber) (*core.RecordRef, error) {
-<<<<<<< HEAD
-	pulseData, err := jc.PulseTracker.GetPulse(ctx, pulse)
-	if err != nil {
-		return nil, errors.Wrapf(err, "[lightMaterialsForJet] failed to fetch pulse data for pulse %v", pulse)
-	}
 	candidates, err := jc.NodeStorage.GetActiveNodesByRole(pulse, core.StaticRoleHeavyMaterial)
-=======
-	candidates, err := jc.ActiveNodesStorage.GetActiveNodesByRole(pulse, core.StaticRoleHeavyMaterial)
->>>>>>> 45902f3a
 	if err != nil {
 		return nil, errors.Wrapf(err, "failed to fetch active heavy nodes for pulse %v", pulse)
 	}
@@ -233,16 +225,7 @@
 func (jc *JetCoordinator) virtualsForObject(
 	ctx context.Context, objID core.RecordID, pulse core.PulseNumber, count int,
 ) ([]core.RecordRef, error) {
-<<<<<<< HEAD
-	pulseData, err := jc.PulseTracker.GetPulse(ctx, pulse)
-	if err != nil {
-		curp, _ := jc.PulseStorage.Current(ctx)
-		return nil, errors.Wrapf(err, "[virtualsForObject] failed to fetch pulse data for pulse %d (current pulse is %d)", pulse, curp.PulseNumber)
-	}
 	candidates, err := jc.NodeStorage.GetActiveNodesByRole(pulse, core.StaticRoleVirtual)
-=======
-	candidates, err := jc.ActiveNodesStorage.GetActiveNodesByRole(pulse, core.StaticRoleVirtual)
->>>>>>> 45902f3a
 	if err != nil {
 		return nil, errors.Wrapf(err, "failed to fetch active virtual nodes for pulse %v", pulse)
 	}
@@ -267,16 +250,8 @@
 	ctx context.Context, jetID core.RecordID, pulse core.PulseNumber, count int,
 ) ([]core.RecordRef, error) {
 	_, prefix := jet.Jet(jetID)
-<<<<<<< HEAD
-	pulseData, err := jc.PulseTracker.GetPulse(ctx, pulse)
-	if err != nil {
-		return nil, errors.Wrapf(err, "[lightMaterialsForJet] failed to fetch pulse data for pulse %v", pulse)
-	}
+
 	candidates, err := jc.NodeStorage.GetActiveNodesByRole(pulse, core.StaticRoleLightMaterial)
-=======
-
-	candidates, err := jc.ActiveNodesStorage.GetActiveNodesByRole(pulse, core.StaticRoleLightMaterial)
->>>>>>> 45902f3a
 	if err != nil {
 		return nil, errors.Wrapf(err, "failed to fetch active light nodes for pulse %v", pulse)
 	}
