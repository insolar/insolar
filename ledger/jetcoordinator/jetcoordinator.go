--- conflicted
+++ resolved
@@ -19,10 +19,7 @@
 import (
 	"fmt"
 
-<<<<<<< HEAD
 	"github.com/insolar/insolar/configuration"
-=======
->>>>>>> c1a9993b
 	"github.com/insolar/insolar/core"
 	"github.com/insolar/insolar/ledger/jetdrop"
 	"github.com/insolar/insolar/ledger/record"
@@ -40,9 +37,10 @@
 
 // JetCoordinator is responsible for all jet interactions
 type JetCoordinator struct {
-<<<<<<< HEAD
-	db   *storage.DB
-	mock *mockHolder
+	db          *storage.DB
+	rootJetNode *JetNode
+
+	mock *mockHolder // TODO: remove after actual implementation is ready
 }
 
 // NewJetCoordinator creates new coordinator instance.
@@ -52,9 +50,22 @@
 		return nil, err
 	}
 
+	rootJetNode := &JetNode{
+		ref: core.RecordRef{},
+		left: &JetNode{
+			left:  &JetNode{ref: core.RecordRef{}},
+			right: &JetNode{ref: core.RecordRef{}},
+		},
+		right: &JetNode{
+			left:  &JetNode{ref: core.RecordRef{}},
+			right: &JetNode{ref: core.RecordRef{}},
+		},
+	}
+
 	return &JetCoordinator{
-		db:   db,
-		mock: mock,
+		db:          db,
+		mock:        mock,
+		rootJetNode: rootJetNode,
 	}, nil
 }
 
@@ -108,10 +119,6 @@
 	default:
 		panic("Unknown role")
 	}
-=======
-	db          *storage.DB
-	rootJetNode *JetNode
->>>>>>> c1a9993b
 }
 
 // Pulse creates new jet drop and ends current slot.
@@ -190,28 +197,8 @@
 		selected = append(selected, candidates[i])
 	}
 	return selected, nil
-<<<<<<< HEAD
-=======
 }
 
 func (jc *JetCoordinator) jetRef(objRef core.RecordRef) *core.RecordRef { // nolint: megacheck
 	return jc.rootJetNode.GetContaining(&objRef)
-}
-
-// NewJetCoordinator creates new coordinator instance.
-func NewJetCoordinator(db *storage.DB) (*JetCoordinator, error) {
-	// TODO: temporary jet tree (later will be fetched fom config or ledger)
-	rootJetNode := &JetNode{
-		ref: core.RecordRef{},
-		left: &JetNode{
-			left:  &JetNode{ref: core.RecordRef{}},
-			right: &JetNode{ref: core.RecordRef{}},
-		},
-		right: &JetNode{
-			left:  &JetNode{ref: core.RecordRef{}},
-			right: &JetNode{ref: core.RecordRef{}},
-		},
-	}
-	return &JetCoordinator{db: db, rootJetNode: rootJetNode}, nil
->>>>>>> c1a9993b
 }