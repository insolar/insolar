--- conflicted
+++ resolved
@@ -33,11 +33,7 @@
 	// key, _ := ecdsa.GeneratePrivateKey()
 	return nodenetwork.NewNode(
 		ref,
-<<<<<<< HEAD
 		role,
-=======
-		[]core.StaticRole{role},
->>>>>>> 57903ed1
 		nil, // TODO publicKey
 		core.PulseNumber(0),
 		"",
@@ -51,7 +47,7 @@
 		BuiltIn: &configuration.BuiltIn{},
 	})
 	assert.NoError(t, err)
-	keeper := nodenetwork.NewNodeKeeper(nodenetwork.NewNode(core.RecordRef{}, core.RoleUnknown, nil, 0, "", ""))
+	keeper := nodenetwork.NewNodeKeeper(nodenetwork.NewNode(core.RecordRef{}, core.StaticRoleUnknown, nil, 0, "", ""))
 	c := core.Components{LogicRunner: lr, NodeNetwork: keeper}
 	// FIXME: TmpLedger is deprecated. Use mocks instead.
 	ledger, cleaner := ledgertestutils.TmpLedger(t, "", c)
