--- conflicted
+++ resolved
@@ -34,12 +34,6 @@
 	Data []byte
 }
 
-<<<<<<< HEAD
-// Hash generates hash for Raw record.
-func (raw *Raw) Hash() []byte {
-	return hash.SHA3hash224(raw.Type, hashableBytes(raw.Data))
-}
-=======
 // DecodeToRaw decodes bytes to Raw struct from CBOR.
 func DecodeToRaw(b []byte) (*Raw, error) {
 	cborH := &codec.CborHandle{}
@@ -75,7 +69,6 @@
 // func (raw *Raw) Hash() Hash {
 // 	return sha3.Sum224(raw.Data)
 // }
->>>>>>> 80872b43
 
 type hashableBytes []byte
 
@@ -321,13 +314,8 @@
 	return b
 }
 
-<<<<<<< HEAD
-// EncodeToRaw converts concrete record to Raw record.
-func EncodeToRaw(rec Record) (Raw, error) { // nolint: deadcode, megacheck
-=======
 // EncodeToRaw converts record to Raw record.
 func EncodeToRaw(rec Record) (*Raw, error) {
->>>>>>> 80872b43
 	b, err := Encode(rec)
 	if err != nil {
 		panic(err)
