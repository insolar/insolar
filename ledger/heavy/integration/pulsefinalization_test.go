// Copyright 2020 Insolar Network Ltd.
//
// Licensed under the Apache License, Version 2.0 (the "License");
// you may not use this file except in compliance with the License.
// You may obtain a copy of the License at
//
//     http://www.apache.org/licenses/LICENSE-2.0
//
// Unless required by applicable law or agreed to in writing, software
// distributed under the License is distributed on an "AS IS" BASIS,
// WITHOUT WARRANTIES OR CONDITIONS OF ANY KIND, either express or implied.
// See the License for the specific language governing permissions and
// limitations under the License.

// +build slowtest

package integration_test

import (
	"os"
	"testing"
	"time"

	"github.com/stretchr/testify/assert"
	"github.com/stretchr/testify/require"

	"github.com/insolar/insolar/applicationbase/genesis"
	"github.com/insolar/insolar/insolar"
	"github.com/insolar/insolar/insolar/payload"
	"github.com/insolar/insolar/instrumentation/inslogger"
	"github.com/insolar/insolar/ledger/drop"
)

func Test_FinalizePulse(t *testing.T) {
	t.Parallel()

	ctx := inslogger.TestContext(t)
	cfg := DefaultHeavyConfig()
	defer os.RemoveAll(cfg.Ledger.Storage.DataDirectory)
<<<<<<< HEAD
	heavyConfig := genesis.HeavyConfig{}
	s, err := NewServer(ctx, cfg, heavyConfig, nil)
=======
	testPk := "-----BEGIN PUBLIC KEY-----\nMFkwEwYHKoZIzj0CAQYIKoZIzj0DAQcDQgAEwDcgWZ1SbG+nbiXZkmYUZEfk2nkk\n1PEmEWoj4g6DLEkdaQVorOkqlloEz1zXclQaAE1S8i3F7OFNrNxLkm34ow==\n-----END PUBLIC KEY-----\n"
	heavyConfig := application.GenesisHeavyConfig{
		ContractsConfig: application.GenesisContractsConfig{
			PKShardCount:            10,
			MAShardCount:            10,
			MigrationAddresses:      make([][]string, 10),
			RootPublicKey:           testPk,
			FeePublicKey:            testPk,
			MigrationAdminPublicKey: testPk,
		},
	}
	s, err := NewBadgerServer(ctx, cfg, heavyConfig, nil)
>>>>>>> cbbbf10d
	assert.NoError(t, err)
	defer s.Stop()

	s.SetPulse(ctx)
	s.SetPulse(ctx)

	targetPulse := s.Pulse() - PulseStep

	_, done := s.Send(ctx, &payload.GotHotConfirmation{
		JetID: insolar.ZeroJetID,
		Pulse: targetPulse,
		Split: false,
	})
	done()

	require.Equal(t, insolar.GenesisPulse.PulseNumber, s.JetKeeper.TopSyncPulse())

	d := drop.Drop{
		Pulse: targetPulse,
		JetID: insolar.ZeroJetID,
		Split: false,
	}

	_, done = s.Send(ctx, &payload.Replication{
		JetID: insolar.ZeroJetID,
		Pulse: targetPulse,
		Drop:  d,
	})
	done()

	numIterations := 20
	for s.JetKeeper.TopSyncPulse() == insolar.GenesisPulse.PulseNumber && numIterations > 0 {
		time.Sleep(500 * time.Millisecond)
		numIterations--
	}
	require.Equal(t, targetPulse, s.JetKeeper.TopSyncPulse())
}<|MERGE_RESOLUTION|>--- conflicted
+++ resolved
@@ -37,23 +37,8 @@
 	ctx := inslogger.TestContext(t)
 	cfg := DefaultHeavyConfig()
 	defer os.RemoveAll(cfg.Ledger.Storage.DataDirectory)
-<<<<<<< HEAD
 	heavyConfig := genesis.HeavyConfig{}
-	s, err := NewServer(ctx, cfg, heavyConfig, nil)
-=======
-	testPk := "-----BEGIN PUBLIC KEY-----\nMFkwEwYHKoZIzj0CAQYIKoZIzj0DAQcDQgAEwDcgWZ1SbG+nbiXZkmYUZEfk2nkk\n1PEmEWoj4g6DLEkdaQVorOkqlloEz1zXclQaAE1S8i3F7OFNrNxLkm34ow==\n-----END PUBLIC KEY-----\n"
-	heavyConfig := application.GenesisHeavyConfig{
-		ContractsConfig: application.GenesisContractsConfig{
-			PKShardCount:            10,
-			MAShardCount:            10,
-			MigrationAddresses:      make([][]string, 10),
-			RootPublicKey:           testPk,
-			FeePublicKey:            testPk,
-			MigrationAdminPublicKey: testPk,
-		},
-	}
 	s, err := NewBadgerServer(ctx, cfg, heavyConfig, nil)
->>>>>>> cbbbf10d
 	assert.NoError(t, err)
 	defer s.Stop()
 
