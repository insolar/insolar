--- conflicted
+++ resolved
@@ -155,15 +155,9 @@
 	isk.lock.RLock()
 	defer isk.lock.RUnlock()
 
-<<<<<<< HEAD
-	var jetIDs []insolar.JetID
-	var drops []drop.Drop
-	var indexes []record.Index
-=======
 	jetIDs := make([]insolar.JetID, 0)
-	drops := make([][]byte, 0)
+	drops := make([]drop.Drop, 0)
 	indexes := make([]record.Index, 0)
->>>>>>> 914766f0
 
 	logger.Debugf("[ InitialStateKeeper ] Getting drops for: %s in pulse: %s", lightExecutor.String(), pulse.String())
 	for id, jetDrop := range isk.jetDrops {
