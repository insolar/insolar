// Copyright 2020 Insolar Network Ltd.
// All rights reserved.
// This material is licensed under the Insolar License version 1.0,
// available at https://github.com/insolar/insolar/blob/master/LICENSE.md.

package executor

import (
	"context"
	"fmt"
	"sync"
	"time"

	"go.opencensus.io/stats"

	"github.com/pkg/errors"

	"github.com/insolar/insolar/insolar"
	"github.com/insolar/insolar/insolar/jet"
	"github.com/insolar/insolar/insolar/payload"
	"github.com/insolar/insolar/insolar/pulse"
	"github.com/insolar/insolar/insolar/record"
	"github.com/insolar/insolar/instrumentation/inslogger"
	"github.com/insolar/insolar/instrumentation/insmetrics"
	"github.com/insolar/insolar/ledger/drop"

	"github.com/insolar/insolar/ledger/object"
)

const (
	abandonedNotifyThreshold = 2
)

// HeavyReplicator is a base interface for a heavy sync component.
type HeavyReplicator interface {
	// NotifyAboutMessage is method for notifying a sync component about new data.
	NotifyAboutMessage(context.Context, *payload.Replication)

	// Stop stops the component.
	Stop()
}

// HeavyReplicatorDefault is a base impl for HeavyReplicator
type HeavyReplicatorDefault struct {
	once sync.Once
	done chan struct{}

	records         object.RecordModifier
	indexes         object.IndexModifier
	pcs             insolar.PlatformCryptographyScheme
	pulseCalculator pulse.Calculator
	drops           drop.Modifier
	keeper          JetKeeper
	backuper        BackupMaker
	jets            jet.Modifier
	gcRunner        GCRunInfo

	syncWaitingData chan *payload.Replication
}

// NewHeavyReplicatorDefault creates new instance of HeavyReplicatorDefault.
func NewHeavyReplicatorDefault(
	records object.RecordModifier,
	indexes object.IndexModifier,
	pcs insolar.PlatformCryptographyScheme,
	pulseCalculator pulse.Calculator,
	drops drop.Modifier,
	keeper JetKeeper,
	backuper BackupMaker,
	jets jet.Modifier,
	gcRunner GCRunInfo,
) *HeavyReplicatorDefault {
	return &HeavyReplicatorDefault{
		records:         records,
		indexes:         indexes,
		pcs:             pcs,
		pulseCalculator: pulseCalculator,
		drops:           drops,
		keeper:          keeper,
		backuper:        backuper,
		jets:            jets,

		syncWaitingData: make(chan *payload.Replication),
		done:            make(chan struct{}),
		gcRunner:        gcRunner,
	}
}

// NotifyAboutMessage is method for notifying a sync component about new data.
func (h *HeavyReplicatorDefault) NotifyAboutMessage(ctx context.Context, msg *payload.Replication) {
	h.once.Do(func() {
		go h.sync(context.Background())
	})

	logger := inslogger.FromContext(ctx).WithFields(map[string]interface{}{
		"jet_id": msg.JetID.DebugString(),
		"pulse":  msg.Pulse,
	})
	logger.Info("heavy replicator got a new message")
	h.syncWaitingData <- msg
}

// Stop stops the component.
func (h *HeavyReplicatorDefault) Stop() {
	close(h.done)
}

func (h *HeavyReplicatorDefault) sync(ctx context.Context) {
	work := func(msg *payload.Replication) {
		startedAt := time.Now()
		logger := inslogger.FromContext(ctx).WithFields(map[string]interface{}{
			"jet_id":    msg.JetID.DebugString(),
			"msg_pulse": msg.Pulse,
		})
		logger.Info("heavy replicator starts replication")

		logger.Debug("heavy replicator storing records")
		if err := storeRecords(ctx, h.records, h.pcs, msg.Pulse, msg.Records); err != nil {
			logger.Panic(errors.Wrap(err, "heavy replicator failed to store records"))
		}

		abandonedNotifyPulse, err := h.pulseCalculator.Backwards(ctx, msg.Pulse, abandonedNotifyThreshold)
		if err != nil {
			if err == pulse.ErrNotFound {
				abandonedNotifyPulse = *insolar.GenesisPulse
			} else {
				logger.Panic(errors.Wrap(err, "failed to calculate pending notify pulse"))
			}
		}

		logger.Debug("heavy replicator storing indexes")
		if err := storeIndexes(ctx, h.indexes, msg.Indexes, msg.Pulse, abandonedNotifyPulse.PulseNumber); err != nil {
			logger.Panic(errors.Wrap(err, "heavy replicator failed to store indexes"))
		}

		logger.Debug("heavy replicator storing drop")
		err = storeDrop(ctx, h.drops, msg.Drop)
		if err != nil {
			logger.Panic(errors.Wrap(err, "heavy replicator failed to store drop"))
		}
		logger = logger.WithField("drop_pulse", msg.Drop.Pulse)

		logger.Debug("heavy replicator storing drop confirmation")
		if err := h.keeper.AddDropConfirmation(ctx, msg.Drop.Pulse, msg.Drop.JetID, msg.Drop.Split); err != nil {
			logger.Panic(errors.Wrapf(err, "heavy replicator failed to add drop confirmation jet=%v", msg.Drop.JetID.DebugString()))
		}

		logger.Debug("heavy replicator update jets")
		err = h.jets.Update(ctx, msg.Drop.Pulse, true, msg.Drop.JetID)
		if err != nil {
			logger.Panic(errors.Wrapf(err, "heavy replicator failed to update jet %s", msg.Drop.JetID.DebugString()))
		}
		recsLen := len(msg.Records)
<<<<<<< HEAD
		logger.Debug("heavy replicator count record in drop ", recsLen, msg.JetID.DebugString())
		ctx = insmetrics.InsertTag(ctx, TagJetID, msg.JetID.DebugString())
		stats.Record(ctx, statRecordInDrop.M(int64(recsLen)))
=======
		logger.Debug("heavy replicator count record in drop", recsLen, msg.JetID.DebugString())
		statCtx := insmetrics.InsertTag(ctx, TagJetID, msg.JetID.DebugString())
		stats.Record(statCtx, statRecordInDrop.M(int64(recsLen)))
>>>>>>> 6624f3ae

		logger.Debug("heavy replicator finalize pulse")
		FinalizePulse(ctx, h.pulseCalculator, h.backuper, h.keeper, h.indexes, msg.Drop.Pulse, h.gcRunner)

		stats.Record(ctx, statJetDropStoreTime.M(float64(time.Since(startedAt).Nanoseconds())/1e6))
		logger.Info("heavy replicator stops replication")
	}

	for {
		select {
		case data, ok := <-h.syncWaitingData:
			if !ok {
				return
			}
			work(data)
		case <-h.done:
			inslogger.FromContext(ctx).Info("heavy replicator stopped")
			return
		}
	}
}

func storeIndexes(
	ctx context.Context,
	mod object.IndexModifier,
	indexes []record.Index,
	pn insolar.PulseNumber,
	abandonedNotifyPulse insolar.PulseNumber,
) error {
	for _, idx := range indexes {
		if idx.Lifeline.EarliestOpenRequest != nil && *idx.Lifeline.EarliestOpenRequest < abandonedNotifyPulse {
			stats.Record(ctx, statAbandonedRequests.M(1))
		}
		err := mod.SetIndex(ctx, pn, idx)
		if err != nil {
			return err
		}
	}
	return nil
}

func storeDrop(
	ctx context.Context,
	drops drop.Modifier,
	drop drop.Drop,
) error {
	err := drops.Set(ctx, drop)
	if err != nil {
		return err
	}

	return nil
}

func storeRecords(
	ctx context.Context,
	recordStorage object.RecordModifier,
	pcs insolar.PlatformCryptographyScheme,
	pn insolar.PulseNumber,
	records []record.Material,
) error {
	for _, rec := range records {
		hash := record.HashVirtual(pcs.ReferenceHasher(), rec.Virtual)
		id := *insolar.NewID(pn, hash)
		if rec.ID != id {
			return fmt.Errorf(
				"record id does not match (calculated: %s, received: %s)",
				id.DebugString(),
				rec.ID.DebugString(),
			)
		}
	}
	if err := recordStorage.BatchSet(ctx, records); err != nil {
		return errors.Wrap(err, "set method failed")
	}
	return nil
}<|MERGE_RESOLUTION|>--- conflicted
+++ resolved
@@ -151,15 +151,9 @@
 			logger.Panic(errors.Wrapf(err, "heavy replicator failed to update jet %s", msg.Drop.JetID.DebugString()))
 		}
 		recsLen := len(msg.Records)
-<<<<<<< HEAD
 		logger.Debug("heavy replicator count record in drop ", recsLen, msg.JetID.DebugString())
-		ctx = insmetrics.InsertTag(ctx, TagJetID, msg.JetID.DebugString())
-		stats.Record(ctx, statRecordInDrop.M(int64(recsLen)))
-=======
-		logger.Debug("heavy replicator count record in drop", recsLen, msg.JetID.DebugString())
 		statCtx := insmetrics.InsertTag(ctx, TagJetID, msg.JetID.DebugString())
 		stats.Record(statCtx, statRecordInDrop.M(int64(recsLen)))
->>>>>>> 6624f3ae
 
 		logger.Debug("heavy replicator finalize pulse")
 		FinalizePulse(ctx, h.pulseCalculator, h.backuper, h.keeper, h.indexes, msg.Drop.Pulse, h.gcRunner)
