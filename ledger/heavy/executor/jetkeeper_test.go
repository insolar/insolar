--- conflicted
+++ resolved
@@ -35,19 +35,18 @@
 	"github.com/insolar/insolar/instrumentation/inslogger"
 )
 
-<<<<<<< HEAD
+func BadgerDefaultOptions(dir string) badger.Options {
+	ops := badger.DefaultOptions(dir)
+	ops.CompactL0OnClose = false
+	ops.SyncWrites = false
+
+	return ops
+}
+
 func Test_JetKeeperKey(t *testing.T) {
 	k := executor.JetKeeperKey(insolar.GenesisPulse.PulseNumber)
 	d := k.ID()
 	require.Equal(t, k, executor.NewJetKeeperKey(d))
-=======
-func BadgerDefaultOptions(dir string) badger.Options {
-	ops := badger.DefaultOptions(dir)
-	ops.CompactL0OnClose = false
-	ops.SyncWrites = false
-
-	return ops
->>>>>>> 538f69c5
 }
 
 func initDB(t *testing.T, testPulse insolar.PulseNumber) (executor.JetKeeper, string, *store.BadgerDB, *jet.DBStore, *pulse.DB) {
