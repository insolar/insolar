--- conflicted
+++ resolved
@@ -156,12 +156,8 @@
 	// swap pulse
 	m.currentPulse = newPulse
 
-<<<<<<< HEAD
+	logger.Debug("calling to GetWorkingNodes")
 	fromNetwork := m.NodeNet.GetAccessor(m.currentPulse.PulseNumber).GetWorkingNodes()
-=======
-	logger.Debug("calling to GetWorkingNodes")
-	fromNetwork := m.NodeNet.GetWorkingNodes()
->>>>>>> 1f971a55
 	toSet := make([]insolar.Node, 0, len(fromNetwork))
 	if len(fromNetwork) == 0 {
 		logger.Errorf("received zero nodes for pulse %d", newPulse.PulseNumber)
