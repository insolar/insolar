--- conflicted
+++ resolved
@@ -93,7 +93,7 @@
 		if err != nil {
 			panic(errors.Wrap(err, "call of SetActiveNodes failed"))
 		}
-<<<<<<< HEAD
+
 	}
 
 	logger.Info("save pulse to storage")
@@ -102,16 +102,6 @@
 		logger.Error(err)
 		return errors.Wrap(err, "call of AddPulse failed")
 	}
-=======
-	}
-
-	logger.Info("save pulse to storage")
-	if err := m.PulseAppender.Append(ctx, newPulse); err != nil {
-		instracer.AddError(span, err)
-		logger.Error(err)
-		return errors.Wrap(err, "call of AddPulse failed")
-	}
->>>>>>> df9bb7d5
 	logger.Info("pulse is saved to storage")
 
 	logger.Debug("before calling to FinalizationKeeper.OnPulse")
