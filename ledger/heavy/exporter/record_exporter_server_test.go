--- conflicted
+++ resolved
@@ -744,7 +744,6 @@
 		require.Equal(t, secondRec, resRecord.Record)
 	})
 
-<<<<<<< HEAD
 }
 
 func TestRecordServer_Export_ReturnTopPulseWhenNoRecords(t *testing.T) {
@@ -811,6 +810,4 @@
 		require.NotNil(t, secondPN, *resRecord.ShouldIterateFrom)
 	})
 
-=======
->>>>>>> c9510b3f
 }