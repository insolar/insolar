--- conflicted
+++ resolved
@@ -31,23 +31,16 @@
 )
 
 type Handler struct {
-<<<<<<< HEAD
 	Bus            insolar.MessageBus     `inject:""`
 	JetCoordinator insolar.JetCoordinator `inject:""`
 	HeavySync      insolar.HeavySync      `inject:""`
+	PCS            insolar.PlatformCryptographyScheme `inject:""`
 
 	// TODO: @imarkin 27.03.2019 - remove it after all new storages integration (INS-2013, etc)
-	ObjectStorage storage.ObjectStorage `inject:""`
-
-	object.RecordAccessor `inject:""`
-=======
-	Bus            insolar.MessageBus                 `inject:""`
-	JetCoordinator insolar.JetCoordinator             `inject:""`
-	HeavySync      insolar.HeavySync                  `inject:""`
-	ObjectStorage  storage.ObjectStorage              `inject:""`
+	ObjectStorage storage.ObjectStorage `inject:""`BlobAccessor   blob.Accessor                      `inject:""`
+
 	BlobAccessor   blob.Accessor                      `inject:""`
-	PCS            insolar.PlatformCryptographyScheme `inject:""`
->>>>>>> 912298da
+	Records object.RecordAccessor `inject:""`
 
 	jetID insolar.JetID
 }
@@ -120,7 +113,7 @@
 	}
 
 	// Fetch state record.
-	rec, err := h.RecordAccessor.ForID(ctx, *stateID)
+	rec, err := h.Records.ForID(ctx, *stateID)
 	if err != nil {
 		return nil, errors.Wrap(err, fmt.Sprintf("failed to fetch state %s for %s", stateID.DebugString(), msg.Head.Record()))
 	}
@@ -205,7 +198,7 @@
 	}
 
 	// Try to fetch the first child.
-	_, err = h.RecordAccessor.ForID(ctx, *currentChild)
+	_, err = h.Records.ForID(ctx, *currentChild)
 	if err == object.ErrNotFound {
 		text := fmt.Sprintf(
 			"failed to fetch child %s for %s",
@@ -223,7 +216,7 @@
 		}
 		counter++
 
-		rec, err := h.RecordAccessor.ForID(ctx, *currentChild)
+		rec, err := h.Records.ForID(ctx, *currentChild)
 
 		// We don't have this child reference. Return what was collected.
 		if err == object.ErrNotFound {
@@ -254,7 +247,7 @@
 func (h *Handler) handleGetRequest(ctx context.Context, parcel insolar.Parcel) (insolar.Reply, error) {
 	msg := parcel.Message().(*message.GetRequest)
 
-	rec, err := h.RecordAccessor.ForID(ctx, msg.Request)
+	rec, err := h.Records.ForID(ctx, msg.Request)
 	if err != nil {
 		return nil, errors.New("failed to fetch request")
 	}
@@ -287,7 +280,7 @@
 }
 
 func (h *Handler) getCode(ctx context.Context, id *insolar.ID) (*object.CodeRecord, error) {
-	rec, err := h.RecordAccessor.ForID(ctx, *id)
+	rec, err := h.Records.ForID(ctx, *id)
 	if err != nil {
 		return nil, errors.Wrap(err, "can't get ")
 	}
