//
// Copyright 2019 Insolar Technologies GmbH
//
// Licensed under the Apache License, Version 2.0 (the "License");
// you may not use this file except in compliance with the License.
// You may obtain a copy of the License at
//
//     http://www.apache.org/licenses/LICENSE-2.0
//
// Unless required by applicable law or agreed to in writing, software
// distributed under the License is distributed on an "AS IS" BASIS,
// WITHOUT WARRANTIES OR CONDITIONS OF ANY KIND, either express or implied.
// See the License for the specific language governing permissions and
// limitations under the License.
//

package handler

import (
	"bytes"
	"context"
	"fmt"

	"github.com/ThreeDotsLabs/watermill"
	watermillMsg "github.com/ThreeDotsLabs/watermill/message"
	"github.com/insolar/insolar/insolar/bus"
	"github.com/insolar/insolar/insolar/jet"
	"github.com/insolar/insolar/insolar/record"
	"github.com/insolar/insolar/instrumentation/inslogger"
	"github.com/insolar/insolar/ledger/blob"
	"github.com/insolar/insolar/ledger/drop"
	"github.com/pkg/errors"
	"go.opencensus.io/stats"

	"github.com/insolar/insolar/insolar"
	"github.com/insolar/insolar/insolar/message"
	"github.com/insolar/insolar/insolar/reply"
	"github.com/insolar/insolar/ledger/object"
)

// Handler is a base struct for heavy's methods
type Handler struct {
<<<<<<< HEAD
	Bus                   insolar.MessageBus
	JetCoordinator        jet.Coordinator
	PCS                   insolar.PlatformCryptographyScheme
	BlobAccessor          blob.Accessor
	BlobModifier          blob.Modifier
	RecordAccessor        object.RecordAccessor
	RecordModifier        object.RecordModifier
	IndexLifelineAccessor object.IndexLifelineAccessor
	IndexBucketModifier   object.IndexBucketModifier
	DropModifier          drop.Modifier
=======
	WmBus          bus.Bus
	Bus            insolar.MessageBus
	JetCoordinator jet.Coordinator
	PCS            insolar.PlatformCryptographyScheme
	BlobAccessor   blob.Accessor
	BlobModifier   blob.Modifier
	RecordAccessor object.RecordAccessor
	RecordModifier object.RecordModifier
	IndexAccessor  object.IndexAccessor
	IndexModifier  object.IndexModifier
	DropModifier   drop.Modifier
>>>>>>> 24f1dbc8

	jetID insolar.JetID
}

// New creates a new handler.
func New() *Handler {
	return &Handler{
		jetID: *insolar.NewJetID(0, nil),
	}
}

func (h *Handler) Process(msg *watermillMsg.Message) ([]*watermillMsg.Message, error) {
	ctx, _ := inslogger.WithField(msg.Context(), "pulse", msg.Metadata.Get(bus.MetaPulse))

	rep, err := h.handle(ctx, msg)

	var resInBytes []byte
	var replyType string
	if err != nil {
		resInBytes, err = bus.ErrorToBytes(err)
		if err != nil {
			return nil, errors.Wrap(err, "can't convert error to bytes")
		}
		replyType = bus.TypeError
	} else {
		resInBytes = reply.ToBytes(rep)
		replyType = string(rep.Type())
	}
	resAsMsg := watermillMsg.NewMessage(watermill.NewUUID(), resInBytes)
	resAsMsg.Metadata.Set(bus.MetaType, replyType)
	receiver := msg.Metadata.Get(bus.MetaSender)
	resAsMsg.Metadata.Set(bus.MetaReceiver, receiver)
	return []*watermillMsg.Message{resAsMsg}, nil
}

func (h *Handler) handle(ctx context.Context, msg *watermillMsg.Message) (insolar.Reply, error) {
	switch msg.Metadata.Get(bus.MetaType) {
	case insolar.TypeGetObject.String():
		parcel, err := message.DeserializeParcel(bytes.NewBuffer(msg.Payload))
		if err != nil {
			return nil, errors.Wrap(err, "can't deserialize payload")
		}
		return h.handleGetObject(ctx, parcel)

	default:
		return nil, fmt.Errorf("no handler for message type %s", msg.Metadata.Get(bus.MetaType))
	}
}

func (h *Handler) Init(ctx context.Context) error {
	h.Bus.MustRegister(insolar.TypeHeavyPayload, h.handleHeavyPayload)

	h.Bus.MustRegister(insolar.TypeGetCode, h.handleGetCode)
	h.Bus.MustRegister(insolar.TypeGetDelegate, h.handleGetDelegate)
	h.Bus.MustRegister(insolar.TypeGetChildren, h.handleGetChildren)
	h.Bus.MustRegister(insolar.TypeGetObjectIndex, h.handleGetObjectIndex)
	h.Bus.MustRegister(insolar.TypeGetRequest, h.handleGetRequest)
	return nil
}

func (h *Handler) handleGetCode(ctx context.Context, parcel insolar.Parcel) (insolar.Reply, error) {
	msg := parcel.Message().(*message.GetCode)

	codeRec, err := h.getCode(ctx, msg.Code.Record())
	if err != nil {
		return nil, err
	}

	code, err := h.BlobAccessor.ForID(ctx, codeRec.Code)
	if err != nil {
		return nil, errors.Wrap(err, "failed to fetch code blob")
	}

	rep := reply.Code{
		Code:        code.Value,
		MachineType: codeRec.MachineType,
	}

	return &rep, nil
}

func (h *Handler) handleGetObject(
	ctx context.Context, parcel insolar.Parcel,
) (insolar.Reply, error) {
	msg := parcel.Message().(*message.GetObject)

	// Fetch object index. If not found redirect.
	idx, err := h.IndexLifelineAccessor.LifelineForID(ctx, parcel.Pulse(), *msg.Head.Record())
	if err != nil {
		return nil, errors.Wrapf(err, "failed to fetch object index for %s", msg.Head.Record().DebugString())
	}

	// Determine object state id.
	var stateID *insolar.ID
	if msg.State != nil {
		stateID = msg.State
	} else {
		if msg.Approved {
			stateID = idx.LatestStateApproved
		} else {
			stateID = idx.LatestState
		}
	}
	if stateID == nil {
		return &reply.Error{ErrType: reply.ErrStateNotAvailable}, nil
	}

	// Fetch state record.
	rec, err := h.RecordAccessor.ForID(ctx, *stateID)
	if err != nil {
		return nil, errors.Wrap(err, fmt.Sprintf("failed to fetch state %s for %s", stateID.DebugString(), msg.Head.Record()))
	}

	virtRec := rec.Virtual
	concrete := record.Unwrap(virtRec)
	state, ok := concrete.(record.State)
	if !ok {
		return nil, errors.New("invalid object record")
	}
	if state.ID() == record.StateDeactivation {
		return &reply.Error{ErrType: reply.ErrDeactivated}, nil
	}

	var childPointer *insolar.ID
	if idx.ChildPointer != nil {
		childPointer = idx.ChildPointer
	}
	rep := reply.Object{
		Head:         msg.Head,
		State:        *stateID,
		Prototype:    state.GetImage(),
		IsPrototype:  state.GetIsPrototype(),
		ChildPointer: childPointer,
		Parent:       idx.Parent,
	}

	if state.GetMemory() != nil && state.GetMemory().NotEmpty() {
		b, err := h.BlobAccessor.ForID(ctx, *state.GetMemory())
		if err != nil {
			return nil, errors.Wrap(err, "failed to fetch blob")
		}
		rep.Memory = b.Value
	}

	return &rep, nil
}

func (h *Handler) handleGetDelegate(ctx context.Context, parcel insolar.Parcel) (insolar.Reply, error) {
	msg := parcel.Message().(*message.GetDelegate)

	idx, err := h.IndexLifelineAccessor.LifelineForID(ctx, parcel.Pulse(), *msg.Head.Record())
	if err != nil {
		return nil, errors.Wrap(err, fmt.Sprintf("failed to fetch index for %v", msg.Head.Record()))
	}

	delegateRef, ok := idx.DelegateByKey(msg.AsType)
	if !ok {
		return nil, errors.New("the object has no delegate for this type")
	}
	rep := reply.Delegate{
		Head: delegateRef,
	}

	return &rep, nil
}

func (h *Handler) handleGetChildren(
	ctx context.Context, parcel insolar.Parcel,
) (insolar.Reply, error) {
	msg := parcel.Message().(*message.GetChildren)

	idx, err := h.IndexLifelineAccessor.LifelineForID(ctx, parcel.Pulse(), *msg.Parent.Record())
	if err != nil {
		return nil, errors.Wrap(err, fmt.Sprintf("failed to fetch index for %v", msg.Parent.Record()))
	}

	var (
		refs         []insolar.Reference
		currentChild *insolar.ID
	)

	// Counting from specified child or the latest.
	if msg.FromChild != nil {
		currentChild = msg.FromChild
	} else {
		currentChild = idx.ChildPointer
	}

	// The object has no children.
	if currentChild == nil {
		return &reply.Children{Refs: nil, NextFrom: nil}, nil
	}

	// Try to fetch the first child.
	_, err = h.RecordAccessor.ForID(ctx, *currentChild)
	if err == object.ErrNotFound {
		text := fmt.Sprintf(
			"failed to fetch child %s for %s",
			currentChild.DebugString(),
			msg.Parent.Record().DebugString(),
		)
		return nil, errors.Wrap(err, text)
	}

	counter := 0
	for currentChild != nil {
		// We have enough results.
		if counter >= msg.Amount {
			return &reply.Children{Refs: refs, NextFrom: currentChild}, nil
		}
		counter++

		rec, err := h.RecordAccessor.ForID(ctx, *currentChild)

		// We don't have this child reference. Return what was collected.
		if err == object.ErrNotFound {
			return &reply.Children{Refs: refs, NextFrom: currentChild}, nil
		}
		if err != nil {
			return nil, errors.New("failed to retrieve children")
		}

		virtRec := rec.Virtual
		concrete := record.Unwrap(virtRec)
		childRec, ok := concrete.(*record.Child)
		if !ok {
			return nil, errors.New("failed to retrieve children")
		}

		currentChild = &childRec.PrevChild

		// Skip records later than specified pulse.
		recPulse := childRec.Ref.Record().Pulse()
		if msg.FromPulse != nil && recPulse > *msg.FromPulse {
			continue
		}
		refs = append(refs, childRec.Ref)
	}

	return &reply.Children{Refs: refs, NextFrom: nil}, nil
}

func (h *Handler) handleGetRequest(ctx context.Context, parcel insolar.Parcel) (insolar.Reply, error) {
	msg := parcel.Message().(*message.GetRequest)

	rec, err := h.RecordAccessor.ForID(ctx, msg.Request)
	if err != nil {
		return nil, errors.New("failed to fetch request")
	}

	virtRec := rec.Virtual
	concrete := record.Unwrap(virtRec)
	_, ok := concrete.(*record.Request)
	if !ok {
		return nil, errors.New("failed to decode request")
	}

	data, err := virtRec.Marshal()
	if err != nil {
		return nil, errors.New("failed to serialize request")
	}

	rep := reply.Request{
		ID:     msg.Request,
		Record: data,
	}

	return &rep, nil
}

func (h *Handler) handleGetObjectIndex(ctx context.Context, parcel insolar.Parcel) (insolar.Reply, error) {
	msg := parcel.Message().(*message.GetObjectIndex)

	idx, err := h.IndexLifelineAccessor.LifelineForID(ctx, parcel.Pulse(), *msg.Object.Record())
	if err != nil {
		return nil, errors.Wrap(err, "failed to fetch object index")
	}

	buf := object.EncodeIndex(idx)

	return &reply.ObjectIndex{Index: buf}, nil
}

func (h *Handler) getCode(ctx context.Context, id *insolar.ID) (record.Code, error) {
	rec, err := h.RecordAccessor.ForID(ctx, *id)
	if err != nil {
		return record.Code{}, errors.Wrap(err, "can't get record from storage")
	}

	virtRec := rec.Virtual
	concrete := record.Unwrap(virtRec)
	codeRec, ok := concrete.(*record.Code)
	if !ok {
		return record.Code{}, errors.New("failed to retrieve code record")
	}

	return *codeRec, nil
}

func (h *Handler) handleHeavyPayload(ctx context.Context, genericMsg insolar.Parcel) (insolar.Reply, error) {
	msg := genericMsg.Message().(*message.HeavyPayload)

	storeRecords(ctx, h.RecordModifier, h.PCS, msg.PulseNum, msg.Records)
	if err := storeIndexBuckets(ctx, h.IndexBucketModifier, msg.IndexBuckets, msg.PulseNum); err != nil {
		return &reply.HeavyError{Message: err.Error(), JetID: msg.JetID, PulseNum: msg.PulseNum}, nil
	}
	if err := storeDrop(ctx, h.DropModifier, msg.Drop); err != nil {
		return &reply.HeavyError{Message: err.Error(), JetID: msg.JetID, PulseNum: msg.PulseNum}, nil
	}
	storeBlobs(ctx, h.BlobModifier, h.PCS, msg.PulseNum, msg.Blobs)

	stats.Record(ctx,
		statReceivedHeavyPayloadCount.M(1),
	)

	return &reply.OK{}, nil
}<|MERGE_RESOLUTION|>--- conflicted
+++ resolved
@@ -40,7 +40,7 @@
 
 // Handler is a base struct for heavy's methods
 type Handler struct {
-<<<<<<< HEAD
+	WmBus          bus.Bus
 	Bus                   insolar.MessageBus
 	JetCoordinator        jet.Coordinator
 	PCS                   insolar.PlatformCryptographyScheme
@@ -51,19 +51,6 @@
 	IndexLifelineAccessor object.IndexLifelineAccessor
 	IndexBucketModifier   object.IndexBucketModifier
 	DropModifier          drop.Modifier
-=======
-	WmBus          bus.Bus
-	Bus            insolar.MessageBus
-	JetCoordinator jet.Coordinator
-	PCS            insolar.PlatformCryptographyScheme
-	BlobAccessor   blob.Accessor
-	BlobModifier   blob.Modifier
-	RecordAccessor object.RecordAccessor
-	RecordModifier object.RecordModifier
-	IndexAccessor  object.IndexAccessor
-	IndexModifier  object.IndexModifier
-	DropModifier   drop.Modifier
->>>>>>> 24f1dbc8
 
 	jetID insolar.JetID
 }
