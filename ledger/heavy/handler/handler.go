//
// Copyright 2019 Insolar Technologies GmbH
//
// Licensed under the Apache License, Version 2.0 (the "License");
// you may not use this file except in compliance with the License.
// You may obtain a copy of the License at
//
//     http://www.apache.org/licenses/LICENSE-2.0
//
// Unless required by applicable law or agreed to in writing, software
// distributed under the License is distributed on an "AS IS" BASIS,
// WITHOUT WARRANTIES OR CONDITIONS OF ANY KIND, either express or implied.
// See the License for the specific language governing permissions and
// limitations under the License.
//

package handler

import (
	"context"
	"fmt"

	watermillMsg "github.com/ThreeDotsLabs/watermill/message"

	"github.com/insolar/insolar/insolar/bus"
	"github.com/insolar/insolar/insolar/jet"
	"github.com/insolar/insolar/insolar/payload"
	"github.com/insolar/insolar/insolar/pulse"
	"github.com/insolar/insolar/insolar/record"
	"github.com/insolar/insolar/instrumentation/inslogger"
	"github.com/insolar/insolar/ledger/blob"
	"github.com/insolar/insolar/ledger/drop"
<<<<<<< HEAD
	"github.com/insolar/insolar/ledger/heavy/replica"

=======
	"github.com/insolar/insolar/ledger/heavy/proc"
>>>>>>> 1be87cad
	"github.com/pkg/errors"
	"go.opencensus.io/stats"

	"github.com/insolar/insolar/insolar"
	"github.com/insolar/insolar/insolar/message"
	"github.com/insolar/insolar/insolar/reply"
	"github.com/insolar/insolar/ledger/object"
)

// Handler is a base struct for heavy's methods
type Handler struct {
	WmBus                 bus.Bus
	Bus                   insolar.MessageBus
	JetCoordinator        jet.Coordinator
	PCS                   insolar.PlatformCryptographyScheme
	BlobAccessor          blob.Accessor
	BlobModifier          blob.Modifier
	RecordAccessor        object.RecordAccessor
	RecordModifier        object.RecordModifier
	IndexLifelineAccessor object.LifelineAccessor
	IndexBucketModifier   object.IndexBucketModifier
	DropModifier          drop.Modifier
<<<<<<< HEAD
	PulseAccessor         pulse.Accessor
	JetModifier           jet.Modifier
	JetKeeper             replica.JetKeeper
	jetID                 insolar.JetID
=======
	Sender                bus.Sender

	jetID insolar.JetID
	dep   *proc.Dependencies
>>>>>>> 1be87cad
}

// New creates a new handler.
func New() *Handler {
<<<<<<< HEAD
	return &Handler{
		jetID: insolar.ZeroJetID,
=======
	h := &Handler{
		jetID: *insolar.NewJetID(0, nil),
>>>>>>> 1be87cad
	}
	dep := proc.Dependencies{
		PassState: func(p *proc.PassState) {
			p.Dep.Blobs = h.BlobAccessor
			p.Dep.Records = h.RecordAccessor
			p.Dep.Sender = h.Sender
		},
	}
	h.dep = &dep
	return h

}

func (h *Handler) Process(msg *watermillMsg.Message) ([]*watermillMsg.Message, error) {
	ctx := inslogger.ContextWithTrace(context.Background(), msg.Metadata.Get(bus.MetaTraceID))

	meta := payload.Meta{}
	err := meta.Unmarshal(msg.Payload)
	if err != nil {
		inslogger.FromContext(ctx).Error(err)
	}
	ctx, logger := inslogger.WithField(ctx, "pulse", fmt.Sprintf("%d", meta.Pulse))

	err = h.handle(ctx, msg)
	if err != nil {
		logger.Error(errors.Wrap(err, "handle error"))
		errMsg, err := payload.NewMessage(&payload.Error{Text: err.Error()})
		if err != nil {
			logger.Error(errors.Wrap(err, "failed to reply error"))
			return nil, nil
		}
		go h.Sender.Reply(ctx, msg, errMsg)
	}

	return nil, nil
}

func (h *Handler) handle(ctx context.Context, msg *watermillMsg.Message) error {
	pl, err := payload.UnmarshalFromMeta(msg.Payload)
	if err != nil {
		return errors.Wrap(err, "can't deserialize meta payload")
	}
	switch pl.(type) {
	case *payload.PassState:
		p := proc.NewPassState(msg)
		h.dep.PassState(p)
		return p.Proceed(ctx)
	default:
		return fmt.Errorf("no handler for message type #%T", pl)
	}
}

func (h *Handler) Init(ctx context.Context) error {
	h.Bus.MustRegister(insolar.TypeHeavyPayload, h.handleHeavyPayload)

	h.Bus.MustRegister(insolar.TypeGetCode, h.handleGetCode)
	h.Bus.MustRegister(insolar.TypeGetDelegate, h.handleGetDelegate)
	h.Bus.MustRegister(insolar.TypeGetChildren, h.handleGetChildren)
	h.Bus.MustRegister(insolar.TypeGetObjectIndex, h.handleGetObjectIndex)
	h.Bus.MustRegister(insolar.TypeGetRequest, h.handleGetRequest)
	return nil
}

func (h *Handler) handleGetCode(ctx context.Context, parcel insolar.Parcel) (insolar.Reply, error) {
	msg := parcel.Message().(*message.GetCode)

	codeRec, err := h.getCode(ctx, msg.Code.Record())
	if err != nil {
		return nil, err
	}

	code, err := h.BlobAccessor.ForID(ctx, codeRec.Code)
	if err != nil {
		return nil, errors.Wrap(err, "failed to fetch code blob")
	}

	rep := reply.Code{
		Code:        code.Value,
		MachineType: codeRec.MachineType,
	}

	return &rep, nil
}

func (h *Handler) handleGetObject(
	ctx context.Context, parcel insolar.Parcel,
) (insolar.Reply, error) {
	msg := parcel.Message().(*message.GetObject)

	// Fetch object index. If not found redirect.
	idx, err := h.IndexLifelineAccessor.ForID(ctx, parcel.Pulse(), *msg.Head.Record())
	if err != nil {
		return nil, errors.Wrapf(err, "failed to fetch object index for %s", msg.Head.Record().DebugString())
	}

	// Determine object state id.
	var stateID *insolar.ID
	if msg.State != nil {
		stateID = msg.State
	} else {
		stateID = idx.LatestState
	}
	if stateID == nil {
		return &reply.Error{ErrType: reply.ErrStateNotAvailable}, nil
	}

	// Fetch state record.
	rec, err := h.RecordAccessor.ForID(ctx, *stateID)
	if err != nil {
		return nil, errors.Wrap(err, fmt.Sprintf("failed to fetch state %s for %s", stateID.DebugString(), msg.Head.Record()))
	}

	virtRec := rec.Virtual
	concrete := record.Unwrap(virtRec)
	state, ok := concrete.(record.State)
	if !ok {
		return nil, errors.New("invalid object record")
	}
	if state.ID() == record.StateDeactivation {
		return &reply.Error{ErrType: reply.ErrDeactivated}, nil
	}

	rep := reply.Object{
		Head:         msg.Head,
		State:        *stateID,
		Prototype:    state.GetImage(),
		IsPrototype:  state.GetIsPrototype(),
		ChildPointer: idx.ChildPointer,
		Parent:       idx.Parent,
	}

	if state.GetMemory() != nil && state.GetMemory().NotEmpty() {
		b, err := h.BlobAccessor.ForID(ctx, *state.GetMemory())
		if err != nil {
			return nil, errors.Wrap(err, "failed to fetch blob")
		}
		rep.Memory = b.Value
	}

	return &rep, nil
}

func (h *Handler) handleGetDelegate(ctx context.Context, parcel insolar.Parcel) (insolar.Reply, error) {
	msg := parcel.Message().(*message.GetDelegate)

	idx, err := h.IndexLifelineAccessor.ForID(ctx, parcel.Pulse(), *msg.Head.Record())
	if err != nil {
		return nil, errors.Wrap(err, fmt.Sprintf("failed to fetch index for %v", msg.Head.Record()))
	}

	delegateRef, ok := idx.DelegateByKey(msg.AsType)
	if !ok {
		return nil, errors.New("the object has no delegate for this type")
	}
	rep := reply.Delegate{
		Head: delegateRef,
	}

	return &rep, nil
}

func (h *Handler) handleGetChildren(
	ctx context.Context, parcel insolar.Parcel,
) (insolar.Reply, error) {
	msg := parcel.Message().(*message.GetChildren)

	idx, err := h.IndexLifelineAccessor.ForID(ctx, parcel.Pulse(), *msg.Parent.Record())
	if err != nil {
		return nil, errors.Wrap(err, fmt.Sprintf("failed to fetch index for %v", msg.Parent.Record()))
	}

	var (
		refs         []insolar.Reference
		currentChild *insolar.ID
	)

	// Counting from specified child or the latest.
	if msg.FromChild != nil {
		currentChild = msg.FromChild
	} else {
		currentChild = idx.ChildPointer
	}

	// The object has no children.
	if currentChild == nil {
		return &reply.Children{Refs: nil, NextFrom: nil}, nil
	}

	// Try to fetch the first child.
	_, err = h.RecordAccessor.ForID(ctx, *currentChild)
	if err == object.ErrNotFound {
		text := fmt.Sprintf(
			"failed to fetch child %s for %s",
			currentChild.DebugString(),
			msg.Parent.Record().DebugString(),
		)
		return nil, errors.Wrap(err, text)
	}

	counter := 0
	for currentChild != nil {
		// We have enough results.
		if counter >= msg.Amount {
			return &reply.Children{Refs: refs, NextFrom: currentChild}, nil
		}
		counter++

		rec, err := h.RecordAccessor.ForID(ctx, *currentChild)

		// We don't have this child reference. Return what was collected.
		if err == object.ErrNotFound {
			return &reply.Children{Refs: refs, NextFrom: currentChild}, nil
		}
		if err != nil {
			return nil, errors.New("failed to retrieve children")
		}

		virtRec := rec.Virtual
		concrete := record.Unwrap(virtRec)
		childRec, ok := concrete.(*record.Child)
		if !ok {
			return nil, errors.New("failed to retrieve children")
		}

		currentChild = &childRec.PrevChild

		// Skip records later than specified pulse.
		recPulse := childRec.Ref.Record().Pulse()
		if msg.FromPulse != nil && recPulse > *msg.FromPulse {
			continue
		}
		refs = append(refs, childRec.Ref)
	}

	return &reply.Children{Refs: refs, NextFrom: nil}, nil
}

func (h *Handler) handleGetRequest(ctx context.Context, parcel insolar.Parcel) (insolar.Reply, error) {
	msg := parcel.Message().(*message.GetRequest)

	rec, err := h.RecordAccessor.ForID(ctx, msg.Request)
	if err != nil {
		return nil, errors.New("failed to fetch request")
	}

	virtRec := rec.Virtual
	concrete := record.Unwrap(virtRec)
	_, ok := concrete.(*record.Request)
	if !ok {
		return nil, errors.New("failed to decode request")
	}

	data, err := virtRec.Marshal()
	if err != nil {
		return nil, errors.New("failed to serialize request")
	}

	rep := reply.Request{
		ID:     msg.Request,
		Record: data,
	}

	return &rep, nil
}

func (h *Handler) handleGetObjectIndex(ctx context.Context, parcel insolar.Parcel) (insolar.Reply, error) {
	msg := parcel.Message().(*message.GetObjectIndex)

	idx, err := h.IndexLifelineAccessor.ForID(ctx, parcel.Pulse(), *msg.Object.Record())
	if err != nil {
		return nil, errors.Wrap(err, "failed to fetch object index")
	}

	buf := object.EncodeIndex(idx)

	return &reply.ObjectIndex{Index: buf}, nil
}

func (h *Handler) getCode(ctx context.Context, id *insolar.ID) (record.Code, error) {
	rec, err := h.RecordAccessor.ForID(ctx, *id)
	if err != nil {
		return record.Code{}, errors.Wrap(err, "can't get record from storage")
	}

	virtRec := rec.Virtual
	concrete := record.Unwrap(virtRec)
	codeRec, ok := concrete.(*record.Code)
	if !ok {
		return record.Code{}, errors.New("failed to retrieve code record")
	}

	return *codeRec, nil
}

func (h *Handler) handleHeavyPayload(ctx context.Context, genericMsg insolar.Parcel) (insolar.Reply, error) {
	logger := inslogger.FromContext(ctx)
	msg := genericMsg.Message().(*message.HeavyPayload)

	storeRecords(ctx, h.RecordModifier, h.PCS, msg.PulseNum, msg.Records)
	if err := storeIndexBuckets(ctx, h.IndexBucketModifier, msg.IndexBuckets, msg.PulseNum); err != nil {
		return &reply.HeavyError{Message: err.Error(), JetID: msg.JetID, PulseNum: msg.PulseNum}, nil
	}

	pulse, err := h.PulseAccessor.Latest(ctx)
	if err != nil {
		return &reply.HeavyError{Message: err.Error(), JetID: msg.JetID, PulseNum: msg.PulseNum}, nil
	}
	futurePulse := pulse.NextPulseNumber
	drop, err := storeDrop(ctx, h.DropModifier, msg.Drop)
	if err != nil {
		logger.Error(errors.Wrapf(err, "failed to store drop"))
		return &reply.HeavyError{Message: err.Error(), JetID: msg.JetID, PulseNum: msg.PulseNum}, nil
	}
	if drop.Split {
		_, _, err = h.JetModifier.Split(ctx, futurePulse, drop.JetID)

	} else {
		err = h.JetModifier.Update(ctx, futurePulse, false, drop.JetID)
	}
	if err != nil {
		logger.Error(errors.Wrapf(err, "failed to split/update jet=%v pulse=%v", drop.JetID.DebugString(), futurePulse))
		return &reply.HeavyError{Message: err.Error(), JetID: msg.JetID, PulseNum: msg.PulseNum}, nil
	}

	if err := h.JetKeeper.Add(ctx, drop.Pulse, drop.JetID); err != nil {
		logger.Error(errors.Wrapf(err, "failed to add jet to JetKeeper jet=%v", msg.JetID.DebugString()))
		return &reply.HeavyError{Message: err.Error(), JetID: msg.JetID, PulseNum: msg.PulseNum}, nil
	}

	storeBlobs(ctx, h.BlobModifier, h.PCS, msg.PulseNum, msg.Blobs)

	stats.Record(ctx,
		statReceivedHeavyPayloadCount.M(1),
	)

	return &reply.OK{}, nil
}<|MERGE_RESOLUTION|>--- conflicted
+++ resolved
@@ -21,7 +21,6 @@
 	"fmt"
 
 	watermillMsg "github.com/ThreeDotsLabs/watermill/message"
-
 	"github.com/insolar/insolar/insolar/bus"
 	"github.com/insolar/insolar/insolar/jet"
 	"github.com/insolar/insolar/insolar/payload"
@@ -30,12 +29,9 @@
 	"github.com/insolar/insolar/instrumentation/inslogger"
 	"github.com/insolar/insolar/ledger/blob"
 	"github.com/insolar/insolar/ledger/drop"
-<<<<<<< HEAD
 	"github.com/insolar/insolar/ledger/heavy/replica"
 
-=======
 	"github.com/insolar/insolar/ledger/heavy/proc"
->>>>>>> 1be87cad
 	"github.com/pkg/errors"
 	"go.opencensus.io/stats"
 
@@ -58,28 +54,19 @@
 	IndexLifelineAccessor object.LifelineAccessor
 	IndexBucketModifier   object.IndexBucketModifier
 	DropModifier          drop.Modifier
-<<<<<<< HEAD
 	PulseAccessor         pulse.Accessor
 	JetModifier           jet.Modifier
 	JetKeeper             replica.JetKeeper
-	jetID                 insolar.JetID
-=======
 	Sender                bus.Sender
 
 	jetID insolar.JetID
 	dep   *proc.Dependencies
->>>>>>> 1be87cad
 }
 
 // New creates a new handler.
 func New() *Handler {
-<<<<<<< HEAD
-	return &Handler{
+	h := &Handler{
 		jetID: insolar.ZeroJetID,
-=======
-	h := &Handler{
-		jetID: *insolar.NewJetID(0, nil),
->>>>>>> 1be87cad
 	}
 	dep := proc.Dependencies{
 		PassState: func(p *proc.PassState) {
