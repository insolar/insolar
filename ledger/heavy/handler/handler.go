//
// Copyright 2019 Insolar Technologies GmbH
//
// Licensed under the Apache License, Version 2.0 (the "License");
// you may not use this file except in compliance with the License.
// You may obtain a copy of the License at
//
//     http://www.apache.org/licenses/LICENSE-2.0
//
// Unless required by applicable law or agreed to in writing, software
// distributed under the License is distributed on an "AS IS" BASIS,
// WITHOUT WARRANTIES OR CONDITIONS OF ANY KIND, either express or implied.
// See the License for the specific language governing permissions and
// limitations under the License.
//

package handler

import (
	"bytes"
	"context"
	"fmt"

	watermillMsg "github.com/ThreeDotsLabs/watermill/message"
	"github.com/insolar/insolar/configuration"
	"github.com/insolar/insolar/insolar/bus"
	"github.com/insolar/insolar/insolar/jet"
	"github.com/insolar/insolar/insolar/payload"
	"github.com/insolar/insolar/insolar/pulse"
	"github.com/insolar/insolar/insolar/record"
	"github.com/insolar/insolar/instrumentation/inslogger"
	"github.com/insolar/insolar/instrumentation/instracer"
	"github.com/insolar/insolar/ledger/drop"
	"github.com/insolar/insolar/ledger/heavy/executor"

	"github.com/insolar/insolar/ledger/heavy/proc"
	"github.com/pkg/errors"
	"go.opencensus.io/stats"

	"github.com/insolar/insolar/insolar"
	"github.com/insolar/insolar/insolar/message"
	"github.com/insolar/insolar/insolar/reply"
	"github.com/insolar/insolar/ledger/object"
)

// Handler is a base struct for heavy's methods
type Handler struct {
	cfg configuration.Ledger

	Bus            insolar.MessageBus
	JetCoordinator jet.Coordinator
	PCS            insolar.PlatformCryptographyScheme
	RecordAccessor object.RecordAccessor
	RecordModifier object.RecordModifier

	IndexAccessor object.IndexAccessor
	IndexModifier object.IndexModifier

	DropModifier  drop.Modifier
	PulseAccessor pulse.Accessor
	CALC          pulse.Calculator
	JetModifier   jet.Modifier
	JetAccessor   jet.Accessor
	JetKeeper     executor.JetKeeper

	Sender bus.Sender

	jetID insolar.JetID
	dep   *proc.Dependencies
}

// New creates a new handler.
func New(cfg configuration.Ledger) *Handler {
	h := &Handler{
		cfg:   cfg,
		jetID: insolar.ZeroJetID,
	}
	dep := proc.Dependencies{
		PassState: func(p *proc.PassState) {
			p.Dep.Records = h.RecordAccessor
			p.Dep.Sender = h.Sender
		},
		GetCode: func(p *proc.GetCode) {
			p.Dep.Sender = h.Sender
			p.Dep.RecordAccessor = h.RecordAccessor
		},
		SendRequests: func(p *proc.SendRequests) {
			p.Dep(h.Sender, h.RecordAccessor, h.IndexAccessor)
		},
		GetRequest: func(p *proc.GetRequest) {
			p.Dep(h.RecordAccessor, h.Sender)
		},
	}
	h.dep = &dep
	return h
}

func (h *Handler) Process(msg *watermillMsg.Message) ([]*watermillMsg.Message, error) {
	ctx := inslogger.ContextWithTrace(context.Background(), msg.Metadata.Get(bus.MetaTraceID))
	parentSpan, err := instracer.Deserialize([]byte(msg.Metadata.Get(bus.MetaSpanData)))
	if err == nil {
		ctx = instracer.WithParentSpan(ctx, parentSpan)
	} else {
		inslogger.FromContext(ctx).Error(err)
	}

	for k, v := range msg.Metadata {
		ctx, _ = inslogger.WithField(ctx, k, v)
	}
	logger := inslogger.FromContext(ctx)

	meta := payload.Meta{}
	err = meta.Unmarshal(msg.Payload)
	if err != nil {
		logger.Error(err)
	}

	err = h.handle(ctx, msg)
	if err != nil {
		logger.Error(errors.Wrap(err, "handle error"))
	}

	return nil, nil
}

func (h *Handler) handleParcel(ctx context.Context, msg *watermillMsg.Message) error {
	meta := payload.Meta{}
	err := meta.Unmarshal(msg.Payload)
	if err != nil {
		return errors.Wrap(err, "failed to unmarshal meta")
	}

	parcel, err := message.DeserializeParcel(bytes.NewBuffer(meta.Payload))
	if err != nil {
		return errors.Wrap(err, "can't deserialize payload to parcel")
	}

	msgType := msg.Metadata.Get(bus.MetaType)
	ctx, _ = inslogger.WithField(ctx, "msg_type", msgType)
	ctx, span := instracer.StartSpan(ctx, fmt.Sprintf("Present %v", parcel.Message().Type().String()))
	defer span.End()

	var rep insolar.Reply
	switch msgType {
	case insolar.TypeGetChildren.String():
		rep, err = h.handleGetChildren(ctx, parcel)
	case insolar.TypeGetDelegate.String():
		rep, err = h.handleGetDelegate(ctx, parcel)
	case insolar.TypeGetJet.String():
		rep, err = h.handleGetJet(ctx, parcel)
	case insolar.TypeHeavyPayload.String():
		rep, err = h.handleHeavyPayload(ctx, parcel)
	case insolar.TypeGetObjectIndex.String():
		rep, err = h.handleGetObjectIndex(ctx, parcel)
	default:
		err = fmt.Errorf("no handler for message type %s", msgType)
	}
	if err != nil {
		h.replyError(ctx, meta, errors.Wrap(err, "error while handle parcel"))
	} else {
		resAsMsg := bus.ReplyAsMessage(ctx, rep)
		h.Sender.Reply(ctx, meta, resAsMsg)
	}
	return err
}

func (h *Handler) handle(ctx context.Context, msg *watermillMsg.Message) error {
	msgType := msg.Metadata.Get(bus.MetaType)
	if msgType != "" {
		return h.handleParcel(ctx, msg)
	}

	var err error

	meta := payload.Meta{}
	err = meta.Unmarshal(msg.Payload)
	if err != nil {
		return errors.Wrap(err, "failed to unmarshal meta")
	}
	payloadType, err := payload.UnmarshalType(meta.Payload)
	if err != nil {
		return errors.Wrap(err, "failed to unmarshal payload type")
	}
	ctx, _ = inslogger.WithField(ctx, "msg_type", payloadType.String())

	switch payloadType {
	case payload.TypeGetRequest:
		p := proc.NewGetRequest(meta)
		h.dep.GetRequest(p)
		return p.Proceed(ctx)
	case payload.TypeGetFilament:
		p := proc.NewSendRequests(meta)
		h.dep.SendRequests(p)
		return p.Proceed(ctx)
	case payload.TypePassState:
		p := proc.NewPassState(meta)
		h.dep.PassState(p)
		err = p.Proceed(ctx)
	case payload.TypeGetCode:
		p := proc.NewGetCode(meta)
		h.dep.GetCode(p)
		err = p.Proceed(ctx)
	case payload.TypePass:
		err = h.handlePass(ctx, meta)
	case payload.TypeError:
		h.handleError(ctx, meta)
	default:
		err = fmt.Errorf("no handler for message type %s", payloadType.String())
	}
	if err != nil {
		h.replyError(ctx, meta, err)
	}
	return err
}

func (h *Handler) handleError(ctx context.Context, msg payload.Meta) {
	pl := payload.Error{}
	err := pl.Unmarshal(msg.Payload)
	if err != nil {
		inslogger.FromContext(ctx).Error(errors.Wrap(err, "failed to unmarshal error"))
		return
	}

	inslogger.FromContext(ctx).Error("received error: ", pl.Text)
}

func (h *Handler) handlePass(ctx context.Context, meta payload.Meta) error {
	pass := payload.Pass{}
	err := pass.Unmarshal(meta.Payload)
	if err != nil {
		return errors.Wrap(err, "failed to unmarshal pass payload")
	}

	originMeta := payload.Meta{}
	err = originMeta.Unmarshal(pass.Origin)
	if err != nil {
		return errors.Wrap(err, "failed to unmarshal origin message")
	}
	payloadType, err := payload.UnmarshalType(originMeta.Payload)
	if err != nil {
		return errors.Wrap(err, "failed to unmarshal payload type")
	}

	ctx, _ = inslogger.WithField(ctx, "msg_type_original", payloadType.String())

	switch payloadType { // nolint
	case payload.TypeGetCode:
		p := proc.NewGetCode(originMeta)
		h.dep.GetCode(p)
		err = p.Proceed(ctx)
	default:
		err = fmt.Errorf("no pass handler for message type %s", payload.Type(originMeta.Polymorph).String())
	}
	if err != nil {
		h.replyError(ctx, originMeta, err)
	}
	return err
}

func (h *Handler) replyError(ctx context.Context, replyTo payload.Meta, err error) {
	errMsg, err := payload.NewMessage(&payload.Error{Text: err.Error()})
	if err != nil {
		inslogger.FromContext(ctx).Error(errors.Wrap(err, "failed to reply error"))
	}
	go h.Sender.Reply(ctx, replyTo, errMsg)
}

func (h *Handler) Init(ctx context.Context) error {
	return nil
}

func (h *Handler) handleGetDelegate(ctx context.Context, parcel insolar.Parcel) (insolar.Reply, error) {
	msg := parcel.Message().(*message.GetDelegate)

	idx, err := h.IndexAccessor.ForID(ctx, parcel.Pulse(), *msg.Head.Record())
	if err != nil {
		return nil, errors.Wrap(err, fmt.Sprintf("failed to fetch index for %v", msg.Head.Record()))
	}

	delegateRef, ok := idx.Lifeline.DelegateByKey(msg.AsType)
	if !ok {
		return nil, errors.New("the object has no delegate for this type")
	}
	rep := reply.Delegate{
		Head: delegateRef,
	}

	return &rep, nil
}

func (h *Handler) handleGetChildren(
	ctx context.Context, parcel insolar.Parcel,
) (insolar.Reply, error) {
	msg := parcel.Message().(*message.GetChildren)

	idx, err := h.IndexAccessor.ForID(ctx, parcel.Pulse(), *msg.Parent.Record())
	if err != nil {
		return nil, errors.Wrap(err, fmt.Sprintf("failed to fetch index for %v", msg.Parent.Record()))
	}

	var (
		refs         []insolar.Reference
		currentChild *insolar.ID
	)

	// Counting from specified child or the latest.
	if msg.FromChild != nil {
		currentChild = msg.FromChild
	} else {
		currentChild = idx.Lifeline.ChildPointer
	}

	// The object has no children.
	if currentChild == nil {
		return &reply.Children{Refs: nil, NextFrom: nil}, nil
	}

	// Try to fetch the first child.
	_, err = h.RecordAccessor.ForID(ctx, *currentChild)
	if err == object.ErrNotFound {
		text := fmt.Sprintf(
			"failed to fetch child %s for %s",
			currentChild.DebugString(),
			msg.Parent.Record().DebugString(),
		)
		return nil, errors.Wrap(err, text)
	}

	counter := 0
	for currentChild != nil {
		// We have enough results.
		if counter >= msg.Amount {
			return &reply.Children{Refs: refs, NextFrom: currentChild}, nil
		}
		counter++

		rec, err := h.RecordAccessor.ForID(ctx, *currentChild)

		// We don't have this child reference. Return what was collected.
		if err == object.ErrNotFound {
			return &reply.Children{Refs: refs, NextFrom: currentChild}, nil
		}
		if err != nil {
			return nil, errors.New("failed to retrieve children")
		}

		virtRec := rec.Virtual
		concrete := record.Unwrap(virtRec)
		childRec, ok := concrete.(*record.Child)
		if !ok {
			return nil, errors.New("failed to retrieve children")
		}

		currentChild = &childRec.PrevChild

		// Skip records later than specified pulse.
		recPulse := childRec.Ref.Record().Pulse()
		if msg.FromPulse != nil && recPulse > *msg.FromPulse {
			continue
		}
		refs = append(refs, childRec.Ref)
	}

	return &reply.Children{Refs: refs, NextFrom: nil}, nil
}

func (h *Handler) handleGetJet(ctx context.Context, parcel insolar.Parcel) (insolar.Reply, error) {
	msg := parcel.Message().(*message.GetJet)
	jet, actual := h.JetAccessor.ForID(ctx, msg.Pulse, msg.Object)

	return &reply.Jet{ID: insolar.ID(jet), Actual: actual}, nil
}

func (h *Handler) handleGetObjectIndex(ctx context.Context, parcel insolar.Parcel) (insolar.Reply, error) {
	msg := parcel.Message().(*message.GetObjectIndex)

	idx, err := h.IndexAccessor.ForID(ctx, parcel.Pulse(), *msg.Object.Record())
	if err != nil {
		return nil, errors.Wrapf(err, "failed to fetch object index for %v", msg.Object.Record().String())
	}

	buf := object.EncodeLifeline(idx.Lifeline)

	return &reply.ObjectIndex{Index: buf}, nil
}

func (h *Handler) handleHeavyPayload(ctx context.Context, genericMsg insolar.Parcel) (insolar.Reply, error) {
	logger := inslogger.FromContext(ctx)
	msg := genericMsg.Message().(*message.HeavyPayload)

	storeRecords(ctx, h.RecordModifier, h.PCS, msg.PulseNum, msg.Records)
	if err := storeIndexBuckets(ctx, h.IndexModifier, msg.IndexBuckets, msg.PulseNum); err != nil {
		return &reply.HeavyError{Message: err.Error(), JetID: msg.JetID, PulseNum: msg.PulseNum}, nil
	}

	pulse, err := h.PulseAccessor.Latest(ctx)
	if err != nil {
		return &reply.HeavyError{Message: err.Error(), JetID: msg.JetID, PulseNum: msg.PulseNum}, nil
	}
	drop, err := storeDrop(ctx, h.DropModifier, msg.Drop)

	prevP, errG := h.CALC.Backwards(ctx, drop.Pulse, 1)
	logger.Debug(">>>>>>>>: HEAVYPAYLOAD: ", drop.Pulse, ". LATEST: ", pulse.PulseNumber, ". PREV_P: ", prevP.PulseNumber, ". err: ", errG)

	if err != nil {
		logger.Error(errors.Wrapf(err, "failed to store drop"))
		return &reply.HeavyError{Message: err.Error(), JetID: msg.JetID, PulseNum: msg.PulseNum}, nil
	}
<<<<<<< HEAD
	logger.Debug(">>>>>>>>>>>>>>>>>+++++: THRESHOLD: ", drop.SplitThresholdExceeded, ". OVERFLOW: ", h.cfg.JetSplit.ThresholdOverflowCount)
	if drop.SplitThresholdExceeded > h.cfg.JetSplit.ThresholdOverflowCount {
		logger.Debug(">>>>>>>>>>>>>>>>--: SPLIT: pulse: ", pulse.PulseNumber, ". JET: ", drop.JetID.DebugString())
		_, _, err = h.JetModifier.Split(ctx, pulse.PulseNumber, drop.JetID)
=======
	if drop.Split {
		_, _, err = h.JetModifier.Split(ctx, futurePulse, drop.JetID)
>>>>>>> 4c4216b3
	} else {
		logger.Debug(">>>>>>>>>>>>>>>>--: Update: pulse: ", pulse.PulseNumber, ". JET: ", drop.JetID.DebugString())
		err = h.JetModifier.Update(ctx, pulse.PulseNumber, true, drop.JetID)
	}
	if err != nil {
		logger.Error(errors.Wrapf(err, "failed to split/update jet=%v pulse=%v", drop.JetID.DebugString(), pulse.PulseNumber))
		return &reply.HeavyError{Message: err.Error(), JetID: msg.JetID, PulseNum: msg.PulseNum}, nil
	}

	if err := h.JetKeeper.Add(ctx, drop.Pulse, drop.JetID); err != nil {
		logger.Error(errors.Wrapf(err, "failed to add jet to JetKeeper jet=%v", msg.JetID.DebugString()))
		return &reply.HeavyError{Message: err.Error(), JetID: msg.JetID, PulseNum: msg.PulseNum}, nil
	}

	stats.Record(ctx,
		statReceivedHeavyPayloadCount.M(1),
	)

	return &reply.OK{}, nil
}<|MERGE_RESOLUTION|>--- conflicted
+++ resolved
@@ -406,15 +406,11 @@
 		logger.Error(errors.Wrapf(err, "failed to store drop"))
 		return &reply.HeavyError{Message: err.Error(), JetID: msg.JetID, PulseNum: msg.PulseNum}, nil
 	}
-<<<<<<< HEAD
+
 	logger.Debug(">>>>>>>>>>>>>>>>>+++++: THRESHOLD: ", drop.SplitThresholdExceeded, ". OVERFLOW: ", h.cfg.JetSplit.ThresholdOverflowCount)
-	if drop.SplitThresholdExceeded > h.cfg.JetSplit.ThresholdOverflowCount {
+	if drop.Split {
 		logger.Debug(">>>>>>>>>>>>>>>>--: SPLIT: pulse: ", pulse.PulseNumber, ". JET: ", drop.JetID.DebugString())
 		_, _, err = h.JetModifier.Split(ctx, pulse.PulseNumber, drop.JetID)
-=======
-	if drop.Split {
-		_, _, err = h.JetModifier.Split(ctx, futurePulse, drop.JetID)
->>>>>>> 4c4216b3
 	} else {
 		logger.Debug(">>>>>>>>>>>>>>>>--: Update: pulse: ", pulse.PulseNumber, ". JET: ", drop.JetID.DebugString())
 		err = h.JetModifier.Update(ctx, pulse.PulseNumber, true, drop.JetID)
