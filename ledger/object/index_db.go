--- conflicted
+++ resolved
@@ -81,32 +81,7 @@
 	i.lock.Lock()
 	defer i.lock.Unlock()
 
-<<<<<<< HEAD
-	if lifeline.Delegates == nil {
-		lifeline.Delegates = []LifelineDelegate{}
-	}
-
-	buc, err := i.getBucket(pn, objID)
-	if err == ErrIndexBucketNotFound {
-		buc = &FilamentIndex{
-			ObjID:            objID,
-			Lifeline:         lifeline,
-			LifelineLastUsed: pn,
-			PendingRecords:   []insolar.ID{},
-		}
-	} else if err != nil {
-		return err
-	}
-
-	err = i.setBucket(pn, objID, buc)
-	if err != nil {
-		return err
-	}
-
-	err = i.setLastKnownPN(pn, objID)
-=======
 	err := i.setBucket(pn, bucket.ObjID, &bucket)
->>>>>>> 96879d33
 	if err != nil {
 		return err
 	}
