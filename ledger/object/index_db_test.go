//
// Copyright 2019 Insolar Technologies GmbH
//
// Licensed under the Apache License, Version 2.0 (the "License");
// you may not use this file except in compliance with the License.
// You may obtain a copy of the License at
//
//     http://www.apache.org/licenses/LICENSE-2.0
//
// Unless required by applicable law or agreed to in writing, software
// distributed under the License is distributed on an "AS IS" BASIS,
// WITHOUT WARRANTIES OR CONDITIONS OF ANY KIND, either express or implied.
// See the License for the specific language governing permissions and
// limitations under the License.
//

package object

import (
	"bytes"
	"context"
	"io/ioutil"
	"math/rand"
	"os"
	"sort"
	"testing"
	"time"

	"github.com/dgraph-io/badger"
	"github.com/insolar/insolar/insolar"
	"github.com/insolar/insolar/insolar/gen"
	"github.com/insolar/insolar/insolar/record"
	"github.com/insolar/insolar/insolar/store"
	"github.com/insolar/insolar/instrumentation/inslogger"
	"github.com/stretchr/testify/assert"
	"github.com/stretchr/testify/require"
)

<<<<<<< HEAD
func BadgerDefaultOptions(dir string) badger.Options {
	ops := badger.DefaultOptions(dir)
	ops.CompactL0OnClose = false
	ops.SyncWrites = false

	return ops
}
=======
const indexCount = 5
>>>>>>> a4e644b6

func TestIndexKey(t *testing.T) {
	t.Parallel()

	testPulseNumber := insolar.GenesisPulse.PulseNumber
	expectedKey := indexKey{objID: gen.ID(), pn: testPulseNumber}

	rawID := expectedKey.ID()

	actualKey := newIndexKey(rawID)
	require.Equal(t, expectedKey, actualKey)
}

func TestIndexDB_DontLooseIndexAfterTruncate(t *testing.T) {
	t.Parallel()

	ctx := inslogger.TestContext(t)
	tmpdir, err := ioutil.TempDir("", "bdb-test-")
	defer os.RemoveAll(tmpdir)
	assert.NoError(t, err)

	ops := BadgerDefaultOptions(tmpdir)
	dbMock, err := store.NewBadgerDB(ops)
	require.NoError(t, err)
	defer dbMock.Stop(ctx)
	require.NoError(t, err)

	indexStore := NewIndexDB(dbMock, nil)

	testPulse := insolar.GenesisPulse.PulseNumber
	nextPulse := testPulse + 1
	bucket := record.Index{}
	bucket.ObjID = gen.ID()

	err = indexStore.SetIndex(ctx, testPulse, bucket)
	require.NoError(t, err)
	_, err = indexStore.ForID(ctx, testPulse, bucket.ObjID)
	require.NoError(t, err)

	err = indexStore.SetIndex(ctx, nextPulse, bucket)
	require.NoError(t, err)

	_, err = indexStore.ForID(ctx, nextPulse, bucket.ObjID)
	require.NoError(t, err)

	err = indexStore.TruncateHead(ctx, nextPulse)
	require.NoError(t, err)

	_, err = indexStore.ForID(ctx, nextPulse, bucket.ObjID)
	require.EqualError(t, err, ErrIndexNotFound.Error())

	// no update such object in that pulse -> try to get last known pulse but it refers to nextPulse
	// , but we Truncate index with that pulse -> couldn't find that object
	_, err = indexStore.ForID(ctx, nextPulse+1, bucket.ObjID)
	require.EqualError(t, err, ErrIndexNotFound.Error())

	indexStore.UpdateLastKnownPulse(ctx, testPulse)
	_, err = indexStore.ForID(ctx, testPulse+2, bucket.ObjID)
	require.NoError(t, err)
}

func TestIndexDB_TruncateHead(t *testing.T) {
	t.Parallel()

	ctx := inslogger.TestContext(t)
	tmpdir, err := ioutil.TempDir("", "bdb-test-")
	defer os.RemoveAll(tmpdir)
	assert.NoError(t, err)

	ops := BadgerDefaultOptions(tmpdir)
	dbMock, err := store.NewBadgerDB(ops)
	require.NoError(t, err)
	defer dbMock.Stop(ctx)
	require.NoError(t, err)

	indexStore := NewIndexDB(dbMock, NewRecordDB(dbMock))

	numElements := 10

	// it's used for writing pulses in random order to db
	indexes := make([]int, numElements)
	for i := 0; i < numElements; i++ {
		indexes[i] = i
	}
	rand.Seed(time.Now().UnixNano())
	rand.Shuffle(len(indexes), func(i, j int) { indexes[i], indexes[j] = indexes[j], indexes[i] })

	startPulseNumber := insolar.GenesisPulse.PulseNumber
	objects := make([]insolar.ID, numElements)
	for _, idx := range indexes {
		pulse := startPulseNumber + insolar.PulseNumber(idx)
		objects[idx] = gen.ID()

		bucket := record.Index{}

		bucket.ObjID = objects[idx]
		err := indexStore.SetIndex(ctx, pulse, bucket)
		require.NoError(t, err)

		for i := 0; i < indexCount; i++ {
			bucket := record.Index{}

			bucket.ObjID = gen.ID()
			err := indexStore.SetIndex(ctx, pulse, bucket)
			require.NoError(t, err)
		}

	}

	for i := 0; i < numElements; i++ {
		_, err := indexStore.ForID(ctx, startPulseNumber+insolar.PulseNumber(i), objects[i])
		require.NoError(t, err)
	}

	numLeftElements := numElements / 2
	err = indexStore.TruncateHead(ctx, startPulseNumber+insolar.PulseNumber(numLeftElements))
	require.NoError(t, err)

	for i := 0; i < numLeftElements; i++ {
		_, err := indexStore.ForID(ctx, startPulseNumber+insolar.PulseNumber(i), objects[i])
		require.NoError(t, err)
	}

	for i := numElements - 1; i >= numLeftElements; i-- {
		_, err := indexStore.ForID(ctx, startPulseNumber+insolar.PulseNumber(i), objects[i])
		require.EqualError(t, err, ErrIndexNotFound.Error())
	}
}

func TestDBIndexStorage_ForID(t *testing.T) {
	t.Parallel()

	ctx := inslogger.TestContext(t)

	id := gen.ID()

	t.Run("returns error when no index-value for id", func(t *testing.T) {
		t.Parallel()

		tmpdir, err := ioutil.TempDir("", "bdb-test-")
		defer os.RemoveAll(tmpdir)
		require.NoError(t, err)

		db, err := store.NewBadgerDB(BadgerDefaultOptions(tmpdir))
		require.NoError(t, err)
		defer db.Stop(context.Background())
		storage := NewIndexDB(db, NewRecordDB(db))
		pn := gen.PulseNumber()

		_, err = storage.ForID(ctx, pn, id)

		assert.Equal(t, ErrIndexNotFound, err)
	})
}

func TestDBIndexStorage_ForPulse(t *testing.T) {
	t.Parallel()

	ctx := inslogger.TestContext(t)
	pn := gen.PulseNumber()

	t.Run("empty index storage", func(t *testing.T) {
		t.Parallel()

		tmpdir, err := ioutil.TempDir("", "bdb-test-")
		defer os.RemoveAll(tmpdir)
		require.NoError(t, err)

		db, err := store.NewBadgerDB(testbadger.BadgerDefaultOptions(tmpdir))
		require.NoError(t, err)
		defer db.Stop(context.Background())
		storage := NewIndexDB(db, nil)

		indexes, err := storage.ForPulse(ctx, pn)
		require.Error(t, err)
		require.Equal(t, err, ErrIndexNotFound)
		require.Nil(t, indexes)
	})

	t.Run("index storage with couple values", func(t *testing.T) {
		t.Parallel()

		tmpdir, err := ioutil.TempDir("", "bdb-test-")
		defer os.RemoveAll(tmpdir)
		require.NoError(t, err)

		db, err := store.NewBadgerDB(testbadger.BadgerDefaultOptions(tmpdir))
		require.NoError(t, err)
		defer db.Stop(context.Background())
		storage := NewIndexDB(db, nil)

		var indexes []record.Index
		for i := 0; i < indexCount; i++ {
			indexes = append(indexes, record.Index{ObjID: gen.ID()})
			err = storage.SetIndex(ctx, pn, indexes[i])
			require.NoError(t, err)
		}

		realIndexes, err := storage.ForPulse(ctx, pn)
		require.NoError(t, err)
		require.Equal(t, indexCount, len(indexes))

		// Sort indexes for proper compare
		// For now badger iterator already sorted by key but this behavior can change
		sortIndexes := func(slice []record.Index) {
			cmp := func(i, j int) bool {
				cmp := bytes.Compare(slice[i].ObjID.Bytes(), slice[j].ObjID.Bytes())
				return cmp < 0
			}
			sort.Slice(slice, cmp)
		}

		sortIndexes(realIndexes)
		sortIndexes(indexes)

		for i := 0; i < indexCount; i++ {
			require.Equal(t, indexes[i], realIndexes[i])
		}
	})
}

func TestDBIndex_SetBucket(t *testing.T) {
	t.Parallel()

	ctx := inslogger.TestContext(t)
	objID := gen.ID()
	lflID := gen.ID()
	buck := record.Index{
		ObjID: objID,
		Lifeline: record.Lifeline{
			LatestState: &lflID,
		},
	}

	t.Run("saves correct bucket", func(t *testing.T) {
		pn := gen.PulseNumber()
		tmpdir, err := ioutil.TempDir("", "bdb-test-")
		defer os.RemoveAll(tmpdir)
		require.NoError(t, err)

		ops := BadgerDefaultOptions(tmpdir)
		db, err := store.NewBadgerDB(ops)
		require.NoError(t, err)
		defer db.Stop(context.Background())

		index := NewIndexDB(db, NewRecordDB(db))

		err = index.SetIndex(ctx, pn, buck)
		require.NoError(t, err)

		res, err := index.ForID(ctx, pn, objID)
		require.NoError(t, err)

		idxBuf, _ := buck.Marshal()
		resBuf, _ := res.Marshal()

		assert.Equal(t, idxBuf, resBuf)
	})

	t.Run("re-save works fine", func(t *testing.T) {
		pn := gen.PulseNumber()
		tmpdir, err := ioutil.TempDir("", "bdb-test-")
		defer os.RemoveAll(tmpdir)
		require.NoError(t, err)

		db, err := store.NewBadgerDB(BadgerDefaultOptions(tmpdir))
		require.NoError(t, err)
		defer db.Stop(context.Background())
		index := NewIndexDB(db, NewRecordDB(db))

		err = index.SetIndex(ctx, pn, buck)
		require.NoError(t, err)

		sLlflID := gen.ID()
		sBuck := record.Index{
			ObjID: objID,
			Lifeline: record.Lifeline{
				LatestState: &sLlflID,
			},
		}

		err = index.SetIndex(ctx, pn, sBuck)
		require.NoError(t, err)

		res, err := index.ForID(ctx, pn, objID)
		require.NoError(t, err)

		idxBuf, _ := sBuck.Marshal()
		resBuf, _ := res.Marshal()

		assert.Equal(t, idxBuf, resBuf)
	})
}

func TestIndexDB_FetchFilament(t *testing.T) {
	ctx := inslogger.TestContext(t)
	tmpdir, err := ioutil.TempDir("", "bdb-test-")
	defer os.RemoveAll(tmpdir)
	require.NoError(t, err)

	ops := BadgerDefaultOptions(tmpdir)
	db, err := store.NewBadgerDB(ops)
	require.NoError(t, err)
	defer db.Stop(context.Background())
	recordStorage := NewRecordDB(db)
	index := NewIndexDB(db, NewRecordDB(db))

	first := insolar.NewID(1, nil)
	second := insolar.NewID(2, nil)

	firstMeta := *insolar.NewID(11, nil)
	secondMeta := *insolar.NewID(22, nil)

	firstFil := record.PendingFilament{
		RecordID: *first,
	}
	firstFilV := record.Wrap(&firstFil)
	secondFil := record.PendingFilament{
		RecordID:       *second,
		PreviousRecord: first,
	}
	secondFilV := record.Wrap(&secondFil)

	_ = recordStorage.Set(ctx, record.Material{ID: *first})
	_ = recordStorage.Set(ctx, record.Material{ID: *second})
	_ = recordStorage.Set(ctx, record.Material{Virtual: firstFilV, ID: firstMeta})
	_ = recordStorage.Set(ctx, record.Material{Virtual: secondFilV, ID: secondMeta})

	fi := &record.Index{
		PendingRecords: []insolar.ID{firstMeta, secondMeta},
	}

	res, err := index.filament(fi)

	require.NoError(t, err)
	require.Equal(t, 2, len(res))

	require.Equal(t, *first, res[0].RecordID)
	require.Equal(t, firstMeta, res[0].MetaID)

	require.Equal(t, *second, res[1].RecordID)
	require.Equal(t, secondMeta, res[1].MetaID)
}

func TestIndexDB_NextFilament(t *testing.T) {
	ctx := inslogger.TestContext(t)

	first := insolar.NewID(1, nil)
	firstMeta := *insolar.NewID(11, nil)

	t.Run("previous exists", func(t *testing.T) {
		tmpdir, err := ioutil.TempDir("", "bdb-test-")
		defer os.RemoveAll(tmpdir)
		require.NoError(t, err)

		db, err := store.NewBadgerDB(BadgerDefaultOptions(tmpdir))
		require.NoError(t, err)
		defer db.Stop(context.Background())
		recordStorage := NewRecordDB(db)
		index := NewIndexDB(db, NewRecordDB(db))

		firstFil := record.PendingFilament{
			PreviousRecord: first,
		}
		firstFilV := record.Wrap(&firstFil)

		_ = recordStorage.Set(ctx, record.Material{Virtual: firstFilV, ID: firstMeta})

		fi := &record.Index{
			PendingRecords: []insolar.ID{firstMeta},
		}

		cc, npn, err := index.nextFilament(fi)

		require.NoError(t, err)
		require.Equal(t, true, cc)

		require.Equal(t, insolar.PulseNumber(1), npn)
	})

	t.Run("previous doesn't exist", func(t *testing.T) {
		tmpdir, err := ioutil.TempDir("", "bdb-test-")
		defer os.RemoveAll(tmpdir)
		require.NoError(t, err)

		db, err := store.NewBadgerDB(BadgerDefaultOptions(tmpdir))
		require.NoError(t, err)
		defer db.Stop(context.Background())
		recordStorage := NewRecordDB(db)
		index := NewIndexDB(db, NewRecordDB(db))

		firstFil := record.PendingFilament{}
		firstFilV := record.Wrap(&firstFil)

		_ = recordStorage.Set(ctx, record.Material{Virtual: firstFilV, ID: firstMeta})

		fi := &record.Index{
			PendingRecords: []insolar.ID{firstMeta},
		}

		cc, _, err := index.nextFilament(fi)

		require.NoError(t, err)
		require.Equal(t, false, cc)
	})

	t.Run("doesn't exist", func(t *testing.T) {
		tmpdir, err := ioutil.TempDir("", "bdb-test-")
		defer os.RemoveAll(tmpdir)
		require.NoError(t, err)

		db, err := store.NewBadgerDB(BadgerDefaultOptions(tmpdir))
		require.NoError(t, err)
		defer db.Stop(context.Background())
		index := NewIndexDB(db, NewRecordDB(db))

		fi := &record.Index{
			PendingRecords: []insolar.ID{firstMeta},
		}

		cc, _, err := index.nextFilament(fi)

		require.Error(t, err, store.ErrNotFound)
		require.Equal(t, false, cc)
	})
}

func TestIndexDB_Records(t *testing.T) {
	ctx := inslogger.TestContext(t)

	t.Run("returns err, if readUntil > readFrom", func(t *testing.T) {
		tmpdir, err := ioutil.TempDir("", "bdb-test-")
		defer os.RemoveAll(tmpdir)
		require.NoError(t, err)

		db, err := store.NewBadgerDB(BadgerDefaultOptions(tmpdir))
		require.NoError(t, err)
		defer db.Stop(context.Background())
		index := NewIndexDB(db, NewRecordDB(db))

		res, err := index.Records(ctx, 1, 10, insolar.ID{})

		require.Error(t, err)
		require.Nil(t, res)
	})

	t.Run("works fine", func(t *testing.T) {
		tmpdir, err := ioutil.TempDir("", "bdb-test-")
		defer os.RemoveAll(tmpdir)
		require.NoError(t, err)

		db, err := store.NewBadgerDB(BadgerDefaultOptions(tmpdir))
		require.NoError(t, err)
		defer db.Stop(context.Background())
		index := NewIndexDB(db, NewRecordDB(db))
		rms := NewRecordDB(db)

		pn := insolar.PulseNumber(3)
		pnS := insolar.PulseNumber(2)
		pnT := insolar.PulseNumber(1)

		// Records
		idT := insolar.NewID(pnT, nil)
		rT := record.IncomingRequest{Object: insolar.NewReference(gen.ID())}
		rTV := record.Wrap(&rT)
		_ = rms.Set(ctx, record.Material{Virtual: rTV, ID: *idT})

		idS := insolar.NewID(pnS, nil)
		rS := record.IncomingRequest{Object: insolar.NewReference(gen.ID())}
		rSV := record.Wrap(&rS)
		_ = rms.Set(ctx, record.Material{Virtual: rSV, ID: *idS})

		id := insolar.NewID(pn, nil)
		r := record.IncomingRequest{Object: insolar.NewReference(gen.ID())}
		rv := record.Wrap(&r)
		_ = rms.Set(ctx, record.Material{Virtual: rv, ID: *id})

		// Pending filaments
		midT := insolar.NewID(pnT, []byte{1})
		mT := record.PendingFilament{RecordID: *idT}
		mTV := record.Wrap(&mT)
		_ = rms.Set(ctx, record.Material{Virtual: mTV, ID: *midT})

		midS := insolar.NewID(pnS, []byte{1})
		mS := record.PendingFilament{RecordID: *idS, PreviousRecord: midT}
		mSV := record.Wrap(&mS)
		_ = rms.Set(ctx, record.Material{Virtual: mSV, ID: *midS})

		mid := insolar.NewID(pn, []byte{1})
		m := record.PendingFilament{RecordID: *id, PreviousRecord: midS}
		mV := record.Wrap(&m)
		_ = rms.Set(ctx, record.Material{Virtual: mV, ID: *mid})

		objID := gen.ID()

		third := record.Index{ObjID: objID, PendingRecords: []insolar.ID{*midT}}
		second := record.Index{ObjID: objID, PendingRecords: []insolar.ID{*midS}}
		first := record.Index{ObjID: objID, PendingRecords: []insolar.ID{*mid}}

		err = index.SetIndex(ctx, pn, first)
		require.NoError(t, err)
		err = index.SetIndex(ctx, pnS, second)
		require.NoError(t, err)
		err = index.SetIndex(ctx, pnT, third)
		require.NoError(t, err)

		res, err := index.Records(ctx, insolar.PulseNumber(3), insolar.PulseNumber(2), objID)

		require.NoError(t, err)
		require.Equal(t, 2, len(res))

		require.Equal(t, *idS, res[0].RecordID)
		require.Equal(t, *id, res[1].RecordID)

		require.Equal(t, *midS, res[0].MetaID)
		require.Equal(t, *mid, res[1].MetaID)
	})

}<|MERGE_RESOLUTION|>--- conflicted
+++ resolved
@@ -36,7 +36,6 @@
 	"github.com/stretchr/testify/require"
 )
 
-<<<<<<< HEAD
 func BadgerDefaultOptions(dir string) badger.Options {
 	ops := badger.DefaultOptions(dir)
 	ops.CompactL0OnClose = false
@@ -44,9 +43,8 @@
 
 	return ops
 }
-=======
+
 const indexCount = 5
->>>>>>> a4e644b6
 
 func TestIndexKey(t *testing.T) {
 	t.Parallel()
@@ -215,7 +213,7 @@
 		defer os.RemoveAll(tmpdir)
 		require.NoError(t, err)
 
-		db, err := store.NewBadgerDB(testbadger.BadgerDefaultOptions(tmpdir))
+		db, err := store.NewBadgerDB(BadgerDefaultOptions(tmpdir))
 		require.NoError(t, err)
 		defer db.Stop(context.Background())
 		storage := NewIndexDB(db, nil)
@@ -233,7 +231,7 @@
 		defer os.RemoveAll(tmpdir)
 		require.NoError(t, err)
 
-		db, err := store.NewBadgerDB(testbadger.BadgerDefaultOptions(tmpdir))
+		db, err := store.NewBadgerDB(BadgerDefaultOptions(tmpdir))
 		require.NoError(t, err)
 		defer db.Stop(context.Background())
 		storage := NewIndexDB(db, nil)
