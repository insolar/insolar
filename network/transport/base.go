/*
 *    Copyright 2018 Insolar
 *
 *    Licensed under the Apache License, Version 2.0 (the "License");
 *    you may not use this file except in compliance with the License.
 *    You may obtain a copy of the License at
 *
 *        http://www.apache.org/licenses/LICENSE-2.0
 *
 *    Unless required by applicable law or agreed to in writing, software
 *    distributed under the License is distributed on an "AS IS" BASIS,
 *    WITHOUT WARRANTIES OR CONDITIONS OF ANY KIND, either express or implied.
 *    See the License for the specific language governing permissions and
 *    limitations under the License.
 */

package transport

import (
	"context"
	"io"
	"net"
	"strings"
	"sync"

	"github.com/insolar/insolar/instrumentation/inslogger"
	"github.com/insolar/insolar/metrics"
	"github.com/insolar/insolar/network"
	"github.com/insolar/insolar/network/transport/packet"
	"github.com/insolar/insolar/network/transport/relay"
	"github.com/pkg/errors"
)

type transportSerializer interface {
	SerializePacket(q *packet.Packet) ([]byte, error)
	DeserializePacket(conn io.Reader) (*packet.Packet, error)
}

type baseSerializer struct{}

func (b *baseSerializer) SerializePacket(q *packet.Packet) ([]byte, error) {
	return packet.SerializePacket(q)
}

func (b *baseSerializer) DeserializePacket(conn io.Reader) (*packet.Packet, error) {
	return packet.DeserializePacket(conn)
}

type baseTransport struct {
	futureManager futureManager
	serializer    transportSerializer
	proxy         relay.Proxy
	packetHandler packetHandler

	disconnectStarted  chan bool
	disconnectFinished chan bool

	mutex *sync.RWMutex

	publicAddress string
	sendFunc      func(recvAddress string, data []byte) error
}

func newBaseTransport(proxy relay.Proxy, publicAddress string) baseTransport {
	futureManager := newFutureManager()
	return baseTransport{
		futureManager: futureManager,
		packetHandler: newPacketHandler(futureManager),
		proxy:         proxy,
		serializer:    &baseSerializer{},

		mutex: &sync.RWMutex{},

		disconnectStarted:  make(chan bool, 1),
		disconnectFinished: make(chan bool, 1),

		publicAddress: publicAddress,
	}
}

// SendRequest sends request packet and returns future.
func (t *baseTransport) SendRequest(ctx context.Context, msg *packet.Packet) (Future, error) {
	future := t.futureManager.Create(msg)
<<<<<<< HEAD

	go func(msg *packet.Packet, f Future) {
		err := t.SendPacket(msg)
		if err != nil {
			f.Cancel()
			log.Error(err.Error())
		}
	}(msg, future)

=======
	err := t.SendPacket(ctx, msg)
	if err != nil {
		future.Cancel()
		return nil, errors.Wrap(err, "Failed to send transport packet")
	}
	metrics.NetworkPacketSentTotal.WithLabelValues(msg.Type.String()).Inc()
>>>>>>> b6b56c9f
	return future, nil
}

// SendResponse sends response packet.
func (t *baseTransport) SendResponse(ctx context.Context, requestID network.RequestID, msg *packet.Packet) error {
	msg.RequestID = requestID

	return t.SendPacket(ctx, msg)
}

// Close closes packet channels.
func (t *baseTransport) Close() {
	t.mutex.Lock()
	defer t.mutex.Unlock()

	close(t.disconnectFinished)
}

// Packets returns incoming packets channel.
func (t *baseTransport) Packets() <-chan *packet.Packet {
	return t.packetHandler.Received()
}

// Stopped checks if networking is stopped already.
func (t *baseTransport) Stopped() <-chan bool {
	t.mutex.RLock()
	defer t.mutex.RUnlock()

	return t.disconnectStarted
}

func (t *baseTransport) prepareDisconnect() {
	t.disconnectStarted <- true
	close(t.disconnectStarted)
}

func (t *baseTransport) getRemoteAddress(conn net.Conn) string {
	return strings.Split(conn.RemoteAddr().String(), ":")[0]
}

// PublicAddress returns transport public ip address
func (t *baseTransport) PublicAddress() string {
	return t.publicAddress
}

func (t *baseTransport) SendPacket(ctx context.Context, p *packet.Packet) error {
	var recvAddress string
	if t.proxy.ProxyHostsCount() > 0 {
		recvAddress = t.proxy.GetNextProxyAddress()
	}
	if len(recvAddress) == 0 {
		recvAddress = p.Receiver.Address.String()
	}

	data, err := t.serializer.SerializePacket(p)
	if err != nil {
		return errors.Wrap(err, "Failed to serialize packet")
	}

	inslogger.FromContext(ctx).Debugf("Send packet to %s with RequestID = %d", recvAddress, p.RequestID)
	return t.sendFunc(recvAddress, data)
}<|MERGE_RESOLUTION|>--- conflicted
+++ resolved
@@ -81,24 +81,12 @@
 // SendRequest sends request packet and returns future.
 func (t *baseTransport) SendRequest(ctx context.Context, msg *packet.Packet) (Future, error) {
 	future := t.futureManager.Create(msg)
-<<<<<<< HEAD
-
-	go func(msg *packet.Packet, f Future) {
-		err := t.SendPacket(msg)
-		if err != nil {
-			f.Cancel()
-			log.Error(err.Error())
-		}
-	}(msg, future)
-
-=======
 	err := t.SendPacket(ctx, msg)
 	if err != nil {
 		future.Cancel()
 		return nil, errors.Wrap(err, "Failed to send transport packet")
 	}
 	metrics.NetworkPacketSentTotal.WithLabelValues(msg.Type.String()).Inc()
->>>>>>> b6b56c9f
 	return future, nil
 }
 
