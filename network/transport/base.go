/*
 *    Copyright 2018 Insolar
 *
 *    Licensed under the Apache License, Version 2.0 (the "License");
 *    you may not use this file except in compliance with the License.
 *    You may obtain a copy of the License at
 *
 *        http://www.apache.org/licenses/LICENSE-2.0
 *
 *    Unless required by applicable law or agreed to in writing, software
 *    distributed under the License is distributed on an "AS IS" BASIS,
 *    WITHOUT WARRANTIES OR CONDITIONS OF ANY KIND, either express or implied.
 *    See the License for the specific language governing permissions and
 *    limitations under the License.
 */

package transport

import (
	"io"
	"net"
	"strings"
	"sync"

	"github.com/insolar/insolar/log"
	"github.com/insolar/insolar/metrics"
	"github.com/insolar/insolar/network/transport/packet"
	"github.com/insolar/insolar/network/transport/packet/types"
	"github.com/insolar/insolar/network/transport/relay"
	"github.com/insolar/insolar/network/utils"
	"github.com/pkg/errors"
)

type transportSerializer interface {
	SerializePacket(q *packet.Packet) ([]byte, error)
	DeserializePacket(conn io.Reader) (*packet.Packet, error)
}

type baseSerializer struct{}

func (b *baseSerializer) SerializePacket(q *packet.Packet) ([]byte, error) {
	return packet.SerializePacket(q)
}

func (b *baseSerializer) DeserializePacket(conn io.Reader) (*packet.Packet, error) {
	return packet.DeserializePacket(conn)
}

type baseTransport struct {
	received chan *packet.Packet
	sequence *uint64

	disconnectStarted  chan bool
	disconnectFinished chan bool

	mutex *sync.RWMutex

	futureMutex *sync.RWMutex
	futures     map[packet.RequestID]Future

	proxy         relay.Proxy
	publicAddress string
	sendFunc      func(recvAddress string, data []byte) error
	serializer    transportSerializer
}

func newBaseTransport(proxy relay.Proxy, publicAddress string) baseTransport {
	return baseTransport{
		received: make(chan *packet.Packet),
		sequence: new(uint64),

		disconnectStarted:  make(chan bool, 1),
		disconnectFinished: make(chan bool, 1),

		mutex:       &sync.RWMutex{},
		futureMutex: &sync.RWMutex{},
		futures:     make(map[packet.RequestID]Future),

		proxy:         proxy,
		publicAddress: publicAddress,
		serializer:    &baseSerializer{},
	}
}

// SendRequest sends request packet and returns future.
func (t *baseTransport) SendRequest(msg *packet.Packet) (Future, error) {
	msg.RequestID = t.generateID()

	future := t.createFuture(msg)

	go func(msg *packet.Packet, f Future) {
		err := t.SendPacket(msg)
		if err != nil {
			f.Cancel()
			log.Error(err)
		}
	}(msg, future)

	return future, nil
}

// SendResponse sends response packet.
func (t *baseTransport) SendResponse(requestID packet.RequestID, msg *packet.Packet) error {
	msg.RequestID = requestID

	return t.SendPacket(msg)
}

// Close closes packet channels.
func (t *baseTransport) Close() {
	t.mutex.Lock()
	defer t.mutex.Unlock()

	close(t.received)
	close(t.disconnectFinished)
}

// Packets returns incoming packets channel.
func (t *baseTransport) Packets() <-chan *packet.Packet {
	return t.received
}

// Stopped checks if networking is stopped already.
func (t *baseTransport) Stopped() <-chan bool {
	t.mutex.RLock()
	defer t.mutex.RUnlock()

	return t.disconnectStarted
}

func (t *baseTransport) prepareListen() {
<<<<<<< HEAD
=======
	t.mutex.Lock()
	defer t.mutex.Unlock()

>>>>>>> 15af96f4
	t.disconnectStarted = make(chan bool, 1)
}

func (t *baseTransport) prepareDisconnect() {
	t.disconnectStarted <- true
	close(t.disconnectStarted)
}

func (t *baseTransport) generateID() packet.RequestID {
	id := utils.AtomicLoadAndIncrementUint64(t.sequence)
	return packet.RequestID(id)
}

func (t *baseTransport) getRemoteAddress(conn net.Conn) string {
	return strings.Split(conn.RemoteAddr().String(), ":")[0]
}

func (t *baseTransport) createFuture(msg *packet.Packet) Future {
	newFuture := NewFuture(msg.RequestID, msg.Receiver, msg, func(f Future) {
		t.futureMutex.Lock()
		defer t.futureMutex.Unlock()

		delete(t.futures, f.Request().RequestID)
	})

	t.futureMutex.Lock()
	defer t.futureMutex.Unlock()
	t.futures[msg.RequestID] = newFuture

	metrics.NetworkFutures.WithLabelValues(msg.Type.String()).Set(float64(len(t.futures)))
	return newFuture
}

func (t *baseTransport) getFuture(msg *packet.Packet) Future {
	t.futureMutex.RLock()
	defer t.futureMutex.RUnlock()

	return t.futures[msg.RequestID]
}

func (t *baseTransport) handlePacket(msg *packet.Packet) {
	if msg.IsResponse {
		t.processResponse(msg)
		return
	}

	t.processRequest(msg)
}

func (t *baseTransport) processResponse(msg *packet.Packet) {
	log.Debugf("[ processResponse ] Process response %s with RequestID = %d", msg.RemoteAddress, msg.RequestID)

	future := t.getFuture(msg)
	if future != nil {
		if shouldProcessPacket(future, msg) {
			log.Debugf("[ processResponse ] Processing future with RequestID = %s", msg.RequestID)
			future.SetResult(msg)
		} else {
			log.Debugf("[ processResponse ] Canceling future with RequestID = %s", msg.RequestID)
		}
		future.Cancel()
	}
}

func (t *baseTransport) processRequest(msg *packet.Packet) {
	// TODO: ugly. fix. sometime
	defer func() {
		if r := recover(); r != nil {
			log.Errorf("[ processRequest ] Got panic: %s", r)
		}
	}()

	log.Debugf("[ processRequest ] Process request %s with RequestID = %d", msg.RemoteAddress, msg.RequestID)
	t.received <- msg
}

// PublicAddress returns transport public ip address
func (t *baseTransport) PublicAddress() string {
	return t.publicAddress
}

func (t *baseTransport) SendPacket(p *packet.Packet) error {
	var recvAddress string
	if t.proxy.ProxyHostsCount() > 0 {
		recvAddress = t.proxy.GetNextProxyAddress()
	}
	if len(recvAddress) == 0 {
		recvAddress = p.Receiver.Address.String()
	}

	data, err := t.serializer.SerializePacket(p)
	if err != nil {
		return errors.Wrap(err, "Failed to serialize packet")
	}

	log.Debugf("Send packet to %s with RequestID = %d", recvAddress, p.RequestID)
	return t.sendFunc(recvAddress, data)
}

func shouldProcessPacket(future Future, msg *packet.Packet) bool {
	typesShouldBeEqual := msg.Type == future.Request().Type
	responseIsForRightSender := future.Actor().Equal(*msg.Sender)

	return typesShouldBeEqual && (responseIsForRightSender || msg.Type == types.Ping)
}<|MERGE_RESOLUTION|>--- conflicted
+++ resolved
@@ -129,12 +129,9 @@
 }
 
 func (t *baseTransport) prepareListen() {
-<<<<<<< HEAD
-=======
 	t.mutex.Lock()
 	defer t.mutex.Unlock()
 
->>>>>>> 15af96f4
 	t.disconnectStarted = make(chan bool, 1)
 }
 
