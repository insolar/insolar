//
// Modified BSD 3-Clause Clear License
//
// Copyright (c) 2019 Insolar Technologies GmbH
//
// All rights reserved.
//
// Redistribution and use in source and binary forms, with or without modification,
// are permitted (subject to the limitations in the disclaimer below) provided that
// the following conditions are met:
//  * Redistributions of source code must retain the above copyright notice, this list
//    of conditions and the following disclaimer.
//  * Redistributions in binary form must reproduce the above copyright notice, this list
//    of conditions and the following disclaimer in the documentation and/or other materials
//    provided with the distribution.
//  * Neither the name of Insolar Technologies GmbH nor the names of its contributors
//    may be used to endorse or promote products derived from this software without
//    specific prior written permission.
//
// NO EXPRESS OR IMPLIED LICENSES TO ANY PARTY'S PATENT RIGHTS ARE GRANTED
// BY THIS LICENSE. THIS SOFTWARE IS PROVIDED BY THE COPYRIGHT HOLDERS
// AND CONTRIBUTORS "AS IS" AND ANY EXPRESS OR IMPLIED WARRANTIES,
// INCLUDING, BUT NOT LIMITED TO, THE IMPLIED WARRANTIES OF MERCHANTABILITY
// AND FITNESS FOR A PARTICULAR PURPOSE ARE DISCLAIMED. IN NO EVENT SHALL
// THE COPYRIGHT HOLDER OR CONTRIBUTORS BE LIABLE FOR ANY DIRECT, INDIRECT,
// INCIDENTAL, SPECIAL, EXEMPLARY, OR CONSEQUENTIAL DAMAGES (INCLUDING,
// BUT NOT LIMITED TO, PROCUREMENT OF SUBSTITUTE GOODS OR SERVICES; LOSS
// OF USE, DATA, OR PROFITS; OR BUSINESS INTERRUPTION) HOWEVER CAUSED AND
// ON ANY THEORY OF LIABILITY, WHETHER IN CONTRACT, STRICT LIABILITY, OR TORT
// (INCLUDING NEGLIGENCE OR OTHERWISE) ARISING IN ANY WAY OUT OF THE USE
// OF THIS SOFTWARE, EVEN IF ADVISED OF THE POSSIBILITY OF SUCH DAMAGE.
//
// Notwithstanding any other provisions of this license, it is prohibited to:
//    (a) use this software,
//
//    (b) prepare modifications and derivative works of this software,
//
//    (c) distribute this software (including without limitation in source code, binary or
//        object code form), and
//
//    (d) reproduce copies of this software
//
//    for any commercial purposes, and/or
//
//    for the purposes of making available this software to third parties as a service,
//    including, without limitation, any software-as-a-service, platform-as-a-service,
//    infrastructure-as-a-service or other similar online service, irrespective of
//    whether it competes with the products or services of Insolar Technologies GmbH.
//

package transport

import (
	"context"
	"io"
	"net"
	"strings"

	"github.com/pkg/errors"

	"github.com/insolar/insolar/instrumentation/inslogger"
	"github.com/insolar/insolar/log"
	"github.com/insolar/insolar/metrics"
	"github.com/insolar/insolar/network/transport/pool"
	"github.com/insolar/insolar/network/utils"
)

type tcpTransport struct {
	baseTransport

	pool     pool.ConnectionPool
	listener net.Listener
	address  string
}

func newTCPTransport(listenAddress, fixedPublicAddress string) (*tcpTransport, string, error) {

	listener, err := net.Listen("tcp", listenAddress)
	if err != nil {
		return nil, "", errors.Wrap(err, "failed to listen UDP")
	}
	publicAddress, err := Resolve(fixedPublicAddress, listener.Addr().String())
	if err != nil {
		return nil, "", errors.Wrap(err, "failed to resolve public address")
	}

	transport := &tcpTransport{
		baseTransport: newBaseTransport(publicAddress),
		listener:      listener,
		pool:          pool.NewConnectionPool(&tcpConnectionFactory{}),
	}

	transport.sendFunc = transport.send

	return transport, publicAddress, nil
}

func (t *tcpTransport) send(address string, data []byte) error {
	ctx := context.Background()
	logger := inslogger.FromContext(ctx)

	addr, err := net.ResolveTCPAddr("tcp", address)
	if err != nil {
		return errors.Wrap(err, "[ send ] Failed to resolve net address")
	}

	conn, err := t.pool.GetConnection(ctx, addr)
	if err != nil {
		return errors.Wrap(err, "[ send ] Failed to get connection")
	}

	logger.Debug("[ send ] len = ", len(data))

	n, err := conn.Write(data)

	if err != nil {
		t.pool.CloseConnection(ctx, addr)
		conn, err = t.pool.GetConnection(ctx, addr)
		if err != nil {
			return errors.Wrap(err, "[ send ] Failed to get connection")
		}
		n, err = conn.Write(data)
	}

	if err == nil {
		metrics.NetworkSentSize.Add(float64(n))
		return nil
	}
	return errors.Wrap(err, "[ send ] Failed to write data")
}

func (t *tcpTransport) prepareListen() (net.Listener, error) {
	t.mutex.Lock()
	defer t.mutex.Unlock()

	t.disconnectStarted = make(chan bool, 1)
	t.disconnectFinished = make(chan bool, 1)

	if t.listener != nil {
		t.address = t.listener.Addr().String()
	} else {
		var err error
		t.listener, err = net.Listen("tcp", t.address)
		if err != nil {
			return nil, errors.Wrap(err, "failed to listen TCP")
		}
	}

	return t.listener, nil
}

// Start starts networking.
func (t *tcpTransport) Start(ctx context.Context) error {
	logger := inslogger.FromContext(ctx)
	logger.Info("[ Start ] Start TCP transport")

<<<<<<< HEAD
	listener, err := t.prepareListen()
	if err != nil {
		logger.Info("[ Start ] Failed to prepare TCP transport: ", err.Error())
=======
	if err := t.prepareListen(); err != nil {
		logger.Info("[ Listen ] Failed to prepare TCP transport: ", err.Error())
>>>>>>> 5b3ab052
		return err
	}

	go func() {
		for {
			conn, err := listener.Accept()
			if err != nil {
				<-t.disconnectFinished
				if strings.Contains(strings.ToLower(err.Error()), "use of closed network connection") {
					logger.Info("Connection closed, quiting accept loop")
					return
				}

				logger.Error("[ Start ] Failed to accept connection: ", err.Error())
				return
			}

			logger.Debugf("[ Start ] Accepted new connection from %s", conn.RemoteAddr())

			go t.handleAcceptedConnection(conn)
		}

	}()

	return nil
}

// Stop stops networking.
func (t *tcpTransport) Stop() {
	t.mutex.Lock()
	defer t.mutex.Unlock()

	log.Info("[ Stop ] Stop TCP transport")
	t.prepareDisconnect()

	if t.listener != nil {
		utils.CloseVerbose(t.listener)
		t.listener = nil
	}
	t.pool.Reset()
}

func (t *tcpTransport) handleAcceptedConnection(conn net.Conn) {
	defer utils.CloseVerbose(conn)

	for {
		msg, err := t.serializer.DeserializePacket(conn)

		if err != nil {
			if err == io.EOF || err == io.ErrUnexpectedEOF {
				log.Warn("[ handleAcceptedConnection ] Connection closed by peer")
				return
			}

			log.Error("[ handleAcceptedConnection ] Failed to deserialize packet: ", err.Error())
		} else {
			ctx, logger := inslogger.WithTraceField(context.Background(), msg.TraceID)
			logger.Debug("[ handleAcceptedConnection ] Handling packet: ", msg.RequestID)

			go t.packetHandler.Handle(ctx, msg)
		}
	}
}

type tcpConnectionFactory struct{}

func (*tcpConnectionFactory) CreateConnection(ctx context.Context, address net.Addr) (net.Conn, error) {
	logger := inslogger.FromContext(ctx)
	tcpAddress, ok := address.(*net.TCPAddr)
	if !ok {
		return nil, errors.New("[ createConnection ] Failed to get tcp address")
	}

	conn, err := net.DialTCP("tcp", nil, tcpAddress)
	if err != nil {
		logger.Errorf("[ createConnection ] Failed to open connection to %s: %s", address, err.Error())
		return nil, errors.Wrap(err, "[ createConnection ] Failed to open connection")
	}

	err = conn.SetKeepAlive(true)
	if err != nil {
		logger.Error("[ createConnection ] Failed to set keep alive")
	}

	err = conn.SetNoDelay(true)
	if err != nil {
		logger.Error("[ createConnection ] Failed to set connection no delay: ", err.Error())
	}

	return conn, nil
}<|MERGE_RESOLUTION|>--- conflicted
+++ resolved
@@ -54,7 +54,6 @@
 	"context"
 	"io"
 	"net"
-	"strings"
 
 	"github.com/pkg/errors"
 
@@ -62,6 +61,7 @@
 	"github.com/insolar/insolar/log"
 	"github.com/insolar/insolar/metrics"
 	"github.com/insolar/insolar/network/transport/pool"
+	"github.com/insolar/insolar/network/transport/relay"
 	"github.com/insolar/insolar/network/utils"
 )
 
@@ -70,29 +70,19 @@
 
 	pool     pool.ConnectionPool
 	listener net.Listener
-	address  string
-}
-
-func newTCPTransport(listenAddress, fixedPublicAddress string) (*tcpTransport, string, error) {
-
-	listener, err := net.Listen("tcp", listenAddress)
-	if err != nil {
-		return nil, "", errors.Wrap(err, "failed to listen UDP")
-	}
-	publicAddress, err := Resolve(fixedPublicAddress, listener.Addr().String())
-	if err != nil {
-		return nil, "", errors.Wrap(err, "failed to resolve public address")
-	}
-
+	addr     string
+}
+
+func newTCPTransport(addr string, proxy relay.Proxy, publicAddress string) (*tcpTransport, error) {
 	transport := &tcpTransport{
-		baseTransport: newBaseTransport(publicAddress),
-		listener:      listener,
+		baseTransport: newBaseTransport(proxy, publicAddress),
+		addr:          addr,
 		pool:          pool.NewConnectionPool(&tcpConnectionFactory{}),
 	}
 
 	transport.sendFunc = transport.send
 
-	return transport, publicAddress, nil
+	return transport, nil
 }
 
 func (t *tcpTransport) send(address string, data []byte) error {
@@ -114,12 +104,20 @@
 	n, err := conn.Write(data)
 
 	if err != nil {
+		// All this to check is error EPIPE
+		// if netErr, ok := err.(*net.OpError); ok {
+		// 	switch realNetErr := netErr.Err.(type) {
+		// 	case *os.SyscallError:
+		// 		if realNetErr.Err == syscall.EPIPE {
 		t.pool.CloseConnection(ctx, addr)
 		conn, err = t.pool.GetConnection(ctx, addr)
 		if err != nil {
 			return errors.Wrap(err, "[ send ] Failed to get connection")
 		}
 		n, err = conn.Write(data)
+		// 		}
+		// 	}
+		// }
 	}
 
 	if err == nil {
@@ -129,64 +127,45 @@
 	return errors.Wrap(err, "[ send ] Failed to write data")
 }
 
-func (t *tcpTransport) prepareListen() (net.Listener, error) {
+func (t *tcpTransport) prepareListen() error {
 	t.mutex.Lock()
 	defer t.mutex.Unlock()
 
 	t.disconnectStarted = make(chan bool, 1)
 	t.disconnectFinished = make(chan bool, 1)
-
-	if t.listener != nil {
-		t.address = t.listener.Addr().String()
-	} else {
-		var err error
-		t.listener, err = net.Listen("tcp", t.address)
-		if err != nil {
-			return nil, errors.Wrap(err, "failed to listen TCP")
-		}
-	}
-
-	return t.listener, nil
+	listener, err := net.Listen("tcp", t.addr)
+	if err != nil {
+		return err
+	}
+
+	t.listener = listener
+
+	return nil
 }
 
 // Start starts networking.
-func (t *tcpTransport) Start(ctx context.Context) error {
+func (t *tcpTransport) Listen(ctx context.Context, started chan struct{}) error {
 	logger := inslogger.FromContext(ctx)
-	logger.Info("[ Start ] Start TCP transport")
-
-<<<<<<< HEAD
-	listener, err := t.prepareListen()
-	if err != nil {
-		logger.Info("[ Start ] Failed to prepare TCP transport: ", err.Error())
-=======
+	logger.Info("[ Listen ] Start TCP transport")
+
 	if err := t.prepareListen(); err != nil {
 		logger.Info("[ Listen ] Failed to prepare TCP transport: ", err.Error())
->>>>>>> 5b3ab052
 		return err
 	}
 
-	go func() {
-		for {
-			conn, err := listener.Accept()
-			if err != nil {
-				<-t.disconnectFinished
-				if strings.Contains(strings.ToLower(err.Error()), "use of closed network connection") {
-					logger.Info("Connection closed, quiting accept loop")
-					return
-				}
-
-				logger.Error("[ Start ] Failed to accept connection: ", err.Error())
-				return
-			}
-
-			logger.Debugf("[ Start ] Accepted new connection from %s", conn.RemoteAddr())
-
-			go t.handleAcceptedConnection(conn)
+	started <- struct{}{}
+	for {
+		conn, err := t.listener.Accept()
+		if err != nil {
+			<-t.disconnectFinished
+			logger.Error("[ Listen ] Failed to accept connection: ", err.Error())
+			return errors.Wrap(err, "[ Listen ] Failed to accept connection")
 		}
 
-	}()
-
-	return nil
+		logger.Debugf("[ Listen ] Accepted new connection from %s", conn.RemoteAddr())
+
+		go t.handleAcceptedConnection(conn)
+	}
 }
 
 // Stop stops networking.
@@ -197,10 +176,7 @@
 	log.Info("[ Stop ] Stop TCP transport")
 	t.prepareDisconnect()
 
-	if t.listener != nil {
-		utils.CloseVerbose(t.listener)
-		t.listener = nil
-	}
+	utils.CloseVerbose(t.listener)
 	t.pool.Reset()
 }
 
