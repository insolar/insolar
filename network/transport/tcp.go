/*
 *    Copyright 2018 Insolar
 *
 *    Licensed under the Apache License, Version 2.0 (the "License");
 *    you may not use this file except in compliance with the License.
 *    You may obtain a copy of the License at
 *
 *        http://www.apache.org/licenses/LICENSE-2.0
 *
 *    Unless required by applicable law or agreed to in writing, software
 *    distributed under the License is distributed on an "AS IS" BASIS,
 *    WITHOUT WARRANTIES OR CONDITIONS OF ANY KIND, either express or implied.
 *    See the License for the specific language governing permissions and
 *    limitations under the License.
 */

package transport

import (
	"context"
	"io"
	"net"
	"sync"
	"time"

	"github.com/insolar/insolar/instrumentation/inslogger"
	"github.com/insolar/insolar/log"
	"github.com/insolar/insolar/network/transport/relay"
	"github.com/pkg/errors"
)

type tcpTransport struct {
	baseTransport
	l net.Listener

	conns     map[string]net.Conn
	connMutex sync.RWMutex
}

func newTCPTransport(addr string, proxy relay.Proxy, publicAddress string) (*tcpTransport, error) {

	listener, err := net.Listen("tcp", addr)
	if err != nil {
		return nil, err
	}

	transport := &tcpTransport{
		baseTransport: newBaseTransport(proxy, publicAddress),
		l:             listener,
		conns:         make(map[string]net.Conn),
	}

	transport.sendFunc = transport.send

	return transport, nil
}

func (t *tcpTransport) send(recvAddress string, data []byte) error {
	ctx := context.Background()
	logger := inslogger.FromContext(ctx)

	tcpAddr, err := net.ResolveTCPAddr("tcp", recvAddress)
	if err != nil {
		return errors.Wrap(err, "[ send ] Failed to resolve t address")
	}

	t.connMutex.RLock()
	conn, ok := t.conns[tcpAddr.String()]
	t.connMutex.RUnlock()

	if !ok || t.connectionClosed(conn) {
		t.connMutex.Lock()

		conn, ok = t.conns[tcpAddr.String()]
		if !ok || t.connectionClosed(conn) {
			logger.Debugf("[ send ] Failed to retrieve connection to %s", tcpAddr)

			conn, err = t.openTCP(ctx, tcpAddr)
			if err != nil {
				t.connMutex.Unlock()
				return errors.Wrap(err, "[ send ] Failed to create TCP connection")
			}
<<<<<<< HEAD
			// TODO: proper fix it in NETD18-85, for now use tcpAddr.String() as key
			// tcp.conns[conn.RemoteAddr().String()] = conn
			tcp.conns[tcpAddr.String()] = conn
			logger.Debugf("[ openTCP ] Added connection for %s. Current pool size: %d", conn.RemoteAddr(), len(tcp.conns))
=======
			t.conns[conn.RemoteAddr().String()] = conn
			logger.Debugf("[ openTCP ] Added connection for %s. Current pool size: %d", conn.RemoteAddr(), len(t.conns))
>>>>>>> 7e6c9f65
		}

		t.connMutex.Unlock()
	}

	log.Debug("[ send ] len = ", len(data))
	_, err = conn.Write(data)
	return errors.Wrap(err, "[ send ] Failed to write data")
}

func (t *tcpTransport) openTCP(ctx context.Context, addr *net.TCPAddr) (net.Conn, error) {
	logger := inslogger.FromContext(ctx)

	conn, err := net.DialTCP("tcp", nil, addr)
	if err != nil {
		logger.Warnf("[ openTCP ] Failed to open connection to %s", addr)
		return nil, errors.Wrap(err, "[ openTCP ] Failed to open connection")
	}

	err = conn.SetKeepAlive(true)
	if err != nil {
		logger.Error("[ openTCP ] Failed to set keep alive")
	}

	return conn, nil
}

// Consuming 1 byte; only usable for outgoing connections.
func (t *tcpTransport) connectionClosed(conn net.Conn) bool {
	err := conn.SetReadDeadline(time.Now())
	if err != nil {
		log.Errorln("[ connectionClosed ] Failed to set connection deadline: ", err.Error())
	}

	n, err := conn.Read(make([]byte, 1))

	if err == io.EOF || n > 0 {
		err := conn.Close()
		if err != nil {
			log.Errorln("[ connectionClosed ] Failed to close connection: ", err.Error())
		} else {
			log.Debug("[ connectionClosed ] Close connection to %s", conn.RemoteAddr())
		}

		delete(t.conns, conn.RemoteAddr().String())
		return true
	}

	err = conn.SetReadDeadline(time.Time{})
	if err != nil {
		log.Errorln("[ connectionClosed ] Failed to set connection deadline: ", err.Error())
	}

	return false
}

// Start starts networking.
func (t *tcpTransport) Listen(ctx context.Context) error {
	logger := inslogger.FromContext(ctx)
	logger.Info("[ Listen ] Start TCP transport")
	t.prepareListen()
	for {
		conn, err := t.l.Accept()
		if err != nil {
			<-t.disconnectFinished
			logger.Error("[ Listen ] Failed to accept connection: ", err.Error())
			return errors.Wrap(err, "[ Listen ] Failed to accept connection")
		}

		logger.Debugf("[ Listen ] Accepted new connection from %s", conn.RemoteAddr())

		go t.handleAcceptedConnection(conn)
	}
}

// Stop stops networking.
func (t *tcpTransport) Stop() {
	t.mutex.Lock()
	defer t.mutex.Unlock()

	log.Info("[ Stop ] Stop TCP transport")
	t.prepareDisconnect()

	err := t.l.Close()
	if err != nil {
		log.Errorln("[ Stop ] Failed to close socket: ", err.Error())
	}

	for addr, conn := range t.conns {
		err := conn.Close()
		if err != nil {
			log.Errorln("[ Stop ] Failed to close outgoing connection: ", err.Error())
		}
		delete(t.conns, addr)
	}
}

func (t *tcpTransport) handleAcceptedConnection(conn net.Conn) {
	for {
		msg, err := t.serializer.DeserializePacket(conn)

		if err != nil {
			if err == io.EOF {
				log.Warn("[ handleAcceptedConnection ] Connection closed by sender")
				return
			}

			log.Error("[ handleAcceptedConnection ] Failed to deserialize packet: ", err.Error())
		} else {
			log.Info("[ handleAcceptedConnection ] Handling packet")
			t.handlePacket(msg)
		}
	}
}<|MERGE_RESOLUTION|>--- conflicted
+++ resolved
@@ -80,15 +80,10 @@
 				t.connMutex.Unlock()
 				return errors.Wrap(err, "[ send ] Failed to create TCP connection")
 			}
-<<<<<<< HEAD
 			// TODO: proper fix it in NETD18-85, for now use tcpAddr.String() as key
 			// tcp.conns[conn.RemoteAddr().String()] = conn
-			tcp.conns[tcpAddr.String()] = conn
-			logger.Debugf("[ openTCP ] Added connection for %s. Current pool size: %d", conn.RemoteAddr(), len(tcp.conns))
-=======
-			t.conns[conn.RemoteAddr().String()] = conn
+			t.conns[tcpAddr.String()] = conn
 			logger.Debugf("[ openTCP ] Added connection for %s. Current pool size: %d", conn.RemoteAddr(), len(t.conns))
->>>>>>> 7e6c9f65
 		}
 
 		t.connMutex.Unlock()
