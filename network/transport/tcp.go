/*
 *    Copyright 2018 Insolar
 *
 *    Licensed under the Apache License, Version 2.0 (the "License");
 *    you may not use this file except in compliance with the License.
 *    You may obtain a copy of the License at
 *
 *        http://www.apache.org/licenses/LICENSE-2.0
 *
 *    Unless required by applicable law or agreed to in writing, software
 *    distributed under the License is distributed on an "AS IS" BASIS,
 *    WITHOUT WARRANTIES OR CONDITIONS OF ANY KIND, either express or implied.
 *    See the License for the specific language governing permissions and
 *    limitations under the License.
 */

package transport

import (
	"context"
	"io"
	"net"
	"sync"
	"time"

	"github.com/insolar/insolar/instrumentation/inslogger"
	"github.com/insolar/insolar/log"
	"github.com/insolar/insolar/network/transport/relay"
	"github.com/pkg/errors"
)

type tcpTransport struct {
	baseTransport
<<<<<<< HEAD
	l         net.Listener
	addr      string
	maxChan   chan bool
	isStarted bool
=======
	l net.Listener

	conns     map[string]net.Conn
	connMutex sync.RWMutex
>>>>>>> 47833b3e
}

func newTCPTransport(addr string, proxy relay.Proxy, publicAddress string) (*tcpTransport, error) {
	transport := &tcpTransport{
		baseTransport: newBaseTransport(proxy, publicAddress),
<<<<<<< HEAD
		addr:          addr,
		maxChan:       make(chan bool, 1000),
=======
		l:             listener,
		conns:         make(map[string]net.Conn),
>>>>>>> 47833b3e
	}

	transport.sendFunc = transport.send

	return transport, nil
}

<<<<<<< HEAD
func (t *tcpTransport) send(recvAddress string, data []byte) error {
=======
func (tcp *tcpTransport) send(recvAddress string, data []byte) error {
	ctx := context.Background()
	logger := inslogger.FromContext(ctx)

>>>>>>> 47833b3e
	tcpAddr, err := net.ResolveTCPAddr("tcp", recvAddress)
	if err != nil {
		return errors.Wrap(err, "[ send ] Failed to resolve tcp address")
	}

	tcp.connMutex.RLock()
	conn, ok := tcp.conns[tcpAddr.String()]
	tcp.connMutex.RUnlock()

	if !ok || tcp.connectionClosed(conn) {
		tcp.connMutex.Lock()

		conn, ok = tcp.conns[tcpAddr.String()]
		if !ok || tcp.connectionClosed(conn) {
			logger.Debugf("[ send ] Failed to retrieve connection to %s", tcpAddr)

			conn, err = tcp.openTCP(ctx, tcpAddr)
			if err != nil {
				tcp.connMutex.Unlock()
				return errors.Wrap(err, "[ send ] Failed to create TCP connection")
			}
			tcp.conns[conn.RemoteAddr().String()] = conn
			logger.Debugf("[ openTCP ] Added connection for %s. Current pool size: %d", conn.RemoteAddr(), len(tcp.conns))
		}

		tcp.connMutex.Unlock()
	}

	log.Debug("[ send ] len = ", len(data))
	_, err = conn.Write(data)
	return errors.Wrap(err, "[ send ] Failed to write data")
}

func (tcp *tcpTransport) openTCP(ctx context.Context, addr *net.TCPAddr) (net.Conn, error) {
	logger := inslogger.FromContext(ctx)

	conn, err := net.DialTCP("tcp", nil, addr)
	if err != nil {
		logger.Warnf("[ openTCP ] Failed to open connection to %s", addr)
		return nil, errors.Wrap(err, "[ openTCP ] Failed to open connection")
	}

	err = conn.SetKeepAlive(true)
	if err != nil {
		logger.Error("[ openTCP ] Failed to set keep alive")
	}

	return conn, nil
}

// Consuming 1 byte; only usable for outgoing connections.
func (tcp *tcpTransport) connectionClosed(conn net.Conn) bool {
	err := conn.SetReadDeadline(time.Now())
	if err != nil {
		log.Errorln("[ connectionClosed ] Failed to set connection deadline: ", err.Error())
	}

	n, err := conn.Read(make([]byte, 1))

	if err == io.EOF || n > 0 {
		err := conn.Close()
		if err != nil {
			log.Errorln("[ connectionClosed ] Failed to close connection: ", err.Error())
		} else {
			log.Debug("[ connectionClosed ] Close connection to %s", conn.RemoteAddr())
		}

		delete(tcp.conns, conn.RemoteAddr().String())
		return true
	}

	err = conn.SetReadDeadline(time.Time{})
	if err != nil {
		log.Errorln("[ connectionClosed ] Failed to set connection deadline: ", err.Error())
	}
<<<<<<< HEAD
	t.maxChan <- true
	defer func() { <-t.maxChan }()
	defer tcpConn.Close()
=======
>>>>>>> 47833b3e

	return false
}

// Start starts networking.
<<<<<<< HEAD
func (t *tcpTransport) Listen(ctx context.Context) error {
	inslogger.FromContext(ctx).Info("Start TCP transport")

	t.mutex.Lock()
	t.isStarted = true

	listener, err := net.Listen("tcp", t.addr)
	if err != nil {
		return err
	}

	t.l = listener
	t.mutex.Unlock()

	for {

		t.maxChan <- true

		conn, err := t.l.Accept()
		if err != nil {
			<-t.maxChan
			<-t.disconnectFinished
			return errors.Wrap(err, "[ Start ]")
		}

		go t.handleAcceptedConnection(conn)
=======
func (tcp *tcpTransport) Listen(ctx context.Context) error {
	logger := inslogger.FromContext(ctx)
	logger.Info("[ Listen ] Start TCP transport")
	for {
		conn, err := tcp.l.Accept()
		if err != nil {
			<-tcp.disconnectFinished
			logger.Error("[ Listen ] Failed to accept connection: ", err.Error())
			return errors.Wrap(err, "[ Listen ] Failed to accept connection")
		}

		logger.Debugf("[ Listen ] Accepted new connection from %s", conn.RemoteAddr())

		go tcp.handleAcceptedConnection(conn)
>>>>>>> 47833b3e
	}
}

// Stop stops networking.
<<<<<<< HEAD
func (t *tcpTransport) Stop() {
	log.Info("Stop TCP transport")

	t.mutex.Lock()
	defer t.mutex.Unlock()

	t.prepareDisconnect()

	if t.isStarted {
		err := t.l.Close()
		if err != nil {
			log.Errorln("Failed to close socket:", err.Error())
		}
=======
func (tcp *tcpTransport) Stop() {
	tcp.mutex.Lock()
	defer tcp.mutex.Unlock()

	log.Info("[ Stop ] Stop TCP transport")
	tcp.prepareDisconnect()

	err := tcp.l.Close()
	if err != nil {
		log.Errorln("[ Stop ] Failed to close socket: ", err.Error())
>>>>>>> 47833b3e
	}

<<<<<<< HEAD
func (t *tcpTransport) handleAcceptedConnection(conn net.Conn) {
	defer conn.Close()
	msg, err := t.serializer.DeserializePacket(conn)
	if err != nil {
		log.Error("[ handleAcceptedConnection ] ", err)
		return
=======
	for addr, conn := range tcp.conns {
		err := conn.Close()
		if err != nil {
			log.Errorln("[ Stop ] Failed to close outgoing connection: ", err.Error())
		}
		delete(tcp.conns, addr)
>>>>>>> 47833b3e
	}
}

<<<<<<< HEAD
	t.handlePacket(msg)

	<-t.maxChan
=======
func (tcp *tcpTransport) handleAcceptedConnection(conn net.Conn) {
	for {
		msg, err := tcp.serializer.DeserializePacket(conn)

		if err != nil {
			if err == io.EOF {
				log.Warn("[ handleAcceptedConnection ] Connection closed by sender")
				return
			}

			log.Error("[ handleAcceptedConnection ] Failed to deserialize packet: ", err.Error())
		} else {
			log.Info("[ handleAcceptedConnection ] Handling packet")
			tcp.handlePacket(msg)
		}
	}
>>>>>>> 47833b3e
}<|MERGE_RESOLUTION|>--- conflicted
+++ resolved
@@ -31,29 +31,23 @@
 
 type tcpTransport struct {
 	baseTransport
-<<<<<<< HEAD
-	l         net.Listener
-	addr      string
-	maxChan   chan bool
-	isStarted bool
-=======
 	l net.Listener
 
 	conns     map[string]net.Conn
 	connMutex sync.RWMutex
->>>>>>> 47833b3e
 }
 
 func newTCPTransport(addr string, proxy relay.Proxy, publicAddress string) (*tcpTransport, error) {
+
+	listener, err := net.Listen("tcp", addr)
+	if err != nil {
+		return nil, err
+	}
+
 	transport := &tcpTransport{
 		baseTransport: newBaseTransport(proxy, publicAddress),
-<<<<<<< HEAD
-		addr:          addr,
-		maxChan:       make(chan bool, 1000),
-=======
 		l:             listener,
 		conns:         make(map[string]net.Conn),
->>>>>>> 47833b3e
 	}
 
 	transport.sendFunc = transport.send
@@ -61,14 +55,10 @@
 	return transport, nil
 }
 
-<<<<<<< HEAD
-func (t *tcpTransport) send(recvAddress string, data []byte) error {
-=======
 func (tcp *tcpTransport) send(recvAddress string, data []byte) error {
 	ctx := context.Background()
 	logger := inslogger.FromContext(ctx)
 
->>>>>>> 47833b3e
 	tcpAddr, err := net.ResolveTCPAddr("tcp", recvAddress)
 	if err != nil {
 		return errors.Wrap(err, "[ send ] Failed to resolve tcp address")
@@ -144,45 +134,11 @@
 	if err != nil {
 		log.Errorln("[ connectionClosed ] Failed to set connection deadline: ", err.Error())
 	}
-<<<<<<< HEAD
-	t.maxChan <- true
-	defer func() { <-t.maxChan }()
-	defer tcpConn.Close()
-=======
->>>>>>> 47833b3e
 
 	return false
 }
 
 // Start starts networking.
-<<<<<<< HEAD
-func (t *tcpTransport) Listen(ctx context.Context) error {
-	inslogger.FromContext(ctx).Info("Start TCP transport")
-
-	t.mutex.Lock()
-	t.isStarted = true
-
-	listener, err := net.Listen("tcp", t.addr)
-	if err != nil {
-		return err
-	}
-
-	t.l = listener
-	t.mutex.Unlock()
-
-	for {
-
-		t.maxChan <- true
-
-		conn, err := t.l.Accept()
-		if err != nil {
-			<-t.maxChan
-			<-t.disconnectFinished
-			return errors.Wrap(err, "[ Start ]")
-		}
-
-		go t.handleAcceptedConnection(conn)
-=======
 func (tcp *tcpTransport) Listen(ctx context.Context) error {
 	logger := inslogger.FromContext(ctx)
 	logger.Info("[ Listen ] Start TCP transport")
@@ -197,26 +153,10 @@
 		logger.Debugf("[ Listen ] Accepted new connection from %s", conn.RemoteAddr())
 
 		go tcp.handleAcceptedConnection(conn)
->>>>>>> 47833b3e
 	}
 }
 
 // Stop stops networking.
-<<<<<<< HEAD
-func (t *tcpTransport) Stop() {
-	log.Info("Stop TCP transport")
-
-	t.mutex.Lock()
-	defer t.mutex.Unlock()
-
-	t.prepareDisconnect()
-
-	if t.isStarted {
-		err := t.l.Close()
-		if err != nil {
-			log.Errorln("Failed to close socket:", err.Error())
-		}
-=======
 func (tcp *tcpTransport) Stop() {
 	tcp.mutex.Lock()
 	defer tcp.mutex.Unlock()
@@ -227,32 +167,17 @@
 	err := tcp.l.Close()
 	if err != nil {
 		log.Errorln("[ Stop ] Failed to close socket: ", err.Error())
->>>>>>> 47833b3e
 	}
 
-<<<<<<< HEAD
-func (t *tcpTransport) handleAcceptedConnection(conn net.Conn) {
-	defer conn.Close()
-	msg, err := t.serializer.DeserializePacket(conn)
-	if err != nil {
-		log.Error("[ handleAcceptedConnection ] ", err)
-		return
-=======
 	for addr, conn := range tcp.conns {
 		err := conn.Close()
 		if err != nil {
 			log.Errorln("[ Stop ] Failed to close outgoing connection: ", err.Error())
 		}
 		delete(tcp.conns, addr)
->>>>>>> 47833b3e
 	}
 }
 
-<<<<<<< HEAD
-	t.handlePacket(msg)
-
-	<-t.maxChan
-=======
 func (tcp *tcpTransport) handleAcceptedConnection(conn net.Conn) {
 	for {
 		msg, err := tcp.serializer.DeserializePacket(conn)
@@ -269,5 +194,4 @@
 			tcp.handlePacket(msg)
 		}
 	}
->>>>>>> 47833b3e
 }