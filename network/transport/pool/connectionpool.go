/*
 *    Copyright 2018 Insolar
 *
 *    Licensed under the Apache License, Version 2.0 (the "License");
 *    you may not use this file except in compliance with the License.
 *    You may obtain a copy of the License at
 *
 *        http://www.apache.org/licenses/LICENSE-2.0
 *
 *    Unless required by applicable law or agreed to in writing, software
 *    distributed under the License is distributed on an "AS IS" BASIS,
 *    WITHOUT WARRANTIES OR CONDITIONS OF ANY KIND, either express or implied.
 *    See the License for the specific language governing permissions and
 *    limitations under the License.
 */

package pool

import (
	"context"
	"net"
	"sync"

	"github.com/insolar/insolar/instrumentation/inslogger"
	"github.com/insolar/insolar/metrics"
	"github.com/insolar/insolar/network/utils"
	"github.com/pkg/errors"
)

type lockableConnection struct {
	net.Conn
	sync.Locker
}

func (lc *lockableConnection) Write(data []byte) (int, error) {
	lc.Lock()
	defer lc.Unlock()

	// TODO: sergey.morozov 16.01.19: possible malformed packet fix; uncomment this when you meet errors ;)
	// var written int
	// for written < len(data) {
	// 	n, err := lc.Conn.Write(data[written:])
	// 	written += n
	// 	if err != nil {
	// 		return written, err
	// 	}
	// }
	// return written, nil

	return lc.Conn.Write(data)
}

type connectionPool struct {
	connectionFactory connectionFactory

	unsafeConnectionsHolder unsafeConnectionHolder
	mutex                   sync.RWMutex
}

func newConnectionPool(connectionFactory connectionFactory) *connectionPool {
	return &connectionPool{
		connectionFactory: connectionFactory,

		unsafeConnectionsHolder: newUnsafeConnectionHolder(),
	}
}

func (cp *connectionPool) GetConnection(ctx context.Context, address net.Addr) (bool, net.Conn, error) {
	logger := inslogger.FromContext(ctx)

	conn, ok := cp.getConnection(address)

	logger.Debugf("[ GetConnection ] Finding connection to %s in pool: %t", address, ok)

	if ok {
<<<<<<< HEAD
		return false, conn, nil
=======
		return conn, nil
>>>>>>> 61db5810
	}

	logger.Debugf("[ GetConnection ] Missing open connection to %s in pool ", address)

	return cp.getOrCreateConnection(ctx, address)
}

<<<<<<< HEAD
func (cp *connectionPool) RegisterConnection(ctx context.Context, address net.Addr, conn net.Conn) bool {
	logger := inslogger.FromContext(ctx)

	cp.mutex.Lock()
	defer cp.mutex.Unlock()

	_, ok := cp.unsafeConnectionsHolder.Get(address)

	logger.Debugf("[ RegisterConnection ] Finding connection to %s in pool: %s", address, ok)

	if ok {
		return false
	}

	logger.Debugf("[ RegisterConnection ] Missing open connection to %s in pool ", address)

	cp.unsafeConnectionsHolder.Add(address, conn)
	logger.Debugf(
		"[ RegisterConnection ] Added connection to %s. Current pool size: %d",
		conn.RemoteAddr(),
		cp.unsafeConnectionsHolder.Size(),
	)
	return true
}

=======
>>>>>>> 61db5810
func (cp *connectionPool) CloseConnection(ctx context.Context, address net.Addr) {
	cp.mutex.Lock()
	defer cp.mutex.Unlock()

	logger := inslogger.FromContext(ctx)

	conn, ok := cp.unsafeConnectionsHolder.Get(address)
	logger.Debugf("[ CloseConnection ] Finding connection to %s in pool: %s", address, ok)

	if ok {
		utils.CloseVerbose(conn)

<<<<<<< HEAD
		logger.Debugf(
			"[ CloseConnection ] Delete connection to %s. Current pool size: %d",
			address,
			cp.unsafeConnectionsHolder.Size(),
		)
		cp.unsafeConnectionsHolder.Delete(address)
=======
		logger.Debugf("[ CloseConnection ] Delete connection to %s from pool: %s", address)
		cp.unsafeConnectionsHolder.Delete(address)
		metrics.NetworkConnections.Set(float64(cp.unsafeConnectionsHolder.Size()))
>>>>>>> 61db5810
	}
}

func (cp *connectionPool) getConnection(address net.Addr) (net.Conn, bool) {
	cp.mutex.RLock()
	defer cp.mutex.RUnlock()

	return cp.unsafeConnectionsHolder.Get(address)
}

func (cp *connectionPool) getOrCreateConnection(ctx context.Context, address net.Addr) (bool, net.Conn, error) {
	logger := inslogger.FromContext(ctx)

	cp.mutex.Lock()
	defer cp.mutex.Unlock()

	conn, ok := cp.unsafeConnectionsHolder.Get(address)
	logger.Debugf("[ getOrCreateConnection ] Finding connection to %s in pool: %s", address, ok)

	if ok {
<<<<<<< HEAD
		return false, conn, nil
=======
		return conn, nil
>>>>>>> 61db5810
	}

	logger.Debugf("[ getOrCreateConnection ] Failed to retrieve connection to %s, creating it", address)

	conn, err := cp.connectionFactory.CreateConnection(ctx, address)
	if err != nil {
		return false, nil, errors.Wrap(err, "[ send ] Failed to create TCP connection")
	}

	go func() {
		b := make([]byte, 1)
		_, err := conn.Read(b)
		if err != nil {
			logger.Infof("remote host 'closed' connection to %s: %s", address, err)
			cp.CloseConnection(ctx, address)
			return
		}

		logger.Errorf("unexpected data on connection to %s", address)
	}()

	lc := &lockableConnection{
		Conn:   conn,
		Locker: &sync.Mutex{},
	}

	cp.unsafeConnectionsHolder.Add(address, lc)
	size := cp.unsafeConnectionsHolder.Size()
	logger.Debugf(
		"[ getOrCreateConnection ] Added connection to %s. Current pool size: %d",
		conn.RemoteAddr(),
		size,
	)
	metrics.NetworkConnections.Set(float64(size))

	return true, conn, nil
}

func (cp *connectionPool) Reset(ctx context.Context) {
	logger := inslogger.FromContext(ctx)

	cp.mutex.Lock()
	defer cp.mutex.Unlock()

	logger.Debugf("[ Reset ] Reset pool of size: %d", cp.unsafeConnectionsHolder.Size())

	cp.unsafeConnectionsHolder.Iterate(func(conn net.Conn) {
		utils.CloseVerbose(conn)
	})
	cp.unsafeConnectionsHolder.Clear()
	metrics.NetworkConnections.Set(float64(cp.unsafeConnectionsHolder.Size()))
}<|MERGE_RESOLUTION|>--- conflicted
+++ resolved
@@ -73,11 +73,7 @@
 	logger.Debugf("[ GetConnection ] Finding connection to %s in pool: %t", address, ok)
 
 	if ok {
-<<<<<<< HEAD
 		return false, conn, nil
-=======
-		return conn, nil
->>>>>>> 61db5810
 	}
 
 	logger.Debugf("[ GetConnection ] Missing open connection to %s in pool ", address)
@@ -85,7 +81,6 @@
 	return cp.getOrCreateConnection(ctx, address)
 }
 
-<<<<<<< HEAD
 func (cp *connectionPool) RegisterConnection(ctx context.Context, address net.Addr, conn net.Conn) bool {
 	logger := inslogger.FromContext(ctx)
 
@@ -111,8 +106,6 @@
 	return true
 }
 
-=======
->>>>>>> 61db5810
 func (cp *connectionPool) CloseConnection(ctx context.Context, address net.Addr) {
 	cp.mutex.Lock()
 	defer cp.mutex.Unlock()
@@ -125,18 +118,13 @@
 	if ok {
 		utils.CloseVerbose(conn)
 
-<<<<<<< HEAD
 		logger.Debugf(
 			"[ CloseConnection ] Delete connection to %s. Current pool size: %d",
 			address,
 			cp.unsafeConnectionsHolder.Size(),
 		)
 		cp.unsafeConnectionsHolder.Delete(address)
-=======
-		logger.Debugf("[ CloseConnection ] Delete connection to %s from pool: %s", address)
-		cp.unsafeConnectionsHolder.Delete(address)
 		metrics.NetworkConnections.Set(float64(cp.unsafeConnectionsHolder.Size()))
->>>>>>> 61db5810
 	}
 }
 
@@ -157,11 +145,7 @@
 	logger.Debugf("[ getOrCreateConnection ] Finding connection to %s in pool: %s", address, ok)
 
 	if ok {
-<<<<<<< HEAD
 		return false, conn, nil
-=======
-		return conn, nil
->>>>>>> 61db5810
 	}
 
 	logger.Debugf("[ getOrCreateConnection ] Failed to retrieve connection to %s, creating it", address)
