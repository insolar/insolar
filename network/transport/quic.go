/*
 *    Copyright 2018 Insolar
 *
 *    Licensed under the Apache License, Version 2.0 (the "License");
 *    you may not use this file except in compliance with the License.
 *    You may obtain a copy of the License at
 *
 *        http://www.apache.org/licenses/LICENSE-2.0
 *
 *    Unless required by applicable law or agreed to in writing, software
 *    distributed under the License is distributed on an "AS IS" BASIS,
 *    WITHOUT WARRANTIES OR CONDITIONS OF ANY KIND, either express or implied.
 *    See the License for the specific language governing permissions and
 *    limitations under the License.
 */

package transport

import (
	"context"
	"crypto/rand"
	"crypto/rsa"
	"crypto/tls"
	"crypto/x509"
	"encoding/pem"
	"math/big"
	"net"

	"github.com/insolar/insolar/log"
	"github.com/insolar/insolar/network/transport/relay"
	"github.com/lucas-clemente/quic-go"
	"github.com/pkg/errors"
)

type quicConnection struct {
	session quic.Session
	stream  quic.Stream
}

type quicTransport struct {
	baseTransport
	l           quic.Listener
	conn        net.PacketConn
	connections map[string]quicConnection
}

func newQuicTransport(conn net.PacketConn, proxy relay.Proxy, publicAddress string) (*quicTransport, error) {
	listener, err := quic.Listen(conn, generateTLSConfig(), nil)
	if err != nil {
		return nil, err
	}

	transport := &quicTransport{
		baseTransport: newBaseTransport(proxy, publicAddress),
		l:             listener,
		conn:          conn,
		connections:   make(map[string]quicConnection),
	}

	transport.sendFunc = transport.send
	return transport, nil
}

func (t *quicTransport) send(recvAddress string, data []byte) error {
	conn, ok := t.connections[recvAddress]
	var stream quic.Stream
	var err error
	if !ok {
		var session quic.Session
		session, stream, err = createConnection(recvAddress)
		if err != nil {
			return errors.Wrap(err, "[ send ] failed to create a connection")
		}
		t.connections[recvAddress] = quicConnection{session, stream}
	} else {
		stream = conn.stream
	}

	n, err := stream.Write(data)
	if err != nil {
		return errors.Wrap(err, "[ send ] failed to write to a stream")
	}

	if n != len(data) {
		return errors.New("[ send ] sent a part of data")
	}

	return nil
}

// Start starts networking.
func (t *quicTransport) Listen(ctx context.Context) error {
<<<<<<< HEAD
	t.mutex.Lock()

=======
>>>>>>> 7e6c9f65
	log.Debug("Start QUIC transport")
	t.prepareListen()

	t.mutex.Unlock()

	for {
		session, err := t.l.Accept()
		if err != nil {
			<-t.disconnectFinished
			return err
		}

		log.Debugf("accept from: %s", session.RemoteAddr().String())
		go t.handleAcceptedConnection(session)
	}
}

// Stop stops networking.
func (t *quicTransport) Stop() {
	t.mutex.Lock()
	defer t.mutex.Unlock()

	log.Debug("[ Stop ] Stop QUIC transport")
	t.prepareDisconnect()

	err := t.l.Close()
	if err != nil {
		log.Errorln("[ Stop ] Failed to close socket:", err.Error())
	}

	err = t.closeConnections()
	if err != nil {
		log.Error(err, "[ Stop ] failed to close sessions")
	}
	err = t.conn.Close()
	if err != nil {
		log.Error(err, "[ Stop ] failed to close a connection")
	}
}

func (t *quicTransport) handleAcceptedConnection(session quic.Session) {
	stream, err := session.AcceptStream()
	if err != nil {
		log.Error(err, "[ handleAcceptedConnection ] failed to get a stream")
	}

	msg, err := t.serializer.DeserializePacket(stream)
	if err != nil {
		log.Error(err, "[ handleAcceptedConnection ] failed to deserialize a packet")
	}

	go t.handlePacket(msg)

	err = stream.Close()
	if err != nil {
		log.Error(err, "[ handleAcceptedConnection ] failed to close a stream")
	}
}

func (t *quicTransport) closeConnections() error {
	var err error
	for _, conn := range t.connections {
		err = conn.stream.Close()
		if err != nil {
			return errors.Wrap(err, "[ closeConnections ] failed to close a stream")
		}
		err = conn.session.Close()
		if err != nil {
			return errors.Wrap(err, "[ closeConnections ] failed to close a session")
		}
	}
	return nil
}

func createConnection(addr string) (quic.Session, quic.Stream, error) {
	// TODO: NETD18-78
	session, err := quic.DialAddr(addr, &tls.Config{InsecureSkipVerify: true}, nil)
	if err != nil {
		return nil, nil, errors.Wrap(err, "[ createConnection ] failed to create a session")
	}
	stream, err := session.OpenStreamSync()
	if err != nil {
		return nil, nil, errors.Wrap(err, "[ createConnection ] failed to open a stream")
	}
	log.Debug("connected to: %s", session.RemoteAddr().String())
	return session, stream, nil
}

// Setup a bare-bones TLS config for the server
func generateTLSConfig() *tls.Config {
	key, err := rsa.GenerateKey(rand.Reader, 2048)
	if err != nil {
		panic(err)
	}
	template := x509.Certificate{SerialNumber: big.NewInt(1)}
	certDER, err := x509.CreateCertificate(rand.Reader, &template, &template, &key.PublicKey, key)
	if err != nil {
		panic(err)
	}
	keyPEM := pem.EncodeToMemory(&pem.Block{Type: "RSA PRIVATE KEY", Bytes: x509.MarshalPKCS1PrivateKey(key)})
	certPEM := pem.EncodeToMemory(&pem.Block{Type: "CERTIFICATE", Bytes: certDER})

	tlsCert, err := tls.X509KeyPair(certPEM, keyPEM)
	if err != nil {
		panic(err)
	}
	return &tls.Config{Certificates: []tls.Certificate{tlsCert}}
}<|MERGE_RESOLUTION|>--- conflicted
+++ resolved
@@ -90,15 +90,8 @@
 
 // Start starts networking.
 func (t *quicTransport) Listen(ctx context.Context) error {
-<<<<<<< HEAD
-	t.mutex.Lock()
-
-=======
->>>>>>> 7e6c9f65
 	log.Debug("Start QUIC transport")
 	t.prepareListen()
-
-	t.mutex.Unlock()
 
 	for {
 		session, err := t.l.Accept()
