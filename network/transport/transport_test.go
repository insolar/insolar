/*
 *    Copyright 2018 Insolar
 *
 *    Licensed under the Apache License, Version 2.0 (the "License");
 *    you may not use this file except in compliance with the License.
 *    You may obtain a copy of the License at
 *
 *        http://www.apache.org/licenses/LICENSE-2.0
 *
 *    Unless required by applicable law or agreed to in writing, software
 *    distributed under the License is distributed on an "AS IS" BASIS,
 *    WITHOUT WARRANTIES OR CONDITIONS OF ANY KIND, either express or implied.
 *    See the License for the specific language governing permissions and
 *    limitations under the License.
 */

package transport

import (
	"context"
	"crypto/rand"
	"encoding/gob"
	"testing"

	"github.com/insolar/insolar/configuration"
	consensus "github.com/insolar/insolar/consensus/packets"
	"github.com/insolar/insolar/network/transport/host"
	"github.com/insolar/insolar/network/transport/packet"
	"github.com/insolar/insolar/network/transport/packet/types"
	"github.com/insolar/insolar/network/transport/relay"
	"github.com/stretchr/testify/suite"
)

type node struct {
	config    configuration.Transport
	transport Transport
	host      *host.Host
}

type transportSuite struct {
	suite.Suite
	node1 node
	node2 node
}

type consensusSuite struct {
	*transportSuite
}

func NewSuite(cfg1 configuration.Transport, cfg2 configuration.Transport) *transportSuite {
	return &transportSuite{
		Suite: suite.Suite{},
		node1: node{config: cfg1},
		node2: node{config: cfg2},
	}
}

func NewConsensusSuite(cfg1 configuration.Transport, cfg2 configuration.Transport) *consensusSuite {
	return &consensusSuite{
		transportSuite: NewSuite(cfg1, cfg2),
	}
}

func setupNode(t *transportSuite, n *node) {
	var err error
	n.host, err = host.NewHost(n.config.Address)
	t.Assert().NoError(err)

	n.transport, err = NewTransport(n.config, relay.NewProxy())
	t.Require().NoError(err)
	t.Require().NotNil(n.transport)
	t.Require().Implements((*Transport)(nil), n.transport)
}

func (t *transportSuite) SetupTest() {
	gob.Register(&packet.RequestTest{})
	setupNode(t, &t.node1)
	setupNode(t, &t.node2)
}

func (t *transportSuite) BeforeTest(suiteName, testName string) {
	ctx := context.Background()
	started1 := make(chan struct{}, 1)
	started2 := make(chan struct{}, 1)

	go t.node1.transport.Listen(ctx, started1)
	go t.node2.transport.Listen(ctx, started2)

	<-started1
	<-started2
}

func (t *transportSuite) AfterTest(suiteName, testName string) {
	go t.node1.transport.Stop()
	<-t.node1.transport.Stopped()
	t.node1.transport.Close()

	go t.node2.transport.Stop()
	<-t.node2.transport.Stopped()
	t.node2.transport.Close()
}

func generateRandomBytes(n int) ([]byte, error) {
	b := make([]byte, n)
	_, err := rand.Read(b)
	if err != nil {
		return nil, err
	}
	return b, nil
}

func (t *transportSuite) TestPingPong() {
	if t.node1.config.Protocol == "PURE_UDP" {
		t.T().Skip("Skipping TestPingPong for PURE_UDP")
	}
	ctx := context.Background()
	p := packet.NewBuilder(t.node1.host).Type(types.Ping).Receiver(t.node2.host).Build()
	future, err := t.node1.transport.SendRequest(ctx, p)
	t.Assert().NoError(err)

	requestMsg := <-t.node2.transport.Packets()
	t.Assert().Equal(types.Ping, requestMsg.Type)
	t.Assert().Equal(t.node2.host, future.Actor())
	t.Assert().False(requestMsg.IsResponse)

	builder := packet.NewBuilder(t.node2.host).Receiver(requestMsg.Sender).Type(types.Ping)
	err = t.node2.transport.SendResponse(ctx, requestMsg.RequestID, builder.Response(nil).Build())
	t.Assert().NoError(err)

	responseMsg := <-future.Result()
	t.Assert().Equal(types.Ping, responseMsg.Type)
	t.Assert().True(responseMsg.IsResponse)
}

func (t *transportSuite) TestSendBigPacket() {
	if testing.Short() {
		t.T().Skip("Skipping TestSendBigPacket in short mode")
	}
	if t.node1.config.Protocol == "PURE_UDP" {
		t.T().Skip("Skipping TestSendBigPacket for PURE_UDP")
	}
	ctx := context.Background()
	data, _ := generateRandomBytes(1024 * 1024 * 2)
	builder := packet.NewBuilder(t.node1.host).Receiver(t.node2.host).Type(packet.TestPacket)
	requestMsg := builder.Request(&packet.RequestTest{Data: data}).Build()

	_, err := t.node1.transport.SendRequest(ctx, requestMsg)
	t.Assert().NoError(err)

	msg := <-t.node2.transport.Packets()
	t.Assert().Equal(packet.TestPacket, msg.Type)
	receivedData := msg.Data.(*packet.RequestTest).Data
	t.Assert().Equal(data, receivedData)
}

<<<<<<< HEAD
func (t *transportSuite) TestSendPacketConsensus() {
	t.T().Skip("fix tests for consensus udp transport")
	if t.node1.config.Protocol != "PURE_UDP" {
		t.T().Skip("Skipping TestSendPacketConsensus for non-UDP transports")
	}

	builder := packet.NewBuilder(t.node1.host).Receiver(t.node2.host)
=======
func (t *consensusSuite) TestSendPacketConsensus() {
	ctx := context.Background()
	builder := packet.NewBuilder(t.node1.host).Receiver(t.node2.host).Type(types.Phase1)
>>>>>>> ea8be5e3
	requestMsg := builder.Request(consensus.NewPhase1Packet()).Build()
	_, err := t.node1.transport.SendRequest(ctx, requestMsg)
	t.Assert().NoError(err)

	<-t.node2.transport.Packets()
}

func TestUDPTransport(t *testing.T) {
	cfg1 := configuration.Transport{Protocol: "PURE_UDP", Address: "127.0.0.1:17014", BehindNAT: false}
	cfg2 := configuration.Transport{Protocol: "PURE_UDP", Address: "127.0.0.1:17015", BehindNAT: false}

	suite.Run(t, NewConsensusSuite(cfg1, cfg2))
}

func TestTCPTransport(t *testing.T) {
	cfg1 := configuration.Transport{Protocol: "TCP", Address: "127.0.0.1:17016", BehindNAT: false}
	cfg2 := configuration.Transport{Protocol: "TCP", Address: "127.0.0.1:17017", BehindNAT: false}

	suite.Run(t, NewSuite(cfg1, cfg2))
}

func TestQuicTransport(t *testing.T) {
	t.Skip("QUIC internals racing atm. Skip until we want to use it in production")

	cfg1 := configuration.Transport{Protocol: "QUIC", Address: "127.0.0.1:17018", BehindNAT: false}
	cfg2 := configuration.Transport{Protocol: "QUIC", Address: "127.0.0.1:17019", BehindNAT: false}

	suite.Run(t, NewSuite(cfg1, cfg2))
}<|MERGE_RESOLUTION|>--- conflicted
+++ resolved
@@ -23,7 +23,6 @@
 	"testing"
 
 	"github.com/insolar/insolar/configuration"
-	consensus "github.com/insolar/insolar/consensus/packets"
 	"github.com/insolar/insolar/network/transport/host"
 	"github.com/insolar/insolar/network/transport/packet"
 	"github.com/insolar/insolar/network/transport/packet/types"
@@ -43,21 +42,11 @@
 	node2 node
 }
 
-type consensusSuite struct {
-	*transportSuite
-}
-
 func NewSuite(cfg1 configuration.Transport, cfg2 configuration.Transport) *transportSuite {
 	return &transportSuite{
 		Suite: suite.Suite{},
 		node1: node{config: cfg1},
 		node2: node{config: cfg2},
-	}
-}
-
-func NewConsensusSuite(cfg1 configuration.Transport, cfg2 configuration.Transport) *consensusSuite {
-	return &consensusSuite{
-		transportSuite: NewSuite(cfg1, cfg2),
 	}
 }
 
@@ -153,32 +142,23 @@
 	t.Assert().Equal(data, receivedData)
 }
 
-<<<<<<< HEAD
-func (t *transportSuite) TestSendPacketConsensus() {
-	t.T().Skip("fix tests for consensus udp transport")
-	if t.node1.config.Protocol != "PURE_UDP" {
-		t.T().Skip("Skipping TestSendPacketConsensus for non-UDP transports")
-	}
+// func (t *consensusSuite) TestSendPacketConsensus() {
+// 	t.T().Skip("fix tests for consensus udp transport")
+// 	ctx := context.Background()
+// 	builder := packet.NewBuilder(t.node1.host).Receiver(t.node2.host).Type(types.Phase1)
+// 	requestMsg := builder.Request(consensus.NewPhase1Packet()).Build()
+// 	_, err := t.node1.transport.SendRequest(ctx, requestMsg)
+// 	t.Assert().NoError(err)
+//
+// 	<-t.node2.transport.Packets()
+// }
 
-	builder := packet.NewBuilder(t.node1.host).Receiver(t.node2.host)
-=======
-func (t *consensusSuite) TestSendPacketConsensus() {
-	ctx := context.Background()
-	builder := packet.NewBuilder(t.node1.host).Receiver(t.node2.host).Type(types.Phase1)
->>>>>>> ea8be5e3
-	requestMsg := builder.Request(consensus.NewPhase1Packet()).Build()
-	_, err := t.node1.transport.SendRequest(ctx, requestMsg)
-	t.Assert().NoError(err)
-
-	<-t.node2.transport.Packets()
-}
-
-func TestUDPTransport(t *testing.T) {
-	cfg1 := configuration.Transport{Protocol: "PURE_UDP", Address: "127.0.0.1:17014", BehindNAT: false}
-	cfg2 := configuration.Transport{Protocol: "PURE_UDP", Address: "127.0.0.1:17015", BehindNAT: false}
-
-	suite.Run(t, NewConsensusSuite(cfg1, cfg2))
-}
+// func TestUDPTransport(t *testing.T) {
+// 	cfg1 := configuration.Transport{Protocol: "PURE_UDP", Address: "127.0.0.1:17014", BehindNAT: false}
+// 	cfg2 := configuration.Transport{Protocol: "PURE_UDP", Address: "127.0.0.1:17015", BehindNAT: false}
+//
+// 	suite.Run(t, NewConsensusSuite(cfg1, cfg2))
+// }
 
 func TestTCPTransport(t *testing.T) {
 	cfg1 := configuration.Transport{Protocol: "TCP", Address: "127.0.0.1:17016", BehindNAT: false}
