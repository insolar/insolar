/*
 *    Copyright 2018 Insolar
 *
 *    Licensed under the Apache License, Version 2.0 (the "License");
 *    you may not use this file except in compliance with the License.
 *    You may obtain a copy of the License at
 *
 *        http://www.apache.org/licenses/LICENSE-2.0
 *
 *    Unless required by applicable law or agreed to in writing, software
 *    distributed under the License is distributed on an "AS IS" BASIS,
 *    WITHOUT WARRANTIES OR CONDITIONS OF ANY KIND, either express or implied.
 *    See the License for the specific language governing permissions and
 *    limitations under the License.
 */

package pulsenetwork

import (
	"context"
<<<<<<< HEAD
	"fmt"
=======
	"sync"
>>>>>>> ea7e6a00
	"time"

	"github.com/insolar/insolar/configuration"
	"github.com/insolar/insolar/core"
	"github.com/insolar/insolar/instrumentation/inslogger"
	"github.com/insolar/insolar/network/transport"
	"github.com/insolar/insolar/network/transport/host"
	"github.com/insolar/insolar/network/transport/packet"
	"github.com/insolar/insolar/network/transport/packet/types"
	"github.com/pkg/errors"
)

type distributor struct {
	Transport transport.Transport `inject:""`

	pingRequestTimeout        time.Duration
	randomHostsRequestTimeout time.Duration
	pulseRequestTimeout       time.Duration
	randomNodesCount          int

	pulsarHost     *host.Host
	bootstrapHosts []*host.Host
}

func NewDistributor(conf configuration.PulseDistributor) (core.PulseDistributor, error) {
	bootstrapHosts := make([]*host.Host, 0, len(conf.BootstrapHosts))

	for _, node := range conf.BootstrapHosts {
		bootstrapHost, err := host.NewHost(node)
		if err != nil {
			return nil, errors.Wrap(err, "[ NewDistributor ] failed to create bootstrap node host")
		}
		bootstrapHosts = append(bootstrapHosts, bootstrapHost)
	}

	return &distributor{
		pingRequestTimeout:        time.Duration(conf.PingRequestTimeout) * time.Millisecond,
		randomHostsRequestTimeout: time.Duration(conf.RandomHostsRequestTimeout) * time.Millisecond,
		pulseRequestTimeout:       time.Duration(conf.PulseRequestTimeout) * time.Millisecond,
		randomNodesCount:          conf.RandomNodesCount,

		bootstrapHosts: bootstrapHosts,
	}, nil
}

func (d *distributor) Start(ctx context.Context) error {
	pulsarHost, err := host.NewHost(d.Transport.PublicAddress())
	if err != nil {
		return errors.Wrap(err, "[ NewDistributor ] failed to create pulsar host")
	}
	pulsarHost.NodeID = core.RecordRef{}

	d.pulsarHost = pulsarHost
	return nil
}

func (d *distributor) Distribute(ctx context.Context, pulse *core.Pulse) {
	logger := inslogger.FromContext(ctx)
	defer func() {
		if r := recover(); r != nil {
			logger.Errorf("sendPulseToNetwork failed with panic: %v", r)
		}
	}()

	d.resume(ctx)
	defer d.pause(ctx)

	wg := sync.WaitGroup{}
	wg.Add(len(d.bootstrapHosts))

	for _, bootstrapHost := range d.bootstrapHosts {
		go func(bootstrapHost host.Host) {
			defer wg.Done()

			if bootstrapHost.NodeID.IsEmpty() {
				err := d.pingHost(ctx, &bootstrapHost)
				if err != nil {
					logger.Error("[ Distribute ] failed to ping and fill node id", err)
					return
				}
			}

			hosts, err := d.getRandomHosts(ctx, &bootstrapHost)
			if err != nil {
<<<<<<< HEAD
				logger.Errorf(
					"[ Distribute ] Failed to send pulse to host: %s, error: %s",
					bootstrapHost.String(),
					err.Error(),
				)
=======
				logger.Error("[ Distribute ] failed to get random hosts", err)
			}

			if len(hosts) == 0 {
				err := d.sendPulseToHost(ctx, pulse, &bootstrapHost)
				if err != nil {
					logger.Error(err)
				}
				return
>>>>>>> ea7e6a00
			}

			d.sendPulseToHosts(ctx, pulse, hosts)
		}(*bootstrapHost)
	}

	wg.Wait()
}

func (d *distributor) pingHost(ctx context.Context, host *host.Host) error {
	logger := inslogger.FromContext(ctx)

	builder := packet.NewBuilder(d.pulsarHost)
	pingPacket := builder.Receiver(host).Type(types.Ping).Build()
	pingCall, err := d.Transport.SendRequest(pingPacket)
	if err != nil {
		logger.Error(err)
		return errors.Wrap(err, "[ pingHost ] failed to send ping request")
	}

	logger.Debugf("before ping request")
	result, err := pingCall.GetResult(d.pingRequestTimeout)
	if err != nil {
		logger.Error(err)
		return errors.Wrap(err, "[ pingHost ] failed to get ping result")
	}

	if result.Error != nil {
		logger.Error(result.Error)
		return errors.Wrap(err, "[ pingHost ] ping result returned error")
	}

	host.NodeID = result.Sender.NodeID
	logger.Debugf("ping request is done")

	return nil
}

func (d *distributor) getRandomHosts(ctx context.Context, host *host.Host) ([]host.Host, error) {
	logger := inslogger.FromContext(ctx)

	builder := packet.NewBuilder(d.pulsarHost)
	request := builder.
		Receiver(host).
		Request(&packet.RequestGetRandomHosts{HostsNumber: d.randomNodesCount}).
		Type(types.GetRandomHosts).
		Build()

	logger.Debugf("[ getRandomHosts ] before get random hosts request")
	call, err := d.Transport.SendRequest(request)
	if err != nil {
		logger.Errorf("[ getRandomHosts ] Failed to send request to host: %s, error: %s", host.String(), err)
		return nil, errors.Wrap(err, "[ getRandomHosts ] failed to send getRandomHosts request")
	}

	result, err := call.GetResult(d.randomHostsRequestTimeout)
	if err != nil {
		logger.Errorf("[ getRandomHosts ] Failed to get result from host: %s, error: %s", host.String(), err)
		return nil, errors.Wrap(err, "[ getRandomHosts ] failed to get getRandomHosts result")
	}

	if result.Error != nil {
		logger.Errorf("[ getRandomHosts ] Host %s returned error: %s", host.String(), result.Error.Error())
		return nil, errors.Wrap(result.Error, "[ getRandomHosts ] getRandomHosts result returned error")
	}

	logger.Debugf("[ getRandomHosts ] getRandomHosts request is done")

	body := result.Data.(*packet.ResponseGetRandomHosts)
	if len(body.Error) != 0 {
		logger.Errorf("[ getRandomHosts ] Body result from host %s is error %s", host.String(), body.Error)
		return nil, fmt.Errorf("[ getRandomHosts ] getRandomHosts data returned error: %s", body.Error)
	}

	return body.Hosts, nil
}

func (d *distributor) sendPulseToHosts(ctx context.Context, pulse *core.Pulse, hosts []host.Host) {
	logger := inslogger.FromContext(ctx)
	logger.Debugf("Before sending pulse to nodes - %v", hosts)

	wg := sync.WaitGroup{}
	wg.Add(len(hosts))

	for _, pulseReceiver := range hosts {
<<<<<<< HEAD
		err := d.sendPulseToHost(ctx, pulse, &pulseReceiver)
		if err != nil {
			logger.Errorf(
				"[ sendPulseToHosts ] Failed to send pulse to host: %s, error: %s",
				pulseReceiver.String(),
				err.Error(),
			)
		}
=======
		go func(host host.Host) {
			defer wg.Done()
			err := d.sendPulseToHost(ctx, pulse, &host)
			if err != nil {
				logger.Error(err)
			}
		}(pulseReceiver)
>>>>>>> ea7e6a00
	}

	wg.Wait()
}

func (d *distributor) sendPulseToHost(ctx context.Context, pulse *core.Pulse, host *host.Host) error {
	logger := inslogger.FromContext(ctx)
	defer func() {
		if x := recover(); x != nil {
			logger.Errorf("sendPulseToHost failed with panic: %v", x)
		}
	}()

	pb := packet.NewBuilder(d.pulsarHost)
	pulseRequest := pb.Receiver(host).Request(&packet.RequestPulse{Pulse: *pulse}).Type(types.Pulse).Build()
	call, err := d.Transport.SendRequest(pulseRequest)
	if err != nil {
		return err
	}
	result, err := call.GetResult(d.pulseRequestTimeout)
	if err != nil {
		return err
	}
	if result.Error != nil {
		return result.Error
	}

	return nil
}

func (d *distributor) pause(ctx context.Context) {
	inslogger.FromContext(ctx).Info("[ Pause ] Pause distribution, stopping transport")
	go d.Transport.Stop()
	<-d.Transport.Stopped()
	d.Transport.Close()
}

func (d *distributor) resume(ctx context.Context) {
	inslogger.FromContext(ctx).Info("[ Resume ] Resume distribution, starting transport")

	go func(ctx context.Context, t transport.Transport) {
		err := t.Listen(ctx)
		if err != nil {
			inslogger.FromContext(ctx).Error(err)
		}
	}(ctx, d.Transport)
}<|MERGE_RESOLUTION|>--- conflicted
+++ resolved
@@ -18,11 +18,8 @@
 
 import (
 	"context"
-<<<<<<< HEAD
 	"fmt"
-=======
 	"sync"
->>>>>>> ea7e6a00
 	"time"
 
 	"github.com/insolar/insolar/configuration"
@@ -107,14 +104,11 @@
 
 			hosts, err := d.getRandomHosts(ctx, &bootstrapHost)
 			if err != nil {
-<<<<<<< HEAD
 				logger.Errorf(
 					"[ Distribute ] Failed to send pulse to host: %s, error: %s",
 					bootstrapHost.String(),
 					err.Error(),
 				)
-=======
-				logger.Error("[ Distribute ] failed to get random hosts", err)
 			}
 
 			if len(hosts) == 0 {
@@ -123,7 +117,6 @@
 					logger.Error(err)
 				}
 				return
->>>>>>> ea7e6a00
 			}
 
 			d.sendPulseToHosts(ctx, pulse, hosts)
@@ -209,24 +202,17 @@
 	wg.Add(len(hosts))
 
 	for _, pulseReceiver := range hosts {
-<<<<<<< HEAD
-		err := d.sendPulseToHost(ctx, pulse, &pulseReceiver)
-		if err != nil {
-			logger.Errorf(
-				"[ sendPulseToHosts ] Failed to send pulse to host: %s, error: %s",
-				pulseReceiver.String(),
-				err.Error(),
-			)
-		}
-=======
 		go func(host host.Host) {
 			defer wg.Done()
 			err := d.sendPulseToHost(ctx, pulse, &host)
 			if err != nil {
-				logger.Error(err)
+				logger.Errorf(
+					"[ sendPulseToHosts ] Failed to send pulse to host: %s, error: %s",
+					pulseReceiver.String(),
+					err.Error(),
+				)
 			}
 		}(pulseReceiver)
->>>>>>> ea7e6a00
 	}
 
 	wg.Wait()
