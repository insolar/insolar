//
// Modified BSD 3-Clause Clear License
//
// Copyright (c) 2019 Insolar Technologies GmbH
//
// All rights reserved.
//
// Redistribution and use in source and binary forms, with or without modification,
// are permitted (subject to the limitations in the disclaimer below) provided that
// the following conditions are met:
//  * Redistributions of source code must retain the above copyright notice, this list
//    of conditions and the following disclaimer.
//  * Redistributions in binary form must reproduce the above copyright notice, this list
//    of conditions and the following disclaimer in the documentation and/or other materials
//    provided with the distribution.
//  * Neither the name of Insolar Technologies GmbH nor the names of its contributors
//    may be used to endorse or promote products derived from this software without
//    specific prior written permission.
//
// NO EXPRESS OR IMPLIED LICENSES TO ANY PARTY'S PATENT RIGHTS ARE GRANTED
// BY THIS LICENSE. THIS SOFTWARE IS PROVIDED BY THE COPYRIGHT HOLDERS
// AND CONTRIBUTORS "AS IS" AND ANY EXPRESS OR IMPLIED WARRANTIES,
// INCLUDING, BUT NOT LIMITED TO, THE IMPLIED WARRANTIES OF MERCHANTABILITY
// AND FITNESS FOR A PARTICULAR PURPOSE ARE DISCLAIMED. IN NO EVENT SHALL
// THE COPYRIGHT HOLDER OR CONTRIBUTORS BE LIABLE FOR ANY DIRECT, INDIRECT,
// INCIDENTAL, SPECIAL, EXEMPLARY, OR CONSEQUENTIAL DAMAGES (INCLUDING,
// BUT NOT LIMITED TO, PROCUREMENT OF SUBSTITUTE GOODS OR SERVICES; LOSS
// OF USE, DATA, OR PROFITS; OR BUSINESS INTERRUPTION) HOWEVER CAUSED AND
// ON ANY THEORY OF LIABILITY, WHETHER IN CONTRACT, STRICT LIABILITY, OR TORT
// (INCLUDING NEGLIGENCE OR OTHERWISE) ARISING IN ANY WAY OUT OF THE USE
// OF THIS SOFTWARE, EVEN IF ADVISED OF THE POSSIBILITY OF SUCH DAMAGE.
//
// Notwithstanding any other provisions of this license, it is prohibited to:
//    (a) use this software,
//
//    (b) prepare modifications and derivative works of this software,
//
//    (c) distribute this software (including without limitation in source code, binary or
//        object code form), and
//
//    (d) reproduce copies of this software
//
//    for any commercial purposes, and/or
//
//    for the purposes of making available this software to third parties as a service,
//    including, without limitation, any software-as-a-service, platform-as-a-service,
//    infrastructure-as-a-service or other similar online service, irrespective of
//    whether it competes with the products or services of Insolar Technologies GmbH.
//

package storage

import (
	"bytes"
	"context"

<<<<<<< HEAD
	"github.com/insolar/insolar/core"
	"github.com/ugorji/go/codec"
	"sync"
=======
	"github.com/insolar/insolar/insolar"
>>>>>>> 2178e481
)

//go:generate minimock -i github.com/insolar/insolar/network/storage.PulseAccessor -o ../../testutils/network -s _mock.go

// PulseAccessor provides methods for accessing pulses.
type PulseAccessor interface {
<<<<<<< HEAD
	ForPulseNumber(context.Context, core.PulseNumber) (core.Pulse, error)
	Latest(ctx context.Context) (core.Pulse, error)
=======
	ForPulseNumber(context.Context, insolar.PulseNumber) (insolar.PulseNumber, error)
	Latest(ctx context.Context) (insolar.Pulse, error)
>>>>>>> 2178e481
}

//go:generate minimock -i github.com/insolar/insolar/network/storage.PulseAppender -o ../../testutils/network -s _mock.go

// PulseAppender provides method for appending pulses to storage.
type PulseAppender interface {
	Append(ctx context.Context, pulse insolar.Pulse) error
}

//go:generate minimock -i github.com/insolar/insolar/network/storage.PulseCalculator -o ../../testutils/network -s _mock.go

// PulseCalculator performs calculations for pulses.
type PulseCalculator interface {
	Forwards(ctx context.Context, pn insolar.PulseNumber, steps int) (insolar.Pulse, error)
	Backwards(ctx context.Context, pn insolar.PulseNumber, steps int) (insolar.Pulse, error)
}

//go:generate minimock -i github.com/insolar/insolar/network/storage.PulseRangeHasher -o ../../testutils/network -s _mock.go

// PulseRangeHasher provides methods for hashing and validate Pulse chain
type PulseRangeHasher interface {
	GetRangeHash(insolar.PulseRange) ([]byte, error)
	ValidateRangeHash(insolar.PulseRange, []byte) (bool, error)
}

// NewPulseStorage constructor creates PulseStorage
func NewPulseStorage() *PulseStorage {
	return &PulseStorage{}
}

type PulseStorage struct {
	DB   DB `inject:""`
	lock sync.RWMutex
}

func (p *PulseStorage) GetRangeHash(insolar.PulseRange) ([]byte, error) {
	panic("implement me")
}

func (p *PulseStorage) ValidateRangeHash(insolar.PulseRange, []byte) (bool, error) {
	panic("implement me")
}

<<<<<<< HEAD
// Forwards calculates steps pulses forwards from provided Pulse. If calculated Pulse does not exist, ErrNotFound will
// be returned.
func (p *PulseStorage) Forwards(ctx context.Context, pn core.PulseNumber, steps int) (pulse core.Pulse, err error) {
	p.lock.RLock()
	defer p.lock.RUnlock()

	node, err := p.get(pn)
	if err != nil {
		return
	}

	iterator := node
	for i := 0; i < steps; i++ {
		if iterator.Next == nil {
			err = core.ErrNotFound
			return
		}
		iterator, err = p.get(*iterator.Next)
		if err != nil {
			return
		}
	}

	return iterator.Pulse, nil
}

// Backwards calculates steps pulses backwards from provided Pulse. If calculated Pulse does not exist, ErrNotFound will
// be returned.
func (p *PulseStorage) Backwards(ctx context.Context, pn core.PulseNumber, steps int) (pulse core.Pulse, err error) {
	p.lock.RLock()
	defer p.lock.RUnlock()

	node, err := p.get(pn)
	if err != nil {
		return
	}

	iterator := node
	for i := 0; i < steps; i++ {
		if iterator.Prev == nil {
			err = core.ErrNotFound
			return
		}
		iterator, err = p.get(*iterator.Prev)
		if err != nil {
			return
		}
	}

	return iterator.Pulse, nil
}

// Append appends provided Pulse to current storage. Pulse number should be greater than currently saved for preserving
// Pulse consistency. If provided Pulse does not meet the requirements, ErrBadPulse will be returned.
func (p *PulseStorage) Append(ctx context.Context, pulse core.Pulse) error {
	p.lock.Lock()
	defer p.lock.Unlock()

	var insertWithHead = func(head core.PulseNumber) error {
		oldHead, err := p.get(head)
		if err != nil {
			return err
		}
		oldHead.Next = &pulse.PulseNumber

		// Set new Pulse.
		err = p.set(pulse.PulseNumber, dbNode{
			Prev:  &oldHead.Pulse.PulseNumber,
			Pulse: pulse,
		})
		if err != nil {
			return err
		}
		// Set old updated head.
		err = p.set(oldHead.Pulse.PulseNumber, oldHead)
		if err != nil {
			return err
		}
		// Set head meta record.
		return p.setHead(pulse.PulseNumber)
	}
	var insertWithoutHead = func() error {
		// Set new Pulse.
		err := p.set(pulse.PulseNumber, dbNode{
			Pulse: pulse,
		})
		if err != nil {
			return err
		}
		// Set head meta record.
		return p.setHead(pulse.PulseNumber)
	}

	head, err := p.head()
	if err == ErrNotFound {
		return insertWithoutHead()
	}

	if pulse.PulseNumber <= head {
		return ErrBadPulse
	}
	return insertWithHead(head)
}

func (p *PulseStorage) ForPulseNumber(ctx context.Context, pn core.PulseNumber) (pulse core.Pulse, err error) {
	nd, err := p.get(pn)
	if err != nil {
		return
	}
	return nd.Pulse, nil
}

func (p *PulseStorage) Latest(ctx context.Context) (core.Pulse, error) {
	p.lock.RLock()
	defer p.lock.RUnlock()

	head, err := p.head()
	if err != nil {
		return core.Pulse{}, err
	}
	nd, err := p.get(head)
	if err != nil {
		return core.Pulse{}, err
	}
	return nd.Pulse, nil
}

type metaKey byte

func (k metaKey) Scope() Scope {
	return ScopePulse
}

func (k metaKey) ID() []byte {
	return []byte{prefixMeta, byte(k)}
}

type dbNode struct {
	Pulse      core.Pulse
	Prev, Next *core.PulseNumber
}

var (
	prefixPulse byte = 1
	prefixMeta  byte = 2
)

var (
	keyHead metaKey = 1
)

func (p *PulseStorage) get(pn core.PulseNumber) (nd dbNode, err error) {
	buf, err := p.DB.Get(pulseKey(pn))
	if err == ErrNotFound {
		err = ErrNotFound
		return
	}
	if err != nil {
		return
	}
	nd = deserialize(buf)
	return
}

func (p *PulseStorage) set(pn core.PulseNumber, nd dbNode) error {
	return p.DB.Set(pulseKey(pn), serialize(nd))
}

func (p *PulseStorage) head() (pn core.PulseNumber, err error) {
	buf, err := p.DB.Get(keyHead)
	if err == ErrNotFound {
		err = ErrNotFound
		return
	}
	if err != nil {
		return
	}
	pn = core.NewPulseNumber(buf)
	return
}

func (p *PulseStorage) setHead(pn core.PulseNumber) error {
	return p.DB.Set(keyHead, pn.Bytes())
}

func serialize(nd dbNode) []byte {
	buff := bytes.NewBuffer(nil)
	enc := codec.NewEncoder(buff, &codec.CborHandle{})
	enc.MustEncode(nd)
	return buff.Bytes()
}

func deserialize(buf []byte) (nd dbNode) {
	dec := codec.NewDecoderBytes(buf, &codec.CborHandle{})
	dec.MustDecode(&nd)
	return nd
=======
func (p *PulseStorage) Forwards(ctx context.Context, pn insolar.PulseNumber, steps int) (insolar.Pulse, error) {
	panic("implement me")
}

func (p *PulseStorage) Backwards(ctx context.Context, pn insolar.PulseNumber, steps int) (insolar.Pulse, error) {
	panic("implement me")
}

func (p *PulseStorage) Append(ctx context.Context, pulse insolar.Pulse) error {
	panic("implement me")
}

func (p *PulseStorage) ForPulseNumber(context.Context, insolar.PulseNumber) (insolar.PulseNumber, error) {
	panic("implement me")
}

func (p *PulseStorage) Latest(ctx context.Context) (insolar.Pulse, error) {
	panic("implement me")
>>>>>>> 2178e481
}<|MERGE_RESOLUTION|>--- conflicted
+++ resolved
@@ -53,27 +53,18 @@
 import (
 	"bytes"
 	"context"
-
-<<<<<<< HEAD
-	"github.com/insolar/insolar/core"
+	"github.com/insolar/insolar/insolar"
+
 	"github.com/ugorji/go/codec"
 	"sync"
-=======
-	"github.com/insolar/insolar/insolar"
->>>>>>> 2178e481
 )
 
 //go:generate minimock -i github.com/insolar/insolar/network/storage.PulseAccessor -o ../../testutils/network -s _mock.go
 
 // PulseAccessor provides methods for accessing pulses.
 type PulseAccessor interface {
-<<<<<<< HEAD
-	ForPulseNumber(context.Context, core.PulseNumber) (core.Pulse, error)
-	Latest(ctx context.Context) (core.Pulse, error)
-=======
 	ForPulseNumber(context.Context, insolar.PulseNumber) (insolar.PulseNumber, error)
 	Latest(ctx context.Context) (insolar.Pulse, error)
->>>>>>> 2178e481
 }
 
 //go:generate minimock -i github.com/insolar/insolar/network/storage.PulseAppender -o ../../testutils/network -s _mock.go
@@ -117,10 +108,9 @@
 	panic("implement me")
 }
 
-<<<<<<< HEAD
 // Forwards calculates steps pulses forwards from provided Pulse. If calculated Pulse does not exist, ErrNotFound will
 // be returned.
-func (p *PulseStorage) Forwards(ctx context.Context, pn core.PulseNumber, steps int) (pulse core.Pulse, err error) {
+func (p *PulseStorage) Forwards(ctx context.Context, pn insolar.PulseNumber, steps int) (pulse insolar.Pulse, err error) {
 	p.lock.RLock()
 	defer p.lock.RUnlock()
 
@@ -132,7 +122,7 @@
 	iterator := node
 	for i := 0; i < steps; i++ {
 		if iterator.Next == nil {
-			err = core.ErrNotFound
+			err = insolar.ErrNotFound
 			return
 		}
 		iterator, err = p.get(*iterator.Next)
@@ -146,7 +136,7 @@
 
 // Backwards calculates steps pulses backwards from provided Pulse. If calculated Pulse does not exist, ErrNotFound will
 // be returned.
-func (p *PulseStorage) Backwards(ctx context.Context, pn core.PulseNumber, steps int) (pulse core.Pulse, err error) {
+func (p *PulseStorage) Backwards(ctx context.Context, pn insolar.PulseNumber, steps int) (pulse insolar.Pulse, err error) {
 	p.lock.RLock()
 	defer p.lock.RUnlock()
 
@@ -158,7 +148,7 @@
 	iterator := node
 	for i := 0; i < steps; i++ {
 		if iterator.Prev == nil {
-			err = core.ErrNotFound
+			err = insolar.ErrNotFound
 			return
 		}
 		iterator, err = p.get(*iterator.Prev)
@@ -172,11 +162,11 @@
 
 // Append appends provided Pulse to current storage. Pulse number should be greater than currently saved for preserving
 // Pulse consistency. If provided Pulse does not meet the requirements, ErrBadPulse will be returned.
-func (p *PulseStorage) Append(ctx context.Context, pulse core.Pulse) error {
+func (p *PulseStorage) Append(ctx context.Context, pulse insolar.Pulse) error {
 	p.lock.Lock()
 	defer p.lock.Unlock()
 
-	var insertWithHead = func(head core.PulseNumber) error {
+	var insertWithHead = func(head insolar.PulseNumber) error {
 		oldHead, err := p.get(head)
 		if err != nil {
 			return err
@@ -222,7 +212,7 @@
 	return insertWithHead(head)
 }
 
-func (p *PulseStorage) ForPulseNumber(ctx context.Context, pn core.PulseNumber) (pulse core.Pulse, err error) {
+func (p *PulseStorage) ForPulseNumber(ctx context.Context, pn insolar.PulseNumber) (pulse insolar.Pulse, err error) {
 	nd, err := p.get(pn)
 	if err != nil {
 		return
@@ -230,17 +220,17 @@
 	return nd.Pulse, nil
 }
 
-func (p *PulseStorage) Latest(ctx context.Context) (core.Pulse, error) {
+func (p *PulseStorage) Latest(ctx context.Context) (insolar.Pulse, error) {
 	p.lock.RLock()
 	defer p.lock.RUnlock()
 
 	head, err := p.head()
 	if err != nil {
-		return core.Pulse{}, err
+		return insolar.Pulse{}, err
 	}
 	nd, err := p.get(head)
 	if err != nil {
-		return core.Pulse{}, err
+		return insolar.Pulse{}, err
 	}
 	return nd.Pulse, nil
 }
@@ -256,8 +246,8 @@
 }
 
 type dbNode struct {
-	Pulse      core.Pulse
-	Prev, Next *core.PulseNumber
+	Pulse      insolar.Pulse
+	Prev, Next *insolar.PulseNumber
 }
 
 var (
@@ -269,7 +259,7 @@
 	keyHead metaKey = 1
 )
 
-func (p *PulseStorage) get(pn core.PulseNumber) (nd dbNode, err error) {
+func (p *PulseStorage) get(pn insolar.PulseNumber) (nd dbNode, err error) {
 	buf, err := p.DB.Get(pulseKey(pn))
 	if err == ErrNotFound {
 		err = ErrNotFound
@@ -282,11 +272,11 @@
 	return
 }
 
-func (p *PulseStorage) set(pn core.PulseNumber, nd dbNode) error {
+func (p *PulseStorage) set(pn insolar.PulseNumber, nd dbNode) error {
 	return p.DB.Set(pulseKey(pn), serialize(nd))
 }
 
-func (p *PulseStorage) head() (pn core.PulseNumber, err error) {
+func (p *PulseStorage) head() (pn insolar.PulseNumber, err error) {
 	buf, err := p.DB.Get(keyHead)
 	if err == ErrNotFound {
 		err = ErrNotFound
@@ -295,11 +285,11 @@
 	if err != nil {
 		return
 	}
-	pn = core.NewPulseNumber(buf)
+	pn = insolar.NewPulseNumber(buf)
 	return
 }
 
-func (p *PulseStorage) setHead(pn core.PulseNumber) error {
+func (p *PulseStorage) setHead(pn insolar.PulseNumber) error {
 	return p.DB.Set(keyHead, pn.Bytes())
 }
 
@@ -314,24 +304,4 @@
 	dec := codec.NewDecoderBytes(buf, &codec.CborHandle{})
 	dec.MustDecode(&nd)
 	return nd
-=======
-func (p *PulseStorage) Forwards(ctx context.Context, pn insolar.PulseNumber, steps int) (insolar.Pulse, error) {
-	panic("implement me")
-}
-
-func (p *PulseStorage) Backwards(ctx context.Context, pn insolar.PulseNumber, steps int) (insolar.Pulse, error) {
-	panic("implement me")
-}
-
-func (p *PulseStorage) Append(ctx context.Context, pulse insolar.Pulse) error {
-	panic("implement me")
-}
-
-func (p *PulseStorage) ForPulseNumber(context.Context, insolar.PulseNumber) (insolar.PulseNumber, error) {
-	panic("implement me")
-}
-
-func (p *PulseStorage) Latest(ctx context.Context) (insolar.Pulse, error) {
-	panic("implement me")
->>>>>>> 2178e481
 }