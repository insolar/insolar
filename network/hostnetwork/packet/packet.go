/*
 *    Copyright 2018 Insolar
 *
 *    Licensed under the Apache License, Version 2.0 (the "License");
 *    you may not use this file except in compliance with the License.
 *    You may obtain a copy of the License at
 *
 *        http://www.apache.org/licenses/LICENSE-2.0
 *
 *    Unless required by applicable law or agreed to in writing, software
 *    distributed under the License is distributed on an "AS IS" BASIS,
 *    WITHOUT WARRANTIES OR CONDITIONS OF ANY KIND, either express or implied.
 *    See the License for the specific language governing permissions and
 *    limitations under the License.
 */

package packet

import (
	"bytes"
	"encoding/binary"
	"encoding/gob"
	"io"

	"github.com/insolar/insolar/log"
	"github.com/insolar/insolar/network/hostnetwork/host"
	"github.com/insolar/insolar/network/hostnetwork/id"
	"github.com/pkg/errors"
)

//go:generate stringer -type=packetType
type packetType int

const (
	// TypePing is packet type for ping method.
	TypePing packetType = iota + 1
	// TypeStore is packet type for store method.
	TypeStore
	// TypeFindHost is packet type for FindHost method.
	TypeFindHost
	// TypeFindValue is packet type for FindValue method.
	TypeFindValue
	// TypeRPC is packet type for RPC method.
	TypeRPC
	// TypeRelay is packet type for request target to be a relay.
	TypeRelay
	// TypeAuthentication is packet type for authentication between hosts.
	TypeAuthentication
	// TypeCheckOrigin is packet to check originality of some host.
	TypeCheckOrigin
	// TypeObtainIP is packet to get itself IP from another host.
	TypeObtainIP
	// TypeRelayOwnership is packet to say all other hosts that current host have a static IP.
	TypeRelayOwnership
	// TypeKnownOuterHosts is packet to say how much outer hosts current host know.
	TypeKnownOuterHosts
	// TypeCheckNodePriv is packet to check preset node privileges.
	TypeCheckNodePriv
	// TypeCascadeSend is the packet type for the cascade send message feature.
	TypeCascadeSend
	// TypePulse is packet type for the messages received from pulsars.
	TypePulse
	// TypeGetRandomHosts is packet type for the call to get random hosts of the DHT network.
	TypeGetRandomHosts
<<<<<<< HEAD
	// TypeCheckPublicKey is packet to request an authorization in the network.
	TypeCheckPublicKey
	// TypeCheckSignedNonce is packet to check a signed nonce.
	TypeCheckSignedNonce
=======
	// TypeActiveNodes is packet type to get an active nodes.
	TypeActiveNodes
>>>>>>> e3bf2fc6
)

// RequestID is 64 bit unsigned int request id.
type RequestID uint64

// Packet is DHT packet object.
type Packet struct {
	Sender        *host.Host
	Receiver      *host.Host
	Type          packetType
	RequestID     RequestID
	RemoteAddress string

	Data       interface{}
	Error      error
	IsResponse bool
}

// NewPingPacket can be used as a shortcut for creating ping packets instead of packet Builder.
func NewPingPacket(sender, receiver *host.Host) *Packet {
	return &Packet{
		Sender:   sender,
		Receiver: receiver,
		Type:     TypePing,
	}
}

// IsValid checks if packet data is a valid structure for current packet type.
func (m *Packet) IsValid() (valid bool) { // nolint: gocyclo
	switch m.Type {
	case TypePing:
		valid = true
	case TypeFindHost:
		_, valid = m.Data.(*RequestDataFindHost)
	case TypeFindValue:
		_, valid = m.Data.(*RequestDataFindValue)
	case TypeStore:
		_, valid = m.Data.(*RequestDataStore)
	case TypeRPC:
		_, valid = m.Data.(*RequestDataRPC)
	case TypeRelay:
		_, valid = m.Data.(*RequestRelay)
	case TypeAuthentication:
		_, valid = m.Data.(*RequestAuthentication)
	case TypeCheckOrigin:
		_, valid = m.Data.(*RequestCheckOrigin)
	case TypeObtainIP:
		_, valid = m.Data.(*RequestObtainIP)
	case TypeRelayOwnership:
		_, valid = m.Data.(*RequestRelayOwnership)
	case TypeKnownOuterHosts:
		_, valid = m.Data.(*RequestKnownOuterHosts)
	case TypeCheckNodePriv:
		_, valid = m.Data.(*RequestCheckNodePriv)
	case TypeCascadeSend:
		_, valid = m.Data.(*RequestCascadeSend)
	case TypePulse:
		_, valid = m.Data.(*RequestPulse)
	case TypeGetRandomHosts:
		_, valid = m.Data.(*RequestGetRandomHosts)
<<<<<<< HEAD
	case TypeCheckPublicKey:
		_, valid = m.Data.(*RequestCheckPublicKey)
	case TypeCheckSignedNonce:
		_, valid = m.Data.(*RequestCheckSignedNonce)
=======
	case TypeActiveNodes:
		_, valid = m.Data.(*RequestActiveNodes)
>>>>>>> e3bf2fc6
	default:
		valid = false
	}

	return valid
}

// IsForMe checks if packet is addressed to our host.
func (m *Packet) IsForMe(origin host.Origin) bool {
	return origin.Contains(m.Receiver) || m.Type == TypePing && origin.Address.Equal(*m.Receiver.Address)
}

// SerializePacket converts packet to byte slice.
func SerializePacket(q *Packet) ([]byte, error) {
	var msgBuffer bytes.Buffer
	enc := gob.NewEncoder(&msgBuffer)
	err := enc.Encode(q)
	if err != nil {
		return nil, errors.Wrap(err, "Failed to serialize packet")
	}

	length := msgBuffer.Len()

	var lengthBytes [8]byte
	binary.PutUvarint(lengthBytes[:], uint64(length))

	var result []byte
	result = append(result, lengthBytes[:]...)
	result = append(result, msgBuffer.Bytes()...)

	return result, nil
}

// DeserializePacket reads packet from io.Reader.
func DeserializePacket(conn io.Reader) (*Packet, error) {

	lengthBytes := make([]byte, 8)
	_, err := conn.Read(lengthBytes)
	if err != nil {
		return nil, err
	}

	lengthReader := bytes.NewBuffer(lengthBytes)
	length, err := binary.ReadUvarint(lengthReader)
	if err != nil {
		return nil, errors.Wrap(err, "Failed to read variant")
	}

	var reader bytes.Buffer
	for uint64(reader.Len()) < length {
		n, err := reader.ReadFrom(conn)
		if err != nil && n == 0 {
			log.Debugln(err.Error())
		}
	}

	msg := &Packet{}
	dec := gob.NewDecoder(&reader)

	err = dec.Decode(msg)
	if err != nil {
		return nil, errors.Wrap(err, "Failed to deserialize packet")
	}

	return msg, nil
}

func init() {
	gob.Register(&RequestDataFindHost{})
	gob.Register(&RequestDataFindValue{})
	gob.Register(&RequestDataStore{})
	gob.Register(&RequestDataRPC{})
	gob.Register(&RequestRelay{})
	gob.Register(&RequestAuthentication{})
	gob.Register(&RequestCheckOrigin{})
	gob.Register(&RequestObtainIP{})
	gob.Register(&RequestRelayOwnership{})
	gob.Register(&RequestKnownOuterHosts{})
	gob.Register(&RequestCheckNodePriv{})
	gob.Register(&RequestCascadeSend{})
	gob.Register(&RequestPulse{})
	gob.Register(&RequestGetRandomHosts{})
<<<<<<< HEAD
	gob.Register(&RequestCheckPublicKey{})
	gob.Register(&RequestCheckSignedNonce{})
=======
	gob.Register(&RequestActiveNodes{})
>>>>>>> e3bf2fc6

	gob.Register(&ResponseDataFindHost{})
	gob.Register(&ResponseDataFindValue{})
	gob.Register(&ResponseDataStore{})
	gob.Register(&ResponseDataRPC{})
	gob.Register(&ResponseRelay{})
	gob.Register(&ResponseAuthentication{})
	gob.Register(&ResponseCheckOrigin{})
	gob.Register(&ResponseObtainIP{})
	gob.Register(&ResponseRelayOwnership{})
	gob.Register(&ResponseKnownOuterHosts{})
	gob.Register(&ResponseCheckNodePriv{})
	gob.Register(&ResponseCascadeSend{})
	gob.Register(&ResponsePulse{})
	gob.Register(&ResponseGetRandomHosts{})
<<<<<<< HEAD
	gob.Register(&ResponseCheckPublicKey{})
	gob.Register(&ResponseCheckSignedNonce{})
=======
	gob.Register(&ResponseActiveNodes{})
>>>>>>> e3bf2fc6

	gob.Register(&id.ID{})
}<|MERGE_RESOLUTION|>--- conflicted
+++ resolved
@@ -62,15 +62,12 @@
 	TypePulse
 	// TypeGetRandomHosts is packet type for the call to get random hosts of the DHT network.
 	TypeGetRandomHosts
-<<<<<<< HEAD
 	// TypeCheckPublicKey is packet to request an authorization in the network.
 	TypeCheckPublicKey
 	// TypeCheckSignedNonce is packet to check a signed nonce.
 	TypeCheckSignedNonce
-=======
 	// TypeActiveNodes is packet type to get an active nodes.
 	TypeActiveNodes
->>>>>>> e3bf2fc6
 )
 
 // RequestID is 64 bit unsigned int request id.
@@ -131,15 +128,12 @@
 		_, valid = m.Data.(*RequestPulse)
 	case TypeGetRandomHosts:
 		_, valid = m.Data.(*RequestGetRandomHosts)
-<<<<<<< HEAD
 	case TypeCheckPublicKey:
 		_, valid = m.Data.(*RequestCheckPublicKey)
 	case TypeCheckSignedNonce:
 		_, valid = m.Data.(*RequestCheckSignedNonce)
-=======
 	case TypeActiveNodes:
 		_, valid = m.Data.(*RequestActiveNodes)
->>>>>>> e3bf2fc6
 	default:
 		valid = false
 	}
@@ -222,12 +216,9 @@
 	gob.Register(&RequestCascadeSend{})
 	gob.Register(&RequestPulse{})
 	gob.Register(&RequestGetRandomHosts{})
-<<<<<<< HEAD
 	gob.Register(&RequestCheckPublicKey{})
 	gob.Register(&RequestCheckSignedNonce{})
-=======
 	gob.Register(&RequestActiveNodes{})
->>>>>>> e3bf2fc6
 
 	gob.Register(&ResponseDataFindHost{})
 	gob.Register(&ResponseDataFindValue{})
@@ -243,12 +234,9 @@
 	gob.Register(&ResponseCascadeSend{})
 	gob.Register(&ResponsePulse{})
 	gob.Register(&ResponseGetRandomHosts{})
-<<<<<<< HEAD
 	gob.Register(&ResponseCheckPublicKey{})
 	gob.Register(&ResponseCheckSignedNonce{})
-=======
 	gob.Register(&ResponseActiveNodes{})
->>>>>>> e3bf2fc6
 
 	gob.Register(&id.ID{})
 }