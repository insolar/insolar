--- conflicted
+++ resolved
@@ -77,15 +77,8 @@
 		r = &Request_Bootstrap{t}
 	case *AuthorizeRequest:
 		r = &Request_Authorize{t}
-<<<<<<< HEAD
-=======
-	case *RegisterRequest:
-		r = &Request_Register{t}
-	case *GenesisRequest:
-		r = &Request_Genesis{t}
 	case *SignCertRequest:
 		r = &Request_SignCert{t}
->>>>>>> 0bae8d79
 	default:
 		panic("Request payload is not a valid protobuf struct!")
 	}
@@ -105,17 +98,10 @@
 		r = &Response_Bootstrap{t}
 	case *AuthorizeResponse:
 		r = &Response_Authorize{t}
-<<<<<<< HEAD
-=======
-	case *RegisterResponse:
-		r = &Response_Register{t}
-	case *GenesisResponse:
-		r = &Response_Genesis{t}
 	case *SignCertResponse:
 		r = &Response_SignCert{t}
 	case *ErrorResponse:
 		r = &Response_Error{t}
->>>>>>> 0bae8d79
 	default:
 		panic("Response payload is not a valid protobuf struct!")
 	}
