--- conflicted
+++ resolved
@@ -113,13 +113,8 @@
 func TestNewInternalTransport2(t *testing.T) {
 	ctx := context.Background()
 	tp, err := NewInternalTransport(mockConfiguration(ID1, "127.0.0.1:0"))
-<<<<<<< HEAD
-	assert.NoError(t, err)
+	require.NoError(t, err)
 	go tp.Start(ctx)
-=======
-	require.NoError(t, err)
-	go tp.Start(testContext)
->>>>>>> 841597b0
 	// no assertion, check that Stop does not block
 	defer func(t *testing.T) {
 		tp.Stop()
@@ -223,13 +218,9 @@
 
 func TestHostTransport_SendRequestPacket2(t *testing.T) {
 	t1, t2, err := createTwoHostNetworks(ID1, ID2)
-<<<<<<< HEAD
-	assert.NoError(t, err)
-	ctx := context.Background()
-	ctx2 := context.Background()
-=======
-	require.NoError(t, err)
->>>>>>> 841597b0
+	require.NoError(t, err)
+	ctx := context.Background()
+	ctx2 := context.Background()
 
 	wg := sync.WaitGroup{}
 	wg.Add(1)
@@ -263,13 +254,9 @@
 
 func TestHostTransport_SendRequestPacket3(t *testing.T) {
 	t1, t2, err := createTwoHostNetworks(ID1, ID2)
-<<<<<<< HEAD
-	assert.NoError(t, err)
-	ctx := context.Background()
-	ctx2 := context.Background()
-=======
-	require.NoError(t, err)
->>>>>>> 841597b0
+	require.NoError(t, err)
+	ctx := context.Background()
+	ctx2 := context.Background()
 
 	type Data struct {
 		Number int
@@ -314,13 +301,9 @@
 
 func TestHostTransport_SendRequestPacket_errors(t *testing.T) {
 	t1, t2, err := createTwoHostNetworks(ID1, ID2)
-<<<<<<< HEAD
-	assert.NoError(t, err)
-	ctx := context.Background()
-	ctx2 := context.Background()
-=======
-	require.NoError(t, err)
->>>>>>> 841597b0
+	require.NoError(t, err)
+	ctx := context.Background()
+	ctx2 := context.Background()
 
 	handler := func(r network.Request) (network.Response, error) {
 		log.Info("handler triggered")
@@ -350,13 +333,9 @@
 
 func TestHostTransport_WrongHandler(t *testing.T) {
 	t1, t2, err := createTwoHostNetworks(ID1, ID2)
-<<<<<<< HEAD
-	assert.NoError(t, err)
-	ctx := context.Background()
-	ctx2 := context.Background()
-=======
-	require.NoError(t, err)
->>>>>>> 841597b0
+	require.NoError(t, err)
+	ctx := context.Background()
+	ctx2 := context.Background()
 
 	wg := sync.WaitGroup{}
 	wg.Add(1)
