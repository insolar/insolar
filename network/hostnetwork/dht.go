/*
 *    Copyright 2018 Insolar
 *
 *    Licensed under the Apache License, Version 2.0 (the "License");
 *    you may not use this file except in compliance with the License.
 *    You may obtain a copy of the License at
 *
 *        http://www.apache.org/licenses/LICENSE-2.0
 *
 *    Unless required by applicable law or agreed to in writing, software
 *    distributed under the License is distributed on an "AS IS" BASIS,
 *    WITHOUT WARRANTIES OR CONDITIONS OF ANY KIND, either express or implied.
 *    See the License for the specific language governing permissions and
 *    limitations under the License.
 */

package hostnetwork

import (
	"bytes"
	"math"
	"sort"
	"strings"
	"sync"
	"time"

	"github.com/huandu/xstrings"
	"github.com/insolar/insolar/core"
	"github.com/insolar/insolar/core/dns"
	"github.com/insolar/insolar/log"
	"github.com/insolar/insolar/metrics"
	"github.com/insolar/insolar/network/consensus"
	"github.com/insolar/insolar/network/hostnetwork/host"
	"github.com/insolar/insolar/network/hostnetwork/hosthandler"
	"github.com/insolar/insolar/network/hostnetwork/id"
	"github.com/insolar/insolar/network/hostnetwork/packet"
	"github.com/insolar/insolar/network/hostnetwork/relay"
	"github.com/insolar/insolar/network/hostnetwork/routing"
	"github.com/insolar/insolar/network/hostnetwork/store"
	"github.com/insolar/insolar/network/hostnetwork/transport"
	"github.com/insolar/insolar/network/nodenetwork"
	"github.com/jbenet/go-base58"
	"github.com/pkg/errors"
)

// DHT represents the state of the local host in the distributed hash table.
type DHT struct {
	tables  []*routing.HashTable
	options *Options

	origin *host.Origin

	transport         transport.Transport
	store             store.Store
	ncf               hosthandler.NetworkCommonFacade
	relay             relay.Relay
	proxy             relay.Proxy
	auth              AuthInfo
	subnet            Subnet
	timeout           int // bootstrap reconnect timeout
	infinityBootstrap bool
	nodeID            core.RecordRef
	activeNodeKeeper  consensus.NodeKeeper
	majorityRule      int
}

// AuthInfo collects some information about authentication.
type AuthInfo struct {
	// Sent/received unique auth keys.
	SentKeys     map[string][]byte
	ReceivedKeys map[string][]byte

	AuthenticatedHosts map[string]bool
}

// Subnet collects some information about self network part
type Subnet struct {
	SubnetIDs        map[string][]string // key - ip, value - id
	HomeSubnetKey    string              // key of home subnet fo SubnetIDs
	PossibleRelayIDs []string
	PossibleProxyIDs []string
	HighKnownHosts   HighKnownOuterHostsHost
}

// HighKnownOuterHostsHost collects an information about host in home subnet which have a more known outer hosts.
type HighKnownOuterHostsHost struct {
	ID                  string
	OuterHosts          int // high known outer hosts by ID host
	SelfKnownOuterHosts int
}

// Options contains configuration options for the local host.
type Options struct {
	// The hosts being used to bootstrap the network. Without a bootstrap
	// host there is no way to connect to the network. NetworkHosts can be
	// initialized via host.NewHost().
	BootstrapHosts []*host.Host

	// The time after which a key/value pair expires;
	// this is a time-to-live (TTL) from the original publication date.
	ExpirationTime time.Duration

	// Seconds after which an otherwise unaccessed bucket must be refreshed.
	RefreshTime time.Duration

	// The interval between Kademlia replication events, when a host is
	// required to publish its entire database.
	ReplicateTime time.Duration

	// The time after which the original publisher must
	// republish a key/value pair. Currently not implemented.
	RepublishTime time.Duration

	// The maximum time to wait for a response from a host before discarding
	// it from the bucket.
	PingTimeout time.Duration

	// The maximum time to wait for a response to any packet.
	PacketTimeout time.Duration
}

// NewDHT initializes a new DHT host.
func NewDHT(
	store store.Store,
	origin *host.Origin,
	transport transport.Transport,
	ncf hosthandler.NetworkCommonFacade,
	options *Options,
	proxy relay.Proxy,
	timeout int,
	infbootstrap bool,
	nodeID core.RecordRef,
	majorityRule int,
<<<<<<< HEAD
=======
	certificate core.Certificate,
>>>>>>> bdd356ab
) (dht *DHT, err error) {
	tables, err := newTables(origin)
	if err != nil {
		return nil, err
	}

	rel := relay.NewRelay()

	dht = &DHT{
		options:           options,
		origin:            origin,
		ncf:               ncf,
		transport:         transport,
		tables:            tables,
		store:             store,
		relay:             rel,
		proxy:             proxy,
		timeout:           timeout,
		infinityBootstrap: infbootstrap,
		nodeID:            nodeID,
		majorityRule:      majorityRule,
	}

	if options.ExpirationTime == 0 {
		options.ExpirationTime = time.Second * 86410
	}

	if options.RefreshTime == 0 {
		options.RefreshTime = time.Second * 3600
	}

	if options.ReplicateTime == 0 {
		options.ReplicateTime = time.Second * 3600
	}

	if options.RepublishTime == 0 {
		options.RepublishTime = time.Second * 86400
	}

	if options.PingTimeout == 0 {
		options.PingTimeout = time.Second * 1
	}

	if options.PacketTimeout == 0 {
		options.PacketTimeout = time.Second * 10
	}

	dht.auth.AuthenticatedHosts = make(map[string]bool)
	dht.auth.SentKeys = make(map[string][]byte)
	dht.auth.ReceivedKeys = make(map[string][]byte)

	dht.subnet.SubnetIDs = make(map[string][]string)

	return dht, nil
}

func (dht *DHT) SetNodeKeeper(keeper consensus.NodeKeeper) {
	dht.activeNodeKeeper = keeper
	if dht.GetNetworkCommonFacade().GetConsensus() == nil {
		log.Warn("consensus is nil")
		return
	}
	dht.GetNetworkCommonFacade().GetConsensus().SetNodeKeeper(keeper)
}

func newTables(origin *host.Origin) ([]*routing.HashTable, error) {
	tables := make([]*routing.HashTable, len(origin.IDs))

	for i, id1 := range origin.IDs {
		ht, err := routing.NewHashTable(id1, origin.Address)
		if err != nil {
			return nil, errors.Wrap(err, "Failed to create HashTable")
		}

		tables[i] = ht
	}

	return tables, nil
}

// StoreData stores data on the network. This will trigger an iterateStore loop.
// The base58 encoded identifier will be returned if the store is successful.
func (dht *DHT) StoreData(ctx hosthandler.Context, data []byte) (id string, err error) {
	key := store.NewKey(data)
	expiration := dht.GetExpirationTime(ctx, key)
	replication := time.Now().Add(dht.options.ReplicateTime)
	err = dht.store.Store(key, data, replication, expiration, true)
	if err != nil {
		return "", errors.Wrap(err, "Failed to store data")
	}
	_, _, err = dht.iterate(ctx, routing.IterateStore, key, data)
	if err != nil {
		return "", errors.Wrap(err, "Failed to iterate")
	}
	str := base58.Encode(key)
	return str, nil
}

// Get retrieves data from the transport using key. Key is the base58 encoded
// identifier of the data.
func (dht *DHT) Get(ctx hosthandler.Context, key string) ([]byte, bool, error) {
	keyBytes := base58.Decode(key)
	if len(keyBytes) != routing.MaxContactsInBucket {
		return nil, false, errors.New("invalid key")
	}

	value, exists := dht.store.Retrieve(keyBytes)
	if !exists {
		var err error
		value, _, err = dht.iterate(ctx, routing.IterateFindValue, keyBytes, nil)
		if err != nil {
			return nil, false, errors.Wrap(err, "Failed to iterate")
		}
		if value != nil {
			exists = true
		}
	}

	return value, exists, nil
}

// NumHosts returns the total number of hosts stored in the local routing table.
func (dht *DHT) NumHosts(ctx hosthandler.Context) int {
	ht := dht.HtFromCtx(ctx)
	return ht.TotalHosts()
}

// Listen begins listening on the socket for incoming Packets.
func (dht *DHT) Listen() error {
	start := make(chan bool)
	stop := make(chan bool)

	go dht.handleDisconnect(start, stop)
	go dht.handlePackets(start, stop)
	go dht.handleStoreTimers(start, stop)

	return dht.transport.Start()
}

// Bootstrap attempts to bootstrap the network using the BootstrapHosts provided
// to the Options struct. This will trigger an iterateBootstrap to the provided
// BootstrapHosts.
func (dht *DHT) Bootstrap() error {
	if len(dht.options.BootstrapHosts) == 0 {
		log.Info("empty bootstrap hosts")
		return nil
	}
	dht.checkBootstrapHostsDomains(dht.options.BootstrapHosts)
	cb := NewContextBuilder(dht)

	for _, ht := range dht.tables {
		dht.iterateBootstrapHosts(ht, cb)
	}

	return dht.iterateHt(cb)
}

func (dht *DHT) checkBootstrapHostsDomains(hosts []*host.Host) {
	for _, hst := range hosts {
		ip, err := dns.GetIPFromDomain(hst.Address.String())
		if err != nil {
			log.Warn(err)
		}
		hst.Address, err = host.NewAddress(ip)
		if err != nil {
			log.Warn(err)
		}
	}
}

func (dht *DHT) GetHostsFromBootstrap() {
	cb := NewContextBuilder(dht)
	if len(dht.options.BootstrapHosts) == 0 {
		return
	}
	for _, ht := range dht.tables {
		dht.iterateHtGetNearestHosts(ht, cb)
	}
}

func (dht *DHT) iterateHtGetNearestHosts(ht *routing.HashTable, cb ContextBuilder) {
	ctx, err := cb.SetHostByID(ht.Origin.ID).Build()
	if err != nil {
		log.Errorf("Error sending GetNearestHosts packet: %s", err.Error())
		return
	}

	futures := make([]transport.Future, 0)

	for _, host := range dht.options.BootstrapHosts {
		p := packet.NewBuilder().Type(packet.TypeFindHost).Sender(ht.Origin).Receiver(host).
			Request(&packet.RequestDataFindHost{Target: ht.Origin.ID}).Build()
		f, err := dht.transport.SendRequest(p)
		if err != nil {
			log.Errorf("Error sending GetNearestHosts packet to host: %s", host.String())
			continue
		}
		futures = append(futures, f)
	}

	wg := sync.WaitGroup{}
	wg.Add(len(futures))
	for _, f := range futures {
		go func(f transport.Future) {
			defer wg.Done()
			result, err := f.GetResult(dht.options.PacketTimeout)
			if err != nil {
				log.Errorln("Error getting nearest hosts:", err.Error())
				return
			}
			data := result.Data.(*packet.ResponseDataFindHost)
			for _, host := range data.Closest {
				dht.AddHost(ctx, routing.NewRouteHost(host))
				log.Debugf("Added host to DHT routing table: %s %s", host.ID, host.Address)
			}
		}(f)
	}
	wg.Wait()
}

func (dht *DHT) iterateHt(cb ContextBuilder) error {
	for _, ht := range dht.tables {
		ctx, err := cb.SetHostByID(ht.Origin.ID).Build()
		if err != nil {
			return errors.Wrap(err, "Failed to SetHostByID")
		}

		if dht.NumHosts(ctx) > 0 {
			_, _, err = dht.iterate(ctx, routing.IterateBootstrap, ht.Origin.ID.Bytes(), nil)
			return errors.Wrap(err, "Failed to iterate")
		}
	}
	return nil
}

func (dht *DHT) iterateBootstrapHosts(
	ht *routing.HashTable,
	cb ContextBuilder,
) {
	localwg := &sync.WaitGroup{}
	log.Info("bootstrapping to each known hosts.")
	for _, bh := range dht.options.BootstrapHosts {
		localwg.Add(1)
		go func(cb ContextBuilder, dht *DHT, bh *host.Host, ht *routing.HashTable, localwg *sync.WaitGroup) {
			counter := 1
			if dht.infinityBootstrap {
				log.Info("do infinity mode bootstrap.")
				for {
					if dht.gotBootstrap(ht, bh, cb) {
						localwg.Done()
						return
					}
					if counter < dht.timeout {
						counter = counter * 2
					}
					time.Sleep(time.Second * time.Duration(counter))
				}
			} else {
				log.Info("do one time mode bootstrap.")
				_ = dht.gotBootstrap(ht, bh, cb)
				localwg.Done()
			}
		}(cb, dht, bh, ht, localwg)
	}
	localwg.Wait()
}

func (dht *DHT) gotBootstrap(ht *routing.HashTable, bh *host.Host, cb ContextBuilder) bool {
	request := packet.NewPingPacket(ht.Origin, bh)
	if bh.ID.Bytes() == nil {
		log.Info("sending ping request")
		res, err := dht.transport.SendRequest(request)
		if err != nil {
			log.Error(err)
			return false
		}
		result, err := res.GetResult(dht.options.PingTimeout)
		if err != nil {
			log.Warn("gotBootstrap:", err.Error())
			return false
		}
		dht.updateBootstrapHost(result.Sender.Address.String(), result.Sender.ID)
		log.Info("checking response")
		if result == nil {
			log.Warn("gotBootstrap: result is nil")
			return false
		}
		ctx, err := cb.SetHostByID(result.Receiver.ID).Build()
		if err != nil {
			log.Error(err)
		}
		dht.AddHost(ctx, routing.NewRouteHost(result.Sender))
	} else {
		log.Info("bootstrap host known. creating new route host.")
		routeHost := routing.NewRouteHost(bh)
		ctx, err := cb.SetHostByID(ht.Origin.ID).Build()
		if err != nil {
			log.Error("failed to create a context")
			return false
		}
		dht.AddHost(ctx, routeHost)
	}
	return true
}

func (dht *DHT) updateBootstrapHost(bootstrapAddress string, bootstrapID id.ID) {
	for _, target := range dht.options.BootstrapHosts {
		if target.Address.String() == bootstrapAddress {
			target.ID = bootstrapID
		}
	}
}

// StartAuthorize start authorize to discovery nodes.
func (dht *DHT) StartAuthorize() error {
	// hack for zeronet
	if len(dht.options.BootstrapHosts) == 0 {
		return nil
	}

	discoveryNodesCount := len(dht.options.BootstrapHosts)
	ch := make(chan []*core.ActiveNode, discoveryNodesCount)
	for _, h := range dht.options.BootstrapHosts {
		go func(ch chan []*core.ActiveNode, h *host.Host) {
			activeNodes, err := GetNonceRequest(dht, h.ID.String())
			if err != nil {
				log.Warnf("error authorizing on %s host: %s", h, err.Error())
				return
			}
			log.Infof("successful authorization on host: %s", h)
			ch <- activeNodes
		}(ch, h)
	}

	receivedResults := make([][]*core.ActiveNode, 0)
	i := 0
LOOP:
	for {
		select {
		case activeNodeList := <-ch:
			receivedResults = append(receivedResults, activeNodeList)
			i++
			if i == discoveryNodesCount {
				break LOOP
			}
		case <-time.After(time.Minute):
			log.Warn("StartAuthorize: timeout exceeded")
			break LOOP
		}
	}

	if len(receivedResults) == 0 {
		return errors.New("StartAuthorize: No answers received from discovery nodes")
	}

	atLeastOneResultIsFine := false
	for _, result := range receivedResults {
		err := dht.AddActiveNodes(result)
		if err != nil {
			log.Error(err.Error())
		} else {
			atLeastOneResultIsFine = true
		}
	}
	if !atLeastOneResultIsFine {
		return errors.New("StartAuthorize: received active nodes do not pass majority rule")
	}
	return nil
}

func (dht *DHT) AddUnsync(nodeID core.RecordRef, roles []core.NodeRole, address string,
	version string /*, publicKey *ecdsa.PublicKey*/) (chan *core.ActiveNode, error) {
	// TODO: return nodekeeper from helper method in HostHandler and remove this func and GetActiveNodes
	return dht.activeNodeKeeper.AddUnsync(nodeID, roles, address, version /*, publicKey*/)
}

// Disconnect will trigger a Stop from the network.
func (dht *DHT) Disconnect() {
	dht.transport.Stop()
}

// Iterate does an iterative search through the network. This can be done
// for multiple reasons. These reasons include:
//     iterateStore - Used to store new information in the network.
//     iterateFindHost - Used to find host in the network given host abstract address.
//     iterateFindValue - Used to find a value among the network given a key.
//     iterateBootstrap - Used to bootstrap the network.
func (dht *DHT) iterate(ctx hosthandler.Context, t routing.IterateType, target []byte, data []byte) (value []byte, closest []*host.Host, err error) {
	ht := dht.HtFromCtx(ctx)
	routeSet := ht.GetClosestContacts(routing.ParallelCalls, target, []*host.Host{})

	// We keep track of hosts contacted so far. We don't contact the same host
	// twice.
	var contacted = make(map[string]bool)

	// According to the Kademlia white paper, after a round of FIND_NODE RPCs
	// fails to provide a host closer than closestHost, we should send a
	// FIND_NODE RPC to all remaining hosts in the route set that have not
	// yet been contacted.
	queryRest := false

	// We keep a reference to the closestHost. If after performing a search
	// we do not find a closer host, we stop searching.
	if routeSet.Len() == 0 {
		return nil, nil, nil
	}

	closestHost := routeSet.FirstHost()

	checkAndRefreshTimeForBucket(t, ht, target)

	var removeFromRouteSet []*host.Host

	for {
		var futures []transport.Future
		var futuresCount int

		futures, removeFromRouteSet = dht.sendPacketToAlphaHosts(routeSet, queryRest, t, ht, contacted, target, futures, removeFromRouteSet)

		routeSet.RemoveMany(routing.RouteHostsFrom(removeFromRouteSet))

		futuresCount = len(futures)

		resultChan := make(chan *packet.Packet)
		dht.setUpResultChan(futures, ctx, resultChan)

		value, closest, err = dht.checkFuturesCountAndGo(t, &queryRest, routeSet, futuresCount, resultChan, target, closest)
		if (err == nil) || ((err != nil) && (err.Error() != "do nothing")) {
			return value, closest, err
		}

		sort.Sort(routeSet)

		var tmpValue []byte
		var tmpClosest []*host.Host
		var tmpHost *host.Host
		tmpValue, tmpClosest, tmpHost, err = dht.iterateIsDone(t, &queryRest, routeSet, data, ht, closestHost)
		if err == nil {
			return tmpValue, tmpClosest, err
		} else if tmpHost != nil {
			closestHost = tmpHost
		}
	}
}

func (dht *DHT) iterateIsDone(
	t routing.IterateType,
	queryRest *bool,
	routeSet *routing.RouteSet,
	data []byte,
	ht *routing.HashTable,
	closestHost *host.Host,
) (value []byte, closest []*host.Host, close *host.Host, err error) {

	if routeSet.FirstHost().ID.Equal(closestHost.ID.Bytes()) || *(queryRest) {
		switch t {
		case routing.IterateBootstrap:
			if !(*queryRest) {
				*queryRest = true
				err = errors.New("do nothing")
				return nil, nil, nil, err
			}
			return nil, routeSet.Hosts(), nil, nil
		case routing.IterateFindHost, routing.IterateFindValue:
			return nil, routeSet.Hosts(), nil, nil
		case routing.IterateStore:
			for i, receiver := range routeSet.Hosts() {
				if i >= routing.MaxContactsInBucket {
					return nil, nil, nil, nil
				}

				msg := packet.NewBuilder().Sender(ht.Origin).Receiver(receiver).Type(packet.TypeStore).Request(
					&packet.RequestDataStore{
						Data: data,
					}).Build()
				future, err := dht.transport.SendRequest(msg)
				if err != nil {
					return nil, nil, nil, errors.Wrap(err, "Failed transport to SendRequest")
				}
				// We do not need to handle result of this packet
				future.Cancel()
			}
			return nil, nil, nil, nil
		}
	} else {
		err = errors.New("do nothing")
		return nil, nil, routeSet.FirstHost(), err
	}
	err = errors.New("do nothing")
	return nil, nil, nil, err
}

func (dht *DHT) checkFuturesCountAndGo(
	t routing.IterateType,
	queryRest *bool,
	routeSet *routing.RouteSet,
	futuresCount int,
	resultChan chan *packet.Packet,
	target []byte,
	close []*host.Host,
) ([]byte, []*host.Host, error) {

	var err error
	var results []*packet.Packet
	var selected bool
	if futuresCount > 0 {
	Loop:
		for {
			results, selected = dht.selectResultChan(resultChan, &futuresCount, results)
			if selected {
				break Loop
			}
		}

		_, close, err = resultsIterate(t, results, routeSet, target)
		if close != nil {
			return nil, close, errors.Wrap(err, "Failed to resultsIterate")
		}
	}

	if !*queryRest && routeSet.Len() == 0 {
		return nil, close, nil
	}
	err = errors.New("do nothing")
	return nil, close, err
}

func resultsIterate(
	t routing.IterateType,
	results []*packet.Packet,
	routeSet *routing.RouteSet,
	target []byte,
) (value []byte, closest []*host.Host, err error) {

	for _, result := range results {
		if result.Error != nil {
			routeSet.Remove(routing.NewRouteHost(result.Sender))
			continue
		}
		switch t {
		case routing.IterateBootstrap, routing.IterateFindHost, routing.IterateStore:
			responseData := result.Data.(*packet.ResponseDataFindHost)
			if len(responseData.Closest) > 0 && responseData.Closest[0].ID.Equal(target) {
				return nil, responseData.Closest, nil
			}
			routeSet.AppendMany(routing.RouteHostsFrom(responseData.Closest))
		case routing.IterateFindValue:
			responseData := result.Data.(*packet.ResponseDataFindValue)
			routeSet.AppendMany(routing.RouteHostsFrom(responseData.Closest))
			if responseData.Value != nil {
				// TODO When an iterateFindValue succeeds, the initiator must
				// store the key/value pair at the closest receiver seen which did
				// not return the value.
				return responseData.Value, nil, nil
			}
		}
	}
	return nil, nil, nil
}

func checkAndRefreshTimeForBucket(t routing.IterateType, ht *routing.HashTable, target []byte) {
	if t == routing.IterateBootstrap {
		bucket := routing.GetBucketIndexFromDifferingBit(target, ht.Origin.ID.Bytes())
		ht.ResetRefreshTimeForBucket(bucket)
	}
}

func (dht *DHT) selectResultChan(
	resultChan chan *packet.Packet,
	futuresCount *int,
	results []*packet.Packet,
) ([]*packet.Packet, bool) {
	select {
	case result := <-resultChan:
		if result != nil {
			results = append(results, result)
		} else {
			*futuresCount--
		}
		if len(results) == *futuresCount {
			close(resultChan)
			return results, true
		}
	case <-time.After(dht.options.PacketTimeout):
		close(resultChan)
		return results, true
	}
	return results, false
}

func (dht *DHT) setUpResultChan(futures []transport.Future, ctx hosthandler.Context, resultChan chan *packet.Packet) {
	for _, f := range futures {
		go func(future transport.Future, ctx hosthandler.Context, resultChan chan *packet.Packet) {
			result, err := future.GetResult(dht.options.PacketTimeout)
			if err != nil {
				log.Warn("setUpResultChan future error:", err.Error())
				return
			}
			dht.AddHost(ctx, routing.NewRouteHost(result.Sender))
			resultChan <- result
		}(f, ctx, resultChan)
	}
}

func (dht *DHT) sendPacketToAlphaHosts(
	routeSet *routing.RouteSet,
	queryRest bool,
	t routing.IterateType,
	ht *routing.HashTable,
	contacted map[string]bool,
	target []byte,
	futures []transport.Future,
	removeFromRouteSet []*host.Host,
) (resultFutures []transport.Future, resultRouteSet []*host.Host) {
	// Next we send Packets to the first (closest) alpha hosts in the
	// route set and wait for a response

	for i, receiver := range routeSet.Hosts() {
		// Contact only alpha hosts
		if i >= routing.ParallelCalls && !queryRest {
			break
		}

		// Don't contact hosts already contacted
		if (contacted)[string(receiver.ID.Bytes())] {
			continue
		}

		(contacted)[string(receiver.ID.Bytes())] = true

		packetBuilder := packet.NewBuilder().Sender(ht.Origin).Receiver(receiver)
		packetBuilder = getPacketBuilder(t, packetBuilder, target)
		msg := packetBuilder.Build()

		// Send the async queries and wait for a response
		res, err := dht.transport.SendRequest(msg)
		if err != nil {
			// Host was unreachable for some reason. We will have to remove
			// it from the route set, but we will keep it in our routing
			// table in hopes that it might come back online in the f.
			removeFromRouteSet = append(removeFromRouteSet, msg.Receiver)
			continue
		}

		futures = append(futures, res)
	}
	return futures, removeFromRouteSet
}

func getPacketBuilder(t routing.IterateType, packetBuilder packet.Builder, target []byte) packet.Builder {
	switch t {
	case routing.IterateBootstrap, routing.IterateFindHost:
		return packetBuilder.Type(packet.TypeFindHost).Request(&packet.RequestDataFindHost{Target: target})
	case routing.IterateFindValue:
		return packetBuilder.Type(packet.TypeFindValue).Request(&packet.RequestDataFindValue{Target: target})
	case routing.IterateStore:
		return packetBuilder.Type(packet.TypeFindHost).Request(&packet.RequestDataFindHost{Target: target})
	default:
		panic("Unknown iterate type")
	}
}

func (dht *DHT) handleDisconnect(start, stop chan bool) {
	multiplexCount := 0

	for {
		select {
		case <-start:
			multiplexCount++
		case <-dht.transport.Stopped():
			for i := 0; i < multiplexCount; i++ {
				stop <- true
			}
			dht.transport.Close()
			return
		}
	}
}

func (dht *DHT) handleStoreTimers(start, stop chan bool) {
	start <- true

	ticker := time.NewTicker(time.Second)
	cb := NewContextBuilder(dht)
	for {
		dht.selectTicker(ticker, &cb, stop)
	}
}

func (dht *DHT) selectTicker(ticker *time.Ticker, cb *ContextBuilder, stop chan bool) {
	select {
	case <-ticker.C:
		keys := dht.store.GetKeysReadyToReplicate()
		for _, ht := range dht.tables {
			ctx, err := cb.SetHostByID(ht.Origin.ID).Build()
			// TODO: do something sane with error
			if err != nil {
				log.Fatal(err)
			}
			// Refresh
			for i := 0; i < routing.KeyBitSize; i++ {
				if time.Since(ht.GetRefreshTimeForBucket(i)) > dht.options.RefreshTime {
					id1 := ht.GetRandomIDFromBucket(routing.MaxContactsInBucket)
					_, _, err = dht.iterate(ctx, routing.IterateBootstrap, id1, nil)
					if err != nil {
						continue
					}
				}
			}

			// Replication
			for _, key := range keys {
				value, _ := dht.store.Retrieve(key)
				_, _, err2 := dht.iterate(ctx, routing.IterateStore, key, value)
				if err2 != nil {
					continue
				}
			}
		}

		// Expiration
		dht.store.ExpireKeys()
	case <-stop:
		ticker.Stop()
		return
	}
}

func (dht *DHT) handlePackets(start, stop chan bool) {
	start <- true

	cb := NewContextBuilder(dht)
	for {
		select {
		case msg := <-dht.transport.Packets():

			go func(msg *packet.Packet) {
				if msg == nil || !msg.IsForMe(*dht.origin) {
					return
				}

				ctx := BuildContext(cb, msg)
				ht := dht.HtFromCtx(ctx)

				if ht.Origin.ID.Equal(msg.Receiver.ID.Bytes()) || !dht.relay.NeedToRelay(msg.Sender.Address.String()) {
					dht.dispatchPacketType(ctx, msg, ht)
				} else {
					targetHost, exist, err := dht.FindHost(ctx, msg.Receiver.ID.String())
					if err != nil {
						log.Errorln(err)
					} else if !exist {
						log.Warnln("Target host addr: %s, ID: %s not found", msg.Receiver.Address.String(), msg.Receiver.ID.String())
					} else {
						// need to relay incoming packet
						request := &packet.Packet{Sender: &host.Host{Address: dht.origin.Address, ID: msg.Sender.ID},
							Receiver:  &host.Host{ID: msg.Receiver.ID, Address: targetHost.Address},
							Type:      msg.Type,
							RequestID: msg.RequestID,
							Data:      msg.Data}
						sendRelayedRequest(dht, request)
					}
				}
			}(msg)
		case <-stop:
			return
		}
	}
}

func (dht *DHT) dispatchPacketType(ctx hosthandler.Context, msg *packet.Packet, ht *routing.HashTable) {
	packetBuilder := packet.NewBuilder().Sender(ht.Origin).Receiver(msg.Sender).Type(msg.Type)
	response, err := ParseIncomingPacket(dht, ctx, msg, packetBuilder)
	if err != nil {
		log.Errorln(err)
	} else if response != nil {
		err = dht.transport.SendResponse(msg.RequestID, response)
		if err != nil {
			log.Errorln("Failed to send response:", err.Error())
		}
	}
}

// CheckNodeRole starting a check all known nodes.
func (dht *DHT) CheckNodeRole(domainID string) error {
	var err error
	// TODO: change or choose another auth host
	if len(dht.options.BootstrapHosts) > 0 {
		err = checkNodePrivRequest(dht, dht.options.BootstrapHosts[0].ID.String())
	} else {
		err = errors.New("bootstrap node not exist")
	}
	return err
}

// RemoteProcedureRegister registers procedure for remote call on this host
func (dht *DHT) RemoteProcedureRegister(name string, method core.RemoteProcedure) {
	rp := func(sender *host.Host, args [][]byte) ([]byte, error) {
		return method(args)
	}

	dht.ncf.GetRPC().RegisterMethod(name, rp)
}

// ObtainIP starts to self IP obtaining.
func (dht *DHT) ObtainIP() error {
	for _, table := range dht.tables {
		for i := range table.RoutingTable {
			for j := range table.RoutingTable[i] {
				err := ObtainIPRequest(dht, table.RoutingTable[i][j].ID.String())
				if err != nil {
					return errors.Wrap(err, "Failed to ObtainIPRequest")
				}
			}
		}
	}
	return nil
}

// GetNetworkCommonFacade returns a networkcommonfacade ptr.
func (dht *DHT) GetNetworkCommonFacade() hosthandler.NetworkCommonFacade {
	return dht.ncf
}

func (dht *DHT) getHomeSubnetKey(ctx hosthandler.Context) (string, error) {
	var result string
	for key, subnet := range dht.subnet.SubnetIDs {
		first := key
		first = xstrings.Reverse(first)
		first = strings.SplitAfterN(first, ".", 2)[1] // remove X.X.X.this byte
		first = strings.SplitAfterN(first, ".", 2)[1] // remove X.X.this byte
		first = xstrings.Reverse(first)
		for _, id1 := range subnet {
			target, exist, err := dht.FindHost(ctx, id1)
			if err != nil {
				return "", errors.Wrap(err, "Failed to FindHost")
			} else if !exist {
				return "", errors.New("couldn't find a host")
			}
			if !strings.Contains(target.Address.IP.String(), first) {
				result = ""
				break
			} else {
				result = key
			}
		}
	}
	return result, nil
}

func (dht *DHT) countOuterHosts() {
	if len(dht.subnet.SubnetIDs) > 1 {
		for key, hosts := range dht.subnet.SubnetIDs {
			if key == dht.subnet.HomeSubnetKey {
				continue
			}
			dht.subnet.HighKnownHosts.SelfKnownOuterHosts += len(hosts)
		}
	}
}

// AnalyzeNetwork is func to analyze the network after IP obtaining.
func (dht *DHT) AnalyzeNetwork(ctx hosthandler.Context) error {
	var err error
	dht.subnet.HomeSubnetKey, err = dht.getHomeSubnetKey(ctx)
	if err != nil {
		return errors.Wrap(err, "Failed to getHomeSubnetKey")
	}
	dht.countOuterHosts()
	dht.subnet.HighKnownHosts.OuterHosts = dht.subnet.HighKnownHosts.SelfKnownOuterHosts
	hosts := dht.subnet.SubnetIDs[dht.subnet.HomeSubnetKey]
	for _, ids := range hosts {
		err = knownOuterHostsRequest(dht, ids, dht.subnet.HighKnownHosts.OuterHosts)
		if err != nil {
			return errors.Wrap(err, "Failed to knownOuterHostsRequest")
		}
	}
	if len(dht.subnet.SubnetIDs) == 1 {
		if dht.subnet.HomeSubnetKey == "" { // current host have a static IP
			for _, subnetIDs := range dht.subnet.SubnetIDs {
				SendRelayOwnership(dht, subnetIDs)
			}
		}
	}

	return nil
}

// GetActiveNodesList returns an active nodes list.
func (dht *DHT) GetActiveNodesList() []*core.ActiveNode {
	return dht.activeNodeKeeper.GetActiveNodes()
}

// AddActiveNodes adds an active nodes slice.
func (dht *DHT) AddActiveNodes(activeNodes []*core.ActiveNode) error {
	err := dht.checkMajorityRule(activeNodes)
	if err != nil {
		return err
	}
	if len(dht.activeNodeKeeper.GetActiveNodes()) > 0 {
		currentHash, err := consensus.CalculateHash(dht.activeNodeKeeper.GetActiveNodes())
		if err != nil {
			return err
		}
		newHash, err := consensus.CalculateHash(activeNodes)
		if err != nil {
			return err
		}
		if !bytes.Equal(currentHash, newHash) {
			// TODO: disconnect from all or what?
			return errors.New("two or more active node lists are different but majority check has passed")
		}
	} else {
		dht.activeNodeKeeper.AddActiveNodes(activeNodes)
	}
	return nil
}

// HtFromCtx returns a routing hashtable known by ctx.
func (dht *DHT) HtFromCtx(ctx hosthandler.Context) *routing.HashTable {
	htIdx := ctx.Value(ctxTableIndex).(int)
	return dht.tables[htIdx]
}

// ConfirmNodeRole is a node role confirmation.
func (dht *DHT) ConfirmNodeRole(roleKey string) bool {
	// TODO implement this func
	return true
}

// CascadeSendMessage sends a message to the next cascade layer.
func (dht *DHT) CascadeSendMessage(data core.Cascade, targetID string, method string, args [][]byte) error {
	return CascadeSendMessage(dht, data, targetID, method, args)
}

// FindHost returns target host's real network address.
func (dht *DHT) FindHost(ctx hosthandler.Context, key string) (*host.Host, bool, error) {
	keyBytes := base58.Decode(key)
	if len(keyBytes) != routing.MaxContactsInBucket {
		return nil, false, errors.New("invalid key")
	}
	ht := dht.HtFromCtx(ctx)

	if ht.Origin.ID.Equal(keyBytes) {
		return ht.Origin, true, nil
	}

	var targetHost *host.Host
	var exists = false
	routeSet := ht.GetClosestContacts(1, keyBytes, nil)

	if routeSet.Len() > 0 && routeSet.FirstHost().ID.Equal(keyBytes) {
		targetHost = routeSet.FirstHost()
		exists = true
	} else if dht.proxy.ProxyHostsCount() > 0 {
		address, err := host.NewAddress(dht.proxy.GetNextProxyAddress())
		if err != nil {
			return nil, false, errors.Wrap(err, "Failed to parse host address")
		}
		// TODO: current key insertion
		id1, err := id.NewID()
		if err != nil {
			return nil, false, errors.Wrap(err, "Failed to create host ID")
		}
		targetHost = &host.Host{ID: id1, Address: address}
		return targetHost, true, nil
	} else {
		log.Infoln("Host not found in routing table. Iterating through network...")
		_, closest, err := dht.iterate(ctx, routing.IterateFindHost, keyBytes, nil)
		if err != nil {
			return nil, false, errors.Wrap(err, "Failed to iterate")
		}
		for i := range closest {
			if closest[i].ID.Equal(keyBytes) {
				targetHost = closest[i]
				exists = true
			}
		}
	}

	return targetHost, exists, nil
}

// InvokeRPC - invoke a method to rpc.
func (dht *DHT) InvokeRPC(sender *host.Host, method string, args [][]byte) ([]byte, error) {
	return dht.ncf.GetRPC().Invoke(sender, method, args)
}

// AddHost adds a host into the appropriate k bucket
// we store these buckets in big-endian order so we look at the bits
// from right to left in order to find the appropriate bucket
func (dht *DHT) AddHost(ctx hosthandler.Context, host *routing.RouteHost) {
	ht := dht.HtFromCtx(ctx)
	index := routing.GetBucketIndexFromDifferingBit(ht.Origin.ID.Bytes(), host.ID.Bytes())

	// Make sure host doesn't already exist
	// If it does, mark it as seen
	if ht.DoesHostExistInBucket(index, host.ID.Bytes()) {
		ht.MarkHostAsSeen(host.ID.Bytes())
		return
	}

	ht.Lock()
	defer ht.Unlock()

	bucket := ht.RoutingTable[index]

	if len(bucket) == routing.MaxContactsInBucket {
		// If the bucket is full we need to ping the first host to find out
		// if it responds back in a reasonable amount of time. If not -
		// we may remove it
		n := bucket[0].Host
		request := packet.NewPingPacket(ht.Origin, n)
		future, err := dht.transport.SendRequest(request)
		if err != nil {
			bucket = append(bucket, host)
			bucket = bucket[1:]
		} else {
			_, err := future.GetResult(dht.options.PingTimeout)
			if err == nil {
				return
			}
			bucket = bucket[1:]
			bucket = append(bucket, host)
		}
	} else {
		bucket = append(bucket, host)
	}

	ht.RoutingTable[index] = bucket
}

// GetReplicationTime returns a interval between Kademlia replication events.
func (dht *DHT) GetReplicationTime() time.Duration {
	return dht.options.ReplicateTime
}

// GetExpirationTime returns a expiration time after which a key/value pair expires.
func (dht *DHT) GetExpirationTime(ctx hosthandler.Context, key []byte) time.Time {
	ht := dht.HtFromCtx(ctx)

	bucket := routing.GetBucketIndexFromDifferingBit(key, ht.Origin.ID.Bytes())
	var total int
	for i := 0; i < bucket; i++ {
		total += ht.GetTotalHostsInBucket(i)
	}
	closer := ht.GetAllHostsInBucketCloserThan(bucket, key)
	score := total + len(closer)

	if score == 0 {
		score = 1
	}

	if score > routing.MaxContactsInBucket {
		return time.Now().Add(dht.options.ExpirationTime)
	}

	day := dht.options.ExpirationTime
	seconds := day.Nanoseconds() * int64(math.Exp(float64(routing.MaxContactsInBucket/score)))
	dur := time.Second * time.Duration(seconds)
	return time.Now().Add(dur)
}

func (dht *DHT) checkMajorityRule(nodes []*core.ActiveNode) error {
	if len(nodes) < dht.majorityRule {
		return errors.New("failed majority role check")
	}

	count := 0
	for _, activeNode := range nodes {
		for _, bootstrapNode := range dht.options.BootstrapHosts {
			if strings.EqualFold(bootstrapNode.ID.String(), nodenetwork.ResolveHostID(activeNode.NodeID)) {
				count++
			}
		}
	}

	if count < dht.majorityRule {
		return errors.New("discovery nodes count < majority number")
	}

	return nil
}

// StoreRetrieve should return the local key/value if it exists.
func (dht *DHT) StoreRetrieve(key store.Key) ([]byte, bool) {
	return dht.store.Retrieve(key)
}

// EqualAuthSentKey returns true if a given key equals to targetID key.
func (dht *DHT) EqualAuthSentKey(targetID string, key []byte) bool {
	return bytes.Equal(dht.auth.SentKeys[targetID], key)
}

// SendRequest sends a packet.
func (dht *DHT) SendRequest(packet *packet.Packet) (transport.Future, error) {
	metrics.NetworkPacketSentTotal.WithLabelValues(packet.Type.String()).Inc()
	return dht.transport.SendRequest(packet)
}

// Store should store a key/value pair for the local host with the
// given replication and expiration times.
func (dht *DHT) Store(key store.Key, data []byte, replication time.Time, expiration time.Time, publisher bool) error {
	return dht.store.Store(key, data, replication, expiration, publisher)
}

// AddPossibleProxyID adds an id which could be a proxy.
func (dht *DHT) AddPossibleProxyID(id string) {
	dht.subnet.PossibleProxyIDs = append(dht.subnet.PossibleProxyIDs, id)
}

// AddProxyHost adds a proxy host.
func (dht *DHT) AddProxyHost(targetID string) {
	dht.proxy.AddProxyHost(targetID)
}

// AddSubnetID adds a subnet ID.
func (dht *DHT) AddSubnetID(ip, targetID string) {
	dht.subnet.SubnetIDs[ip] = append(dht.subnet.SubnetIDs[ip], targetID)
}

// AddAuthSentKey adds a sent key to auth.
func (dht *DHT) AddAuthSentKey(id string, key []byte) {
	dht.auth.SentKeys[id] = key
}

// AddRelayClient adds a new relay client.
func (dht *DHT) AddRelayClient(host *host.Host) error {
	return dht.relay.AddClient(host)
}

// RemoteProcedureCall calls remote procedure on target host.
func (dht *DHT) RemoteProcedureCall(ctx hosthandler.Context, targetID string, method string, args [][]byte) (result []byte, err error) {
	targetHost, exists, err := dht.FindHost(ctx, targetID)
	ht := dht.HtFromCtx(ctx)

	if err != nil {
		return nil, errors.Wrap(err, "Failed to FindHost")
	}

	if !exists {
		return nil, errors.New("targetHost not found")
	}

	request := &packet.Packet{
		Sender:   ht.Origin,
		Receiver: targetHost,
		Type:     packet.TypeRPC,
		Data: &packet.RequestDataRPC{
			NodeID: dht.nodeID,
			Method: method,
			Args:   args,
		},
	}

	if targetID == dht.GetOriginHost().IDs[0].String() {
		return dht.ncf.GetRPC().Invoke(request.Sender, method, args)
	}

	// Send the async queries and wait for a future
	future, err := dht.transport.SendRequest(request)
	if err != nil {
		return nil, errors.Wrap(err, "Failed transport to send request")
	}

	rsp, err := future.GetResult(dht.options.PacketTimeout)
	if err != nil {
		return nil, errors.Wrap(err, "RemoteProcedureCall error")
	}
	dht.AddHost(ctx, routing.NewRouteHost(rsp.Sender))

	response := rsp.Data.(*packet.ResponseDataRPC)
	if response.Success {
		return response.Result, nil
	}
	return nil, errors.New(response.Error)
}

// AddReceivedKey adds a new received key from target.
func (dht *DHT) AddReceivedKey(target string, key []byte) {
	dht.auth.ReceivedKeys[target] = key
}

// RemoveAuthHost removes a host from auth.
func (dht *DHT) RemoveAuthHost(key string) {
	delete(dht.auth.AuthenticatedHosts, key)
}

// RemoveProxyHost removes host from proxy list.
func (dht *DHT) RemoveProxyHost(targetID string) {
	dht.proxy.RemoveProxyHost(targetID)
}

// RemovePossibleProxyID removes if from possible proxy ids list.
func (dht *DHT) RemovePossibleProxyID(id string) {
	for i, proxy := range dht.subnet.PossibleProxyIDs {
		if id == proxy {
			dht.subnet.PossibleProxyIDs = append(dht.subnet.PossibleProxyIDs[:i], dht.subnet.PossibleProxyIDs[i+1:]...)
			return
		}
	}
}

// RemoveAuthSentKeys removes a targetID from sent keys.
func (dht *DHT) RemoveAuthSentKeys(targetID string) {
	delete(dht.auth.SentKeys, targetID)
}

// RemoveRelayClient removes a client from relay list.
func (dht *DHT) RemoveRelayClient(host *host.Host) error {
	return dht.relay.RemoveClient(host)
}

// SetHighKnownHostID sets a new high known host ID.
func (dht *DHT) SetHighKnownHostID(id string) {
	dht.subnet.HighKnownHosts.ID = id
}

// SetOuterHostsCount sets a new value to outer hosts count.
func (dht *DHT) SetOuterHostsCount(hosts int) {
	dht.subnet.HighKnownHosts.OuterHosts = hosts
}

// SetAuthStatus sets a new auth status to targetID.
func (dht *DHT) SetAuthStatus(targetID string, status bool) {
	dht.auth.AuthenticatedHosts[targetID] = status
}

// GetProxyHostsCount returns a proxy hosts count.
func (dht *DHT) GetProxyHostsCount() int {
	return dht.proxy.ProxyHostsCount()
}

// GetOuterHostsCount returns a outer hosts count.
func (dht *DHT) GetOuterHostsCount() int {
	return dht.subnet.HighKnownHosts.OuterHosts
}

// GetSelfKnownOuterHosts return a self known hosts count.
func (dht *DHT) GetSelfKnownOuterHosts() int {
	return dht.subnet.HighKnownHosts.SelfKnownOuterHosts
}

// GetHighKnownHostID returns a high known host ID.
func (dht *DHT) GetHighKnownHostID() string {
	return dht.subnet.HighKnownHosts.ID
}

// GetPacketTimeout returns the maximum time to wait for a response to any packet.
func (dht *DHT) GetPacketTimeout() time.Duration {
	return dht.options.PacketTimeout
}

// GetNodeID returns a node ID.
func (dht *DHT) GetNodeID() core.RecordRef {
	return dht.nodeID
}

// KeyIsReceived returns true and a key from targetID if exist.
func (dht *DHT) KeyIsReceived(key string) ([]byte, bool) {
	if key, ok := dht.auth.ReceivedKeys[key]; ok {
		return key, ok
	}
	return nil, false
}

// HostIsAuthenticated returns true if target ID is authenticated host.
func (dht *DHT) HostIsAuthenticated(targetID string) bool {
	if _, ok := dht.auth.AuthenticatedHosts[targetID]; ok {
		return true
	}
	return false
}

// AddPossibleRelayID add a host id which can be a relay.
func (dht *DHT) AddPossibleRelayID(id string) {
	dht.subnet.PossibleRelayIDs = append(dht.subnet.PossibleRelayIDs, id)
}

// GetOriginHost returns the local host.
func (dht *DHT) GetOriginHost() *host.Origin {
	return dht.origin
}<|MERGE_RESOLUTION|>--- conflicted
+++ resolved
@@ -18,6 +18,7 @@
 
 import (
 	"bytes"
+	"crypto/ecdsa"
 	"math"
 	"sort"
 	"strings"
@@ -62,6 +63,7 @@
 	nodeID            core.RecordRef
 	activeNodeKeeper  consensus.NodeKeeper
 	majorityRule      int
+	certificate       core.Certificate
 }
 
 // AuthInfo collects some information about authentication.
@@ -131,10 +133,7 @@
 	infbootstrap bool,
 	nodeID core.RecordRef,
 	majorityRule int,
-<<<<<<< HEAD
-=======
 	certificate core.Certificate,
->>>>>>> bdd356ab
 ) (dht *DHT, err error) {
 	tables, err := newTables(origin)
 	if err != nil {
@@ -156,6 +155,7 @@
 		infinityBootstrap: infbootstrap,
 		nodeID:            nodeID,
 		majorityRule:      majorityRule,
+		certificate:       certificate,
 	}
 
 	if options.ExpirationTime == 0 {
@@ -906,6 +906,21 @@
 
 func (dht *DHT) dispatchPacketType(ctx hosthandler.Context, msg *packet.Packet, ht *routing.HashTable) {
 	packetBuilder := packet.NewBuilder().Sender(ht.Origin).Receiver(msg.Sender).Type(msg.Type)
+
+	// TODO: fix sign and check sign logic
+	// if msg.Type == packet.TypeRPC {
+	// 	data := msg.Data.(*packet.RequestDataRPC)
+	// 	signedMsg, err := message.Deserialize(bytes.NewBuffer(data.Args[0]))
+	// 	if err != nil {
+	// 		log.Error(err, "failed to parse incoming RPC")
+	// 		return
+	// 	}
+	// 	if !message.SignIsCorrect(signedMsg, dht.GetNetworkCommonFacade().GetSignHandler().GetPrivateKey()) {
+	// 		log.Warn("RPC message not signed")
+	// 		return
+	// 	}
+	// }
+
 	response, err := ParseIncomingPacket(dht, ctx, msg, packetBuilder)
 	if err != nil {
 		log.Errorln(err)
@@ -1122,6 +1137,14 @@
 	return dht.ncf.GetRPC().Invoke(sender, method, args)
 }
 
+func (dht *DHT) SignMessage() {
+	// dht.certificate.
+}
+
+func (dht *DHT) GetPrivateKey() *ecdsa.PrivateKey {
+	return dht.certificate.GetEcdsaPrivateKey()
+}
+
 // AddHost adds a host into the appropriate k bucket
 // we store these buckets in big-endian order so we look at the bits
 // from right to left in order to find the appropriate bucket
