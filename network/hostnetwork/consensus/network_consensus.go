/*
 *    Copyright 2018 Insolar
 *
 *    Licensed under the Apache License, Version 2.0 (the "License");
 *    you may not use this file except in compliance with the License.
 *    You may obtain a copy of the License at
 *
 *        http://www.apache.org/licenses/LICENSE-2.0
 *
 *    Unless required by applicable law or agreed to in writing, software
 *    distributed under the License is distributed on an "AS IS" BASIS,
 *    WITHOUT WARRANTIES OR CONDITIONS OF ANY KIND, either express or implied.
 *    See the License for the specific language governing permissions and
 *    limitations under the License.
 */

package consensus

import (
	"context"
	"strings"

	"github.com/insolar/insolar/core"
	"github.com/insolar/insolar/log"
	"github.com/insolar/insolar/network/consensus"
	"github.com/insolar/insolar/network/hostnetwork/hosthandler"
)

type participantWrapper struct {
	node *core.ActiveNode
}

// GetActiveNode implements Participant interface for ActiveNode wrapper.
func (an *participantWrapper) GetActiveNode() *core.ActiveNode {
	return an.node
}

type selfWrapper struct {
	keeper consensus.NodeKeeper
}

// GetActiveNode implements Participant interface for NodeKeeper wrapper.
func (s *selfWrapper) GetActiveNode() *core.ActiveNode {
	return s.keeper.GetSelf()
}

// NetworkConsensus binds all functionality related to consensus with the network layer
type NetworkConsensus struct {
	consensus       consensus.Consensus
	communicatorSnd *communicatorSender
	communicatorRcv *communicatorReceiver
	keeper          consensus.NodeKeeper
	self            *selfWrapper
}

// ProcessPulse is called when we get new pulse from pulsar. Should be called in goroutine
func (ic *NetworkConsensus) ProcessPulse(ctx context.Context, pulse core.Pulse) {
	activeNodes := ic.keeper.GetActiveNodes()
	if len(activeNodes) == 0 {
		return
	}
<<<<<<< HEAD
	participants := make([]consensus.Participant, 0)
	parts := make([]string, 0)
	for _, activeNode := range activeNodes {
		if activeNode.NodeID == ic.keeper.GetID() {
			continue
		}
		participants = append(participants, &participantWrapper{activeNode})
=======
	participants := make([]consensus.Participant, len(activeNodes))
	parts := make([]string, 0)
	for i, activeNode := range activeNodes {
		participants[i] = &participantWrapper{activeNode}
>>>>>>> 058e3a0d
		parts = append(parts, activeNode.NodeID.String())
	}
	log.Debugf("Consensus participants: %s", strings.Join(parts, ", "))
	success, unsyncList := ic.keeper.SetPulse(pulse.PulseNumber)
	if !success {
		log.Error("ConsensusProcessor: could not set new pulse to NodeKeeper, aborting")
		return
	}
	candidates := make([]string, 0)
	for _, candidate := range unsyncList.GetUnsync() {
		candidates = append(candidates, candidate.NodeID.String())
	}
	log.Infof("Consensus unsync candidates: %s", strings.Join(candidates, ", "))
	unsyncCandidates, err := ic.consensus.DoConsensus(ctx, unsyncList, ic.self, participants)
	if err != nil {
		log.Errorf("ConsensusProcessor: error performing consensus steps: %s", err.Error())
	}
	// We have to keep in mind a scenario when DoConsensus takes too long time and a new ProcessPulse is called
	// simultaneously with the current call. It will happen if DoConsensus takes more time than the delay between two
	// consecutive pulses.
	// In this scenario ic.keeper.SetPulse(pulse + 1) will happen earlier than ic.keeper.Sync(syncCandidates, pulse).
	// ic.keeper.SetPulse(pulse + 1) will internally call Sync(nil) to update NodeKeeper's unsync, sync and active lists.
	// That's why we have to pass PulseNumber to ic.keeper.Sync to check relevance of the pulse and to ignore the call
	// if we detect this kind of race condition.
	ic.keeper.Sync(unsyncCandidates, pulse.PulseNumber)
}

// IsPartOfConsensus returns whether we should perform all consensus interactions or not
func (ic *NetworkConsensus) IsPartOfConsensus() bool {
	return ic.keeper.GetSelf() != nil
}

// ReceiverHandler return handler that is responsible to handle consensus network requests
func (ic *NetworkConsensus) ReceiverHandler() consensus.CommunicatorReceiver {
	return ic.communicatorRcv
}

// SetNodeKeeper set NodeKeeper for the processor to integrate Processor with unsync -> sync -> active pipeline
func (ic *NetworkConsensus) SetNodeKeeper(keeper consensus.NodeKeeper) {
	ic.keeper = keeper
	ic.self = &selfWrapper{keeper}
	ic.communicatorSnd.keeper = keeper
	ic.communicatorRcv.keeper = keeper
}

// NewInsolarConsensus creates new object to handle all consensus events
func NewInsolarConsensus(handler hosthandler.HostHandler) consensus.Processor {
	communicatorSnd := &communicatorSender{handler: handler}
	communicatorRcv := &communicatorReceiver{handler: handler}
	return &NetworkConsensus{
		consensus:       consensus.NewConsensus(communicatorSnd),
		communicatorSnd: communicatorSnd,
		communicatorRcv: communicatorRcv,
	}
}<|MERGE_RESOLUTION|>--- conflicted
+++ resolved
@@ -59,20 +59,10 @@
 	if len(activeNodes) == 0 {
 		return
 	}
-<<<<<<< HEAD
-	participants := make([]consensus.Participant, 0)
-	parts := make([]string, 0)
-	for _, activeNode := range activeNodes {
-		if activeNode.NodeID == ic.keeper.GetID() {
-			continue
-		}
-		participants = append(participants, &participantWrapper{activeNode})
-=======
 	participants := make([]consensus.Participant, len(activeNodes))
 	parts := make([]string, 0)
 	for i, activeNode := range activeNodes {
 		participants[i] = &participantWrapper{activeNode}
->>>>>>> 058e3a0d
 		parts = append(parts, activeNode.NodeID.String())
 	}
 	log.Debugf("Consensus participants: %s", strings.Join(parts, ", "))
