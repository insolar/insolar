//
// Modified BSD 3-Clause Clear License
//
// Copyright (c) 2019 Insolar Technologies GmbH
//
// All rights reserved.
//
// Redistribution and use in source and binary forms, with or without modification,
// are permitted (subject to the limitations in the disclaimer below) provided that
// the following conditions are met:
//  * Redistributions of source code must retain the above copyright notice, this list
//    of conditions and the following disclaimer.
//  * Redistributions in binary form must reproduce the above copyright notice, this list
//    of conditions and the following disclaimer in the documentation and/or other materials
//    provided with the distribution.
//  * Neither the name of Insolar Technologies GmbH nor the names of its contributors
//    may be used to endorse or promote products derived from this software without
//    specific prior written permission.
//
// NO EXPRESS OR IMPLIED LICENSES TO ANY PARTY'S PATENT RIGHTS ARE GRANTED
// BY THIS LICENSE. THIS SOFTWARE IS PROVIDED BY THE COPYRIGHT HOLDERS
// AND CONTRIBUTORS "AS IS" AND ANY EXPRESS OR IMPLIED WARRANTIES,
// INCLUDING, BUT NOT LIMITED TO, THE IMPLIED WARRANTIES OF MERCHANTABILITY
// AND FITNESS FOR A PARTICULAR PURPOSE ARE DISCLAIMED. IN NO EVENT SHALL
// THE COPYRIGHT HOLDER OR CONTRIBUTORS BE LIABLE FOR ANY DIRECT, INDIRECT,
// INCIDENTAL, SPECIAL, EXEMPLARY, OR CONSEQUENTIAL DAMAGES (INCLUDING,
// BUT NOT LIMITED TO, PROCUREMENT OF SUBSTITUTE GOODS OR SERVICES; LOSS
// OF USE, DATA, OR PROFITS; OR BUSINESS INTERRUPTION) HOWEVER CAUSED AND
// ON ANY THEORY OF LIABILITY, WHETHER IN CONTRACT, STRICT LIABILITY, OR TORT
// (INCLUDING NEGLIGENCE OR OTHERWISE) ARISING IN ANY WAY OUT OF THE USE
// OF THIS SOFTWARE, EVEN IF ADVISED OF THE POSSIBILITY OF SUCH DAMAGE.
//
// Notwithstanding any other provisions of this license, it is prohibited to:
//    (a) use this software,
//
//    (b) prepare modifications and derivative works of this software,
//
//    (c) distribute this software (including without limitation in source code, binary or
//        object code form), and
//
//    (d) reproduce copies of this software
//
//    for any commercial purposes, and/or
//
//    for the purposes of making available this software to third parties as a service,
//    including, without limitation, any software-as-a-service, platform-as-a-service,
//    infrastructure-as-a-service or other similar online service, irrespective of
//    whether it competes with the products or services of Insolar Technologies GmbH.
//

package servicenetwork

import (
	"bytes"
	"context"
	"crypto/ecdsa"
	"crypto/rand"

	"github.com/insolar/insolar/cryptography"
	"github.com/insolar/insolar/network/consensus/common/cryptkit"
	"github.com/insolar/insolar/network/consensus/common/endpoints"
	"github.com/insolar/insolar/network/consensus/common/longbits"
	"github.com/insolar/insolar/network/consensus/gcpv2/api/member"
	"github.com/insolar/insolar/network/consensus/serialization"
	"github.com/insolar/insolar/network/node"
	"github.com/insolar/insolar/network/rules"

	"github.com/ThreeDotsLabs/watermill/message"
	"github.com/insolar/insolar/component"
	"github.com/insolar/insolar/configuration"
	"github.com/insolar/insolar/insolar"
	"github.com/insolar/insolar/insolar/pulse"
	"github.com/insolar/insolar/instrumentation/inslogger"
	"github.com/insolar/insolar/network"
	"github.com/insolar/insolar/network/consensus"
	"github.com/insolar/insolar/network/consensus/adapters"
	"github.com/insolar/insolar/network/controller"
	"github.com/insolar/insolar/network/controller/common"
	"github.com/insolar/insolar/network/gateway"
	"github.com/insolar/insolar/network/gateway/bootstrap"
	"github.com/insolar/insolar/network/hostnetwork"
	"github.com/insolar/insolar/network/routing"
	"github.com/insolar/insolar/network/transport"
	"github.com/pkg/errors"
)

// ServiceNetwork is facade for network.
type ServiceNetwork struct {
	cfg configuration.Configuration
	cm  *component.Manager

	// dependencies
	CertificateManager  insolar.CertificateManager         `inject:""`
	PulseManager        insolar.PulseManager               `inject:""`
	PulseAccessor       pulse.Accessor                     `inject:""`
	PulseAppender       pulse.Appender                     `inject:""`
	CryptographyService insolar.CryptographyService        `inject:""`
	CryptographyScheme  insolar.PlatformCryptographyScheme `inject:""`
	KeyProcessor        insolar.KeyProcessor               `inject:""`
	NodeKeeper          network.NodeKeeper                 `inject:""`
	TerminationHandler  insolar.TerminationHandler         `inject:""`
	ContractRequester   insolar.ContractRequester          `inject:""`

	// watermill support interfaces
	Pub message.Publisher `inject:""`

	// subcomponents
	RPC              controller.RPCController `inject:"subcomponent"`
	Rules            network.Rules            `inject:"subcomponent"`
	TransportFactory transport.Factory        `inject:"subcomponent"`

	HostNetwork network.HostNetwork

	CurrentPulse insolar.Pulse
	Gatewayer    network.Gatewayer
	BaseGateway  *gateway.Base
	operableFunc insolar.NetworkOperableCallback

	datagramHandler   *adapters.DatagramHandler
	datagramTransport transport.DatagramTransport

	consensusInstaller  consensus.Installer
	consensusController consensus.Controller

<<<<<<< HEAD
	ConsensusMode consensus.Mode
}

//var PULSETIMEOUT time.Duration

// NewServiceNetwork returns a new ServiceNetwork.
func NewServiceNetwork(conf configuration.Configuration, rootCm *component.Manager) (*ServiceNetwork, error) {
	serviceNetwork := &ServiceNetwork{cm: component.NewManager(rootCm), cfg: conf, ConsensusMode: consensus.Joiner}
	//PULSETIMEOUT = time.Millisecond * time.Duration(conf.Pulsar.PulseTime)
=======
	gateway   network.Gateway
	gatewayMu sync.RWMutex

	pulseTimeout time.Duration
}

// NewServiceNetwork returns a new ServiceNetwork.
func NewServiceNetwork(conf configuration.Configuration, rootCm *component.Manager) (*ServiceNetwork, error) {
	serviceNetwork := &ServiceNetwork{cm: component.NewManager(rootCm), cfg: conf, skip: conf.Service.Skip}
	serviceNetwork.pulseTimeout = time.Millisecond * time.Duration(conf.Pulsar.PulseTime)
>>>>>>> 422fd9c0
	return serviceNetwork, nil
}

// SendMessage sends a message from MessageBus.
func (n *ServiceNetwork) SendMessage(nodeID insolar.Reference, method string, msg insolar.Parcel) ([]byte, error) {
	return n.RPC.SendMessage(nodeID, method, msg)
}

// SendCascadeMessage sends a message from MessageBus to a cascade of nodes
func (n *ServiceNetwork) SendCascadeMessage(data insolar.Cascade, method string, msg insolar.Parcel) error {
	return n.RPC.SendCascadeMessage(data, method, msg)
}

// RemoteProcedureRegister registers procedure for remote call on this host.
func (n *ServiceNetwork) RemoteProcedureRegister(name string, method insolar.RemoteProcedure) {
	n.RPC.RemoteProcedureRegister(name, method)
}

// Init implements component.Initer
func (n *ServiceNetwork) Init(ctx context.Context) error {
	hostNetwork, err := hostnetwork.NewHostNetwork(n.CertificateManager.GetCertificate().GetNodeRef().String())
	if err != nil {
		return errors.Wrap(err, "failed to create hostnetwork")
	}
	n.HostNetwork = hostNetwork

	options := common.ConfigureOptions(n.cfg)

	cert := n.CertificateManager.GetCertificate()

	n.BaseGateway = &gateway.Base{}
	n.Gatewayer = gateway.NewGatewayer(n.BaseGateway.NewGateway(ctx, insolar.NoNetworkState), func(ctx context.Context, isNetworkOperable bool) {
		if n.operableFunc != nil {
			n.operableFunc(ctx, isNetworkOperable)
		}
	})

	n.cm.Inject(n,
		&routing.Table{},
		cert,
		transport.NewFactory(n.cfg.Host.Transport),
		hostNetwork,
		controller.NewRPCController(options),
		controller.NewPulseController(),
		bootstrap.NewRequester(options),
		network.NewRules(),
		n.BaseGateway,
		n.Gatewayer,
		rules.NewRules(),
	)

	n.datagramHandler = adapters.NewDatagramHandler()
	datagramTransport, err := n.TransportFactory.CreateDatagramTransport(n.datagramHandler)
	if err != nil {
		return errors.Wrap(err, "failed to create datagramTransport")
	}
	n.datagramTransport = datagramTransport

	// sign origin
	origin := n.NodeKeeper.GetOrigin()
	// TODO: hack
	ks := n.CryptographyService.(*cryptography.NodeCryptographyService).KeyStore
	key, err := ks.GetPrivateKey("")
	if err != nil {
		return errors.Wrap(err, "failed to get private key")
	}
	evidence, err := GetAnnounceEvidence(
		origin,
		network.OriginIsDiscovery(cert),
		n.KeyProcessor,
		key.(*ecdsa.PrivateKey),
		n.CryptographyScheme,
	)
	if err != nil {
		return errors.Wrap(err, "failed to generate announce evidence")
	}

	origin.(node.MutableNode).SetEvidence(*evidence)

	err = n.cm.Init(ctx)
	if err != nil {
		return errors.Wrap(err, "failed to init internal components")
	}

	n.CurrentPulse = *insolar.GenesisPulse

	n.consensusInstaller = consensus.New(ctx, consensus.Dep{
		PrimingCloudStateHash: [64]byte{1, 2, 3, 4, 5, 6, 7, 8, 9, 0},
		KeyProcessor:          n.KeyProcessor,
		Scheme:                n.CryptographyScheme,
		CertificateManager:    n.CertificateManager,
		KeyStore:              ks,
		NodeKeeper:            n.NodeKeeper,
		StateGetter:           n,
		PulseChanger:          n,
		StateUpdater:          n,
		DatagramTransport:     n.datagramTransport,
	})

	return nil
}

func (n *ServiceNetwork) initConsensus() {

	pulseHandler := adapters.NewPulseHandler()
	n.consensusController = n.consensusInstaller.ControllerFor(n.ConsensusMode, pulseHandler, n.datagramHandler)
	n.consensusController.RegisterFinishedNotifier(func(_ member.OpMode, _ member.Power, effectiveSince insolar.PulseNumber) {
		n.Gatewayer.Gateway().OnConsensusFinished(effectiveSince)
	})
	n.BaseGateway.ConsensusController = n.consensusController
	n.BaseGateway.ConsensusPulseHandler = pulseHandler
}

// Start implements component.Starter
func (n *ServiceNetwork) Start(ctx context.Context) error {
	err := n.datagramTransport.Start(ctx)
	if err != nil {
		return errors.Wrap(err, "Failed to start datagram transport")
	}

	err = n.cm.Start(ctx)
	if err != nil {
		return errors.Wrap(err, "Failed to start component manager")
	}

	if !n.cfg.Service.ConsensusEnabled {
		cert := n.CertificateManager.GetCertificate()
		nodes := make([]insolar.NetworkNode, len(cert.GetDiscoveryNodes()))
		for i, dn := range cert.GetDiscoveryNodes() {
			nodes[i] = node.NewNode(*dn.GetNodeRef(), dn.GetRole(), dn.GetPublicKey(), dn.GetHost(), "")
			nodes[i].(node.MutableNode).SetEvidence(cryptkit.NewSignedDigest(
				cryptkit.NewDigest(longbits.NewBits512FromBytes(dn.GetBriefDigest()), adapters.SHA3512Digest),
				cryptkit.NewSignature(longbits.NewBits512FromBytes(dn.GetBriefSign()), adapters.SHA3512Digest.SignedBy(adapters.SECP256r1Sign)),
			))
		}
		n.operableFunc(ctx, false)
		n.NodeKeeper.SetInitialSnapshot(nodes)
		n.Gatewayer.SwitchState(ctx, insolar.CompleteNetworkState)
		n.ConsensusMode = consensus.ReadyNetwork
	}

	n.initConsensus()
	n.Gatewayer.Gateway().Run(ctx)

	n.RemoteProcedureRegister(deliverWatermillMsg, n.processIncoming)

	return nil
}

func (n *ServiceNetwork) Leave(ctx context.Context, eta insolar.PulseNumber) {
	logger := inslogger.FromContext(ctx)
	logger.Info("Gracefully stopping service network")

	// TODO: fix leave
	n.consensusController.Leave(0)
}

func (n *ServiceNetwork) GracefulStop(ctx context.Context) error {
	logger := inslogger.FromContext(ctx)
	// node leaving from network
	// all components need to do what they want over net in gracefulStop

	logger.Info("ServiceNetwork.GracefulStop wait for accepting leaving claim")
	n.TerminationHandler.Leave(ctx, 0)
	logger.Info("ServiceNetwork.GracefulStop - leaving claim accepted")

	return nil
}

// Stop implements insolar.Component
func (n *ServiceNetwork) Stop(ctx context.Context) error {
<<<<<<< HEAD
	err := n.datagramTransport.Stop(ctx)
	if err != nil {
		return errors.Wrap(err, "Failed to stop datagram transport")
=======
	inslogger.FromContext(ctx).Info("Stopping network component manager...")
	return n.cm.Stop(ctx)
}

func (n *ServiceNetwork) HandlePulse(ctx context.Context, newPulse insolar.Pulse, _ network.ReceivedPacket) {
	pulseTime := time.Unix(0, newPulse.PulseTimestamp)
	logger := inslogger.FromContext(ctx)

	n.lock.Lock()
	defer n.lock.Unlock()
	done := make(chan struct{})
	defer close(done)
	go func() {
		select {
		case <-time.After(n.pulseTimeout):
			log.Error("Node stopped due to long pulse processing")
		case <-done:
		}
	}()

	ctx = utils.NewPulseContext(ctx, uint32(newPulse.PulseNumber))
	logger.Infof("Got new pulse number: %d", newPulse.PulseNumber)
	ctx, span := instracer.StartSpan(ctx, "ServiceNetwork.Handlepulse")
	span.AddAttributes(
		trace.Int64Attribute("pulse.PulseNumber", int64(newPulse.PulseNumber)),
	)
	defer span.End()

	if !n.NodeKeeper.IsBootstrapped() {
		n.Bootstrapper.SetLastPulse(newPulse.NextPulseNumber)
		return
	}
	if n.shoudIgnorePulse(newPulse) {
		log.Infof("Ignore pulse %d: network is not yet initialized", newPulse.PulseNumber)
		return
	}

	if n.NodeKeeper.GetConsensusInfo().IsJoiner() {
		// do not set pulse because otherwise we will set invalid active list
		// pass consensus, prepare valid active list and set it on next pulse
		go n.phaseManagerOnPulse(ctx, newPulse, pulseTime)
		return
	}

	//TODO: use network pulsestorage here

	if n.CurrentPulse.PulseNumber != insolar.GenesisPulse.PulseNumber && isOldPulse(&n.CurrentPulse, &newPulse) {
		logger.Warnf("Incorrect pulse number. Current: %+v. New: %+v", n.CurrentPulse, newPulse)
		return
>>>>>>> 422fd9c0
	}

	return n.cm.Stop(ctx)
}

func (n *ServiceNetwork) GetState() insolar.NetworkState {
	return n.Gatewayer.Gateway().GetState()
}

func (n *ServiceNetwork) SetOperableFunc(f insolar.NetworkOperableCallback) {
	n.operableFunc = f
}

// HandlePulse process pulse from PulseController
func (n *ServiceNetwork) HandlePulse(ctx context.Context, pulse insolar.Pulse, originalPacket network.ReceivedPacket) {
	n.Gatewayer.Gateway().OnPulseFromPulsar(ctx, pulse, originalPacket)
}

// consensus handlers here

// ChangePulse process pulse from Consensus
func (n *ServiceNetwork) ChangePulse(ctx context.Context, pulse insolar.Pulse) {
	n.CurrentPulse = pulse
	n.Gatewayer.Gateway().OnPulseFromConsensus(ctx, pulse)
}

func (n *ServiceNetwork) UpdateState(ctx context.Context, pulseNumber insolar.PulseNumber, nodes []insolar.NetworkNode, cloudStateHash []byte) {
	n.Gatewayer.Gateway().UpdateState(ctx, pulseNumber, nodes, cloudStateHash)
}

func (n *ServiceNetwork) State() []byte {
	nshBytes := make([]byte, 64)
	_, _ = rand.Read(nshBytes)
	return nshBytes
}

func GetAnnounceEvidence(
	node insolar.NetworkNode,
	isDiscovery bool,
	kp insolar.KeyProcessor,
	key *ecdsa.PrivateKey,
	scheme insolar.PlatformCryptographyScheme,
) (*cryptkit.SignedDigest, error) {

	brief := serialization.NodeBriefIntro{}
	brief.ShortID = node.ShortID()
	brief.SetPrimaryRole(adapters.StaticRoleToPrimaryRole(node.Role()))
	if isDiscovery {
		brief.SpecialRoles = member.SpecialRoleDiscovery
	}
	brief.StartPower = 10

	addr, err := endpoints.NewIPAddress(node.Address())
	if err != nil {
		return nil, err
	}
	copy(brief.Endpoint[:], addr[:])

	pk, err := kp.ExportPublicKeyBinary(node.PublicKey())
	if err != nil {
		return nil, err
	}

	copy(brief.NodePK[:], pk)

	buf := &bytes.Buffer{}
	err = brief.SerializeTo(nil, buf)
	if err != nil {
		return nil, err
	}

	data := buf.Bytes()
	data = data[:len(data)-64]

	digest := scheme.IntegrityHasher().Hash(data)
	sign, err := scheme.DigestSigner(key).Sign(digest)
	if err != nil {
		return nil, err
	}

	sd := cryptkit.NewSignedDigest(
		cryptkit.NewDigest(
			longbits.NewBits512FromBytes(digest),
			adapters.SHA3512Digest,
		),
		cryptkit.NewSignature(
			longbits.NewBits512FromBytes(sign.Bytes()),
			adapters.SHA3512Digest.SignedBy(adapters.SECP256r1Sign),
		),
	)

	return &sd, nil
}

// RegisterConsensusFinishedNotifier for integrtest TODO: remove
func (n *ServiceNetwork) RegisterConsensusFinishedNotifier(fn consensus.FinishedNotifier) {
	n.consensusController.RegisterFinishedNotifier(fn)
}

func (n *ServiceNetwork) GetCert(ctx context.Context, ref *insolar.Reference) (insolar.Certificate, error) {
	return n.Gatewayer.Gateway().Auther().GetCert(ctx, ref)
}<|MERGE_RESOLUTION|>--- conflicted
+++ resolved
@@ -122,7 +122,6 @@
 	consensusInstaller  consensus.Installer
 	consensusController consensus.Controller
 
-<<<<<<< HEAD
 	ConsensusMode consensus.Mode
 }
 
@@ -132,18 +131,6 @@
 func NewServiceNetwork(conf configuration.Configuration, rootCm *component.Manager) (*ServiceNetwork, error) {
 	serviceNetwork := &ServiceNetwork{cm: component.NewManager(rootCm), cfg: conf, ConsensusMode: consensus.Joiner}
 	//PULSETIMEOUT = time.Millisecond * time.Duration(conf.Pulsar.PulseTime)
-=======
-	gateway   network.Gateway
-	gatewayMu sync.RWMutex
-
-	pulseTimeout time.Duration
-}
-
-// NewServiceNetwork returns a new ServiceNetwork.
-func NewServiceNetwork(conf configuration.Configuration, rootCm *component.Manager) (*ServiceNetwork, error) {
-	serviceNetwork := &ServiceNetwork{cm: component.NewManager(rootCm), cfg: conf, skip: conf.Service.Skip}
-	serviceNetwork.pulseTimeout = time.Millisecond * time.Duration(conf.Pulsar.PulseTime)
->>>>>>> 422fd9c0
 	return serviceNetwork, nil
 }
 
@@ -315,61 +302,9 @@
 
 // Stop implements insolar.Component
 func (n *ServiceNetwork) Stop(ctx context.Context) error {
-<<<<<<< HEAD
 	err := n.datagramTransport.Stop(ctx)
 	if err != nil {
 		return errors.Wrap(err, "Failed to stop datagram transport")
-=======
-	inslogger.FromContext(ctx).Info("Stopping network component manager...")
-	return n.cm.Stop(ctx)
-}
-
-func (n *ServiceNetwork) HandlePulse(ctx context.Context, newPulse insolar.Pulse, _ network.ReceivedPacket) {
-	pulseTime := time.Unix(0, newPulse.PulseTimestamp)
-	logger := inslogger.FromContext(ctx)
-
-	n.lock.Lock()
-	defer n.lock.Unlock()
-	done := make(chan struct{})
-	defer close(done)
-	go func() {
-		select {
-		case <-time.After(n.pulseTimeout):
-			log.Error("Node stopped due to long pulse processing")
-		case <-done:
-		}
-	}()
-
-	ctx = utils.NewPulseContext(ctx, uint32(newPulse.PulseNumber))
-	logger.Infof("Got new pulse number: %d", newPulse.PulseNumber)
-	ctx, span := instracer.StartSpan(ctx, "ServiceNetwork.Handlepulse")
-	span.AddAttributes(
-		trace.Int64Attribute("pulse.PulseNumber", int64(newPulse.PulseNumber)),
-	)
-	defer span.End()
-
-	if !n.NodeKeeper.IsBootstrapped() {
-		n.Bootstrapper.SetLastPulse(newPulse.NextPulseNumber)
-		return
-	}
-	if n.shoudIgnorePulse(newPulse) {
-		log.Infof("Ignore pulse %d: network is not yet initialized", newPulse.PulseNumber)
-		return
-	}
-
-	if n.NodeKeeper.GetConsensusInfo().IsJoiner() {
-		// do not set pulse because otherwise we will set invalid active list
-		// pass consensus, prepare valid active list and set it on next pulse
-		go n.phaseManagerOnPulse(ctx, newPulse, pulseTime)
-		return
-	}
-
-	//TODO: use network pulsestorage here
-
-	if n.CurrentPulse.PulseNumber != insolar.GenesisPulse.PulseNumber && isOldPulse(&n.CurrentPulse, &newPulse) {
-		logger.Warnf("Incorrect pulse number. Current: %+v. New: %+v", n.CurrentPulse, newPulse)
-		return
->>>>>>> 422fd9c0
 	}
 
 	return n.cm.Stop(ctx)
@@ -385,6 +320,22 @@
 
 // HandlePulse process pulse from PulseController
 func (n *ServiceNetwork) HandlePulse(ctx context.Context, pulse insolar.Pulse, originalPacket network.ReceivedPacket) {
+
+	//pulseTime := time.Unix(0, newPulse.PulseTimestamp)
+	//logger := inslogger.FromContext(ctx)
+	//
+	//n.lock.Lock()
+	//defer n.lock.Unlock()
+	//done := make(chan struct{})
+	//defer close(done)
+	//go func() {
+	//	select {
+	//	case <-time.After(n.pulseTimeout):
+	//		log.Error("Node stopped due to long pulse processing")
+	//	case <-done:
+	//	}
+	//}()
+
 	n.Gatewayer.Gateway().OnPulseFromPulsar(ctx, pulse, originalPacket)
 }
 
