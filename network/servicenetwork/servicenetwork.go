/*
 *    Copyright 2018 Insolar
 *
 *    Licensed under the Apache License, Version 2.0 (the "License");
 *    you may not use this file except in compliance with the License.
 *    You may obtain a copy of the License at
 *
 *        http://www.apache.org/licenses/LICENSE-2.0
 *
 *    Unless required by applicable law or agreed to in writing, software
 *    distributed under the License is distributed on an "AS IS" BASIS,
 *    WITHOUT WARRANTIES OR CONDITIONS OF ANY KIND, either express or implied.
 *    See the License for the specific language governing permissions and
 *    limitations under the License.
 */

package servicenetwork

import (
	"context"
	"strconv"

	"github.com/insolar/insolar/component"
	"github.com/insolar/insolar/configuration"
	"github.com/insolar/insolar/consensus/phases"
	"github.com/insolar/insolar/core"
	"github.com/insolar/insolar/instrumentation/inslogger"
	"github.com/insolar/insolar/log"
	"github.com/insolar/insolar/network"
	"github.com/insolar/insolar/network/controller"
	"github.com/insolar/insolar/network/fakepulsar"
	"github.com/insolar/insolar/network/hostnetwork"
	"github.com/insolar/insolar/network/merkle"
	"github.com/insolar/insolar/network/routing"
	"github.com/pkg/errors"
)

// ServiceNetwork is facade for network.
type ServiceNetwork struct {
	cfg configuration.Configuration

	hostNetwork  network.HostNetwork  // TODO: should be injected
	controller   network.Controller   // TODO: should be injected
	routingTable network.RoutingTable // TODO: should be injected

	// dependencies
	CertificateManager  core.CertificateManager         `inject:""`
	NodeNetwork         core.NodeNetwork                `inject:""`
	PulseManager        core.PulseManager               `inject:""`
	PulseStorage        core.PulseStorage               `inject:""`
	CryptographyService core.CryptographyService        `inject:""`
	NetworkCoordinator  core.NetworkCoordinator         `inject:""`
	ArtifactManager     core.ArtifactManager            `inject:""`
	CryptographyScheme  core.PlatformCryptographyScheme `inject:""`
	NodeKeeper          network.NodeKeeper              `inject:""`
	NetworkSwitcher     core.NetworkSwitcher            `inject:""`

	// subcomponents
	PhaseManager     phases.PhaseManager      // `inject:""`
	MerkleCalculator merkle.Calculator        // `inject:""`
	ConsensusNetwork network.ConsensusNetwork // `inject:""`
	PulseHandler     network.PulseHandler
	Communicator     phases.Communicator

	fakePulsar *fakepulsar.FakePulsar
}

// NewServiceNetwork returns a new ServiceNetwork.
func NewServiceNetwork(conf configuration.Configuration, scheme core.PlatformCryptographyScheme) (*ServiceNetwork, error) {
	serviceNetwork := &ServiceNetwork{cfg: conf, CryptographyScheme: scheme}
	return serviceNetwork, nil
}

// SendMessage sends a message from MessageBus.
func (n *ServiceNetwork) SendMessage(nodeID core.RecordRef, method string, msg core.Parcel) ([]byte, error) {
	return n.controller.SendMessage(nodeID, method, msg)
}

// SendCascadeMessage sends a message from MessageBus to a cascade of nodes
func (n *ServiceNetwork) SendCascadeMessage(data core.Cascade, method string, msg core.Parcel) error {
	return n.controller.SendCascadeMessage(data, method, msg)
}

// RemoteProcedureRegister registers procedure for remote call on this host.
func (n *ServiceNetwork) RemoteProcedureRegister(name string, method core.RemoteProcedure) {
	n.controller.RemoteProcedureRegister(name, method)
}

// Start implements component.Initer
func (n *ServiceNetwork) Init(ctx context.Context) error {

	n.PhaseManager = phases.NewPhaseManager()
	n.MerkleCalculator = merkle.NewCalculator()
	n.Communicator = phases.NewNaiveCommunicator()
	n.PulseHandler = n // self

	firstPhase := &phases.FirstPhase{}
	secondPhase := &phases.SecondPhase{}
	thirdPhase := &phases.ThirdPhase{}

	// inject workaround
	n.PhaseManager.(*phases.Phases).FirstPhase = firstPhase
	n.PhaseManager.(*phases.Phases).SecondPhase = secondPhase
	n.PhaseManager.(*phases.Phases).ThirdPhase = thirdPhase

	n.routingTable = &routing.Table{}
	internalTransport, err := hostnetwork.NewInternalTransport(n.cfg, n.CertificateManager.GetCertificate().GetNodeRef().String())
	if err != nil {
		return errors.Wrap(err, "Failed to create internal transport")
	}

	n.ConsensusNetwork, err = hostnetwork.NewConsensusNetwork(
		n.NodeNetwork.GetOrigin().ConsensusAddress(),
		n.CertificateManager.GetCertificate().GetNodeRef().String(),
		n.NodeNetwork.GetOrigin().ShortID(),
		n.routingTable,
	)
	if err != nil {
		return errors.Wrap(err, "Failed to create consensus network.")
	}

	cm := component.Manager{}
	cm.Register(n.CertificateManager, n.NodeNetwork, n.PulseManager, n.CryptographyService, n.NetworkCoordinator,
		n.ArtifactManager, n.CryptographyScheme, n.PulseHandler)

	cm.Inject(n.NodeKeeper,
		n.MerkleCalculator,
		n.ConsensusNetwork,
		n.Communicator,
		n.PhaseManager,
		firstPhase,
		secondPhase,
		thirdPhase,
	)

	err = n.MerkleCalculator.(component.Initer).Init(ctx)
	n.hostNetwork = hostnetwork.NewHostTransport(internalTransport, n.routingTable)
	options := controller.ConfigureOptions(n.cfg.Host)
	n.controller = controller.NewNetworkController(n, options, n.CertificateManager.GetCertificate(), internalTransport, n.routingTable, n.hostNetwork, n.CryptographyScheme)
	n.fakePulsar = fakepulsar.NewFakePulsar(n, n.cfg.Pulsar.PulseTime)
	log.Info("==== ServiceNetwork inited ====")

	return err
}

// Start implements component.Starter
func (n *ServiceNetwork) Start(ctx context.Context) error {
	log.Infoln("Network starts listening...")
	n.hostNetwork.Start(ctx)

	n.controller.Inject(n.CryptographyService, n.NetworkCoordinator, n.NodeKeeper)
	n.routingTable.Inject(n.NodeKeeper)

	log.Infoln("Bootstrapping network...")
	err := n.controller.Bootstrap(ctx)
	if err != nil {
		return errors.Wrap(err, "Failed to bootstrap network")
	}

	n.fakePulsar.Start(ctx)
	log.Info("----- ServiceNetwork started ------")
	return nil
}

// Stop implements core.Component
func (n *ServiceNetwork) Stop(ctx context.Context) error {
	logger := inslogger.FromContext(ctx)

	logger.Info("Stopping host network")
	n.hostNetwork.Stop()
	logger.Info("Stopping consensus network")
	n.ConsensusNetwork.Stop()
	return nil
}

func (n *ServiceNetwork) HandlePulse(ctx context.Context, pulse core.Pulse) {
	if !n.isFakePulse(&pulse) {
		n.fakePulsar.Stop(ctx)
	}
	traceID := "pulse_" + strconv.FormatUint(uint64(pulse.PulseNumber), 10)
	ctx, logger := inslogger.WithTraceField(ctx, traceID)
	logger.Infof("Got new pulse number: %d", pulse.PulseNumber)
	if n.PulseManager == nil {
		logger.Error("PulseManager is not initialized")
		return
	}
	currentPulse, err := n.PulseStorage.Current(ctx)
	if err != nil {
		logger.Error(errors.Wrap(err, "Could not get current pulse"))
		return
	}
	if (pulse.PulseNumber > currentPulse.PulseNumber) &&
		(pulse.PulseNumber >= currentPulse.NextPulseNumber) {
		err = n.PulseManager.Set(ctx, pulse, n.NetworkSwitcher.GetState() == core.CompleteNetworkState)
		if err != nil {
			logger.Error(errors.Wrap(err, "Failed to set pulse"))
			return
		}

		//err = n.NetworkSwitcher.OnPulse(ctx, pulse)
		if err != nil {
			logger.Error(errors.Wrap(err, "Failed to call OnPulse on NetworkSwitcher"))
			return
		}

		logger.Infof("Set new current pulse number: %d", pulse.PulseNumber)
		go func(logger core.Logger, network *ServiceNetwork) {
			if network.NetworkCoordinator == nil {
				return
			}
			if !network.NetworkCoordinator.IsStarted() {
				return
			}
			err := network.NetworkCoordinator.WriteActiveNodes(ctx, pulse.PulseNumber, network.NodeNetwork.GetActiveNodes())
			if err != nil {
				logger.Warn("Error writing active nodes to ledger: " + err.Error())
			}
<<<<<<< HEAD
			log.Info("ServiceNetwork call PhaseManager.OnPulse")

			err = n.PhaseManager.OnPulse(ctx, &pulse)
			if err != nil {
				logger.Warn("phase manager fail: " + err.Error())
			}
=======
			// TODO: make PhaseManager works and uncomment this (after NETD18-75)
			// err = n.PhaseManager.OnPulse(ctx, &pulse)
			// if err != nil {
			// 	logger.Warn("phase manager fail: " + err.Error())
			// }
>>>>>>> 144b471a
		}(logger, n)
	} else {
		logger.Infof("Incorrect pulse number. Current: %d. New: %d", currentPulse.PulseNumber, pulse.PulseNumber)
	}
}

func (n *ServiceNetwork) isFakePulse(pulse *core.Pulse) bool {
	return (pulse.NextPulseNumber == 0) && (pulse.PulseNumber == 0)
}<|MERGE_RESOLUTION|>--- conflicted
+++ resolved
@@ -197,7 +197,7 @@
 			return
 		}
 
-		//err = n.NetworkSwitcher.OnPulse(ctx, pulse)
+		// err = n.NetworkSwitcher.OnPulse(ctx, pulse)
 		if err != nil {
 			logger.Error(errors.Wrap(err, "Failed to call OnPulse on NetworkSwitcher"))
 			return
@@ -205,30 +205,19 @@
 
 		logger.Infof("Set new current pulse number: %d", pulse.PulseNumber)
 		go func(logger core.Logger, network *ServiceNetwork) {
-			if network.NetworkCoordinator == nil {
-				return
-			}
-			if !network.NetworkCoordinator.IsStarted() {
+			if network.NetworkCoordinator == nil || !network.NetworkCoordinator.IsStarted() {
 				return
 			}
 			err := network.NetworkCoordinator.WriteActiveNodes(ctx, pulse.PulseNumber, network.NodeNetwork.GetActiveNodes())
 			if err != nil {
 				logger.Warn("Error writing active nodes to ledger: " + err.Error())
 			}
-<<<<<<< HEAD
 			log.Info("ServiceNetwork call PhaseManager.OnPulse")
 
 			err = n.PhaseManager.OnPulse(ctx, &pulse)
 			if err != nil {
 				logger.Warn("phase manager fail: " + err.Error())
 			}
-=======
-			// TODO: make PhaseManager works and uncomment this (after NETD18-75)
-			// err = n.PhaseManager.OnPulse(ctx, &pulse)
-			// if err != nil {
-			// 	logger.Warn("phase manager fail: " + err.Error())
-			// }
->>>>>>> 144b471a
 		}(logger, n)
 	} else {
 		logger.Infof("Incorrect pulse number. Current: %d. New: %d", currentPulse.PulseNumber, pulse.PulseNumber)
