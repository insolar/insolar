//
// Modified BSD 3-Clause Clear License
//
// Copyright (c) 2019 Insolar Technologies GmbH
//
// All rights reserved.
//
// Redistribution and use in source and binary forms, with or without modification,
// are permitted (subject to the limitations in the disclaimer below) provided that
// the following conditions are met:
//  * Redistributions of source code must retain the above copyright notice, this list
//    of conditions and the following disclaimer.
//  * Redistributions in binary form must reproduce the above copyright notice, this list
//    of conditions and the following disclaimer in the documentation and/or other materials
//    provided with the distribution.
//  * Neither the name of Insolar Technologies GmbH nor the names of its contributors
//    may be used to endorse or promote products derived from this software without
//    specific prior written permission.
//
// NO EXPRESS OR IMPLIED LICENSES TO ANY PARTY'S PATENT RIGHTS ARE GRANTED
// BY THIS LICENSE. THIS SOFTWARE IS PROVIDED BY THE COPYRIGHT HOLDERS
// AND CONTRIBUTORS "AS IS" AND ANY EXPRESS OR IMPLIED WARRANTIES,
// INCLUDING, BUT NOT LIMITED TO, THE IMPLIED WARRANTIES OF MERCHANTABILITY
// AND FITNESS FOR A PARTICULAR PURPOSE ARE DISCLAIMED. IN NO EVENT SHALL
// THE COPYRIGHT HOLDER OR CONTRIBUTORS BE LIABLE FOR ANY DIRECT, INDIRECT,
// INCIDENTAL, SPECIAL, EXEMPLARY, OR CONSEQUENTIAL DAMAGES (INCLUDING,
// BUT NOT LIMITED TO, PROCUREMENT OF SUBSTITUTE GOODS OR SERVICES; LOSS
// OF USE, DATA, OR PROFITS; OR BUSINESS INTERRUPTION) HOWEVER CAUSED AND
// ON ANY THEORY OF LIABILITY, WHETHER IN CONTRACT, STRICT LIABILITY, OR TORT
// (INCLUDING NEGLIGENCE OR OTHERWISE) ARISING IN ANY WAY OUT OF THE USE
// OF THIS SOFTWARE, EVEN IF ADVISED OF THE POSSIBILITY OF SUCH DAMAGE.
//
// Notwithstanding any other provisions of this license, it is prohibited to:
//    (a) use this software,
//
//    (b) prepare modifications and derivative works of this software,
//
//    (c) distribute this software (including without limitation in source code, binary or
//        object code form), and
//
//    (d) reproduce copies of this software
//
//    for any commercial purposes, and/or
//
//    for the purposes of making available this software to third parties as a service,
//    including, without limitation, any software-as-a-service, platform-as-a-service,
//    infrastructure-as-a-service or other similar online service, irrespective of
//    whether it competes with the products or services of Insolar Technologies GmbH.
//

package servicenetwork

import (
	"bytes"
	"context"
<<<<<<< HEAD
	"sync"
	"time"
=======
	"crypto/rand"
>>>>>>> aa0394c6

	"github.com/insolar/insolar/network/storage"

	"github.com/insolar/insolar/cryptography"

	"github.com/ThreeDotsLabs/watermill/message"
	"github.com/pkg/errors"

	"github.com/insolar/insolar/component"
	"github.com/insolar/insolar/configuration"
	"github.com/insolar/insolar/insolar"
	"github.com/insolar/insolar/instrumentation/inslogger"
	"github.com/insolar/insolar/network"
	"github.com/insolar/insolar/network/consensus"
	"github.com/insolar/insolar/network/consensus/adapters"
	"github.com/insolar/insolar/network/consensus/common/endpoints"
	"github.com/insolar/insolar/network/consensus/gcpv2/api/member"
	"github.com/insolar/insolar/network/consensus/serialization"
	"github.com/insolar/insolar/network/controller"
	"github.com/insolar/insolar/network/controller/common"
	"github.com/insolar/insolar/network/gateway"
	"github.com/insolar/insolar/network/gateway/bootstrap"
	"github.com/insolar/insolar/network/hostnetwork"
	"github.com/insolar/insolar/network/node"
	"github.com/insolar/insolar/network/routing"
	"github.com/insolar/insolar/network/transport"
)

func getKeyStore(cryptographyService insolar.CryptographyService) insolar.KeyStore {
	// TODO: hacked
	return cryptographyService.(*cryptography.NodeCryptographyService).KeyStore
}

// ServiceNetwork is facade for network.
type ServiceNetwork struct {
	cfg configuration.Configuration
	cm  *component.Manager

	// dependencies
	CertificateManager  insolar.CertificateManager         `inject:""`
	PulseManager        insolar.PulseManager               `inject:""`
	CryptographyService insolar.CryptographyService        `inject:""`
	CryptographyScheme  insolar.PlatformCryptographyScheme `inject:""`
	KeyProcessor        insolar.KeyProcessor               `inject:""`
	NodeKeeper          network.NodeKeeper                 `inject:""`
	TerminationHandler  insolar.TerminationHandler         `inject:""`
	ContractRequester   insolar.ContractRequester          `inject:""`

	// watermill support interfaces
	Pub message.Publisher `inject:""`

	// subcomponents
	RPC              controller.RPCController `inject:"subcomponent"`
	TransportFactory transport.Factory        `inject:"subcomponent"`
	PulseAccessor    storage.PulseAccessor    `inject:"subcomponent"`
	PulseAppender    storage.PulseAppender    `inject:"subcomponent"`
	// DB               storage.DB               `inject:"subcomponent"`

	HostNetwork network.HostNetwork

	CurrentPulse insolar.Pulse
	Gatewayer    network.Gatewayer
	BaseGateway  *gateway.Base
	operableFunc insolar.NetworkOperableCallback

	datagramHandler   *adapters.DatagramHandler
	datagramTransport transport.DatagramTransport

	consensusInstaller  consensus.Installer
	consensusController consensus.Controller

	ConsensusMode consensus.Mode
}

// NewServiceNetwork returns a new ServiceNetwork.
func NewServiceNetwork(conf configuration.Configuration, rootCm *component.Manager) (*ServiceNetwork, error) {
	serviceNetwork := &ServiceNetwork{cm: component.NewManager(rootCm), cfg: conf, ConsensusMode: consensus.Joiner}
	return serviceNetwork, nil
}

// SendMessage sends a message from MessageBus.
func (n *ServiceNetwork) SendMessage(nodeID insolar.Reference, method string, msg insolar.Parcel) ([]byte, error) {
	return n.RPC.SendMessage(nodeID, method, msg)
}

// SendCascadeMessage sends a message from MessageBus to a cascade of nodes
func (n *ServiceNetwork) SendCascadeMessage(data insolar.Cascade, method string, msg insolar.Parcel) error {
	return n.RPC.SendCascadeMessage(data, method, msg)
}

// RemoteProcedureRegister registers procedure for remote call on this host.
func (n *ServiceNetwork) RemoteProcedureRegister(name string, method insolar.RemoteProcedure) {
	n.RPC.RemoteProcedureRegister(name, method)
}

// Init implements component.Initer
func (n *ServiceNetwork) Init(ctx context.Context) error {
	hostNetwork, err := hostnetwork.NewHostNetwork(n.CertificateManager.GetCertificate().GetNodeRef().String())
	if err != nil {
		return errors.Wrap(err, "failed to create hostnetwork")
	}
	n.HostNetwork = hostNetwork

	options := common.ConfigureOptions(n.cfg)

	cert := n.CertificateManager.GetCertificate()

	n.BaseGateway = &gateway.Base{}
	n.Gatewayer = gateway.NewGatewayer(n.BaseGateway.NewGateway(ctx, insolar.NoNetworkState), func(ctx context.Context, isNetworkOperable bool) {
		if n.operableFunc != nil {
			n.operableFunc(ctx, isNetworkOperable)
		}
	})

	pulseStorage := storage.NewMemoryPulseStorage()
	table := &routing.Table{}

	n.cm.Inject(n,
		table,
		cert,
		transport.NewFactory(n.cfg.Host.Transport),
		hostNetwork,
		controller.NewRPCController(options),
		controller.NewPulseController(),
		bootstrap.NewRequester(options),
		// db,
		pulseStorage,
		storage.NewMemoryCloudHashStorage(),
		storage.NewMemorySnapshotStorage(),
		n.BaseGateway,
		n.Gatewayer,
	)

	n.datagramHandler = adapters.NewDatagramHandler()
	datagramTransport, err := n.TransportFactory.CreateDatagramTransport(n.datagramHandler)
	if err != nil {
		return errors.Wrap(err, "failed to create datagramTransport")
	}
	n.datagramTransport = datagramTransport

	err = n.datagramTransport.Start(ctx)
	if err != nil {
		return errors.Wrap(err, "failed to start datagram transport")
	}

	// sign origin
	origin := n.NodeKeeper.GetOrigin()
	mutableOrigin := origin.(node.MutableNode)
	mutableOrigin.SetAddress(datagramTransport.Address())
	keyStore := getKeyStore(n.CryptographyService)

	digest, sign, err := getAnnounceSignature(
		origin,
		network.OriginIsDiscovery(cert),
		n.KeyProcessor,
		keyStore,
		n.CryptographyScheme,
	)
	if err != nil {
		return errors.Wrap(err, "failed to getAnnounceSignature")
	}
	mutableOrigin.SetSignature(digest, *sign)
	n.NodeKeeper.SetInitialSnapshot([]insolar.NetworkNode{origin})

	err = n.cm.Init(ctx)
	if err != nil {
		return errors.Wrap(err, "failed to init internal components")
	}

	n.CurrentPulse = *insolar.GenesisPulse

	n.consensusInstaller = consensus.New(ctx, consensus.Dep{
		KeyProcessor:        n.KeyProcessor,
		Scheme:              n.CryptographyScheme,
		CertificateManager:  n.CertificateManager,
		KeyStore:            keyStore,
		NodeKeeper:          n.NodeKeeper,
		StateGetter:         n,
		PulseChanger:        n,
		StateUpdater:        n,
		DatagramTransport:   n.datagramTransport,
		EphemeralController: n,
	})

	return nil
}

func (n *ServiceNetwork) initConsensus() {

	if n.NodeKeeper.GetOrigin().Role() == insolar.StaticRoleHeavyMaterial {
		n.ConsensusMode = consensus.ReadyNetwork
	}

	pulseHandler := adapters.NewPulseHandler()
	n.consensusController = n.consensusInstaller.ControllerFor(n.ConsensusMode, pulseHandler, n.datagramHandler)
	n.consensusController.RegisterFinishedNotifier(func(ctx context.Context, report network.Report) {
		n.Gatewayer.Gateway().OnConsensusFinished(ctx, report)
	})
	n.BaseGateway.ConsensusController = n.consensusController
	n.BaseGateway.ConsensusPulseHandler = pulseHandler
}

// Start implements component.Starter
func (n *ServiceNetwork) Start(ctx context.Context) error {
	err := n.cm.Start(ctx)
	if err != nil {
		return errors.Wrap(err, "failed to start component manager")
	}

	bootstrapPulse := gateway.GetBootstrapPulse(ctx, n.PulseAccessor)

	n.initConsensus()
	n.Gatewayer.Gateway().Run(ctx, bootstrapPulse)

	n.RemoteProcedureRegister(deliverWatermillMsg, n.processIncoming)

	return nil
}

func (n *ServiceNetwork) Leave(ctx context.Context, eta insolar.PulseNumber) {
	logger := inslogger.FromContext(ctx)
	logger.Info("Gracefully stopping service network")

	// TODO: fix leave
	n.consensusController.Leave(0)
}

func (n *ServiceNetwork) GracefulStop(ctx context.Context) error {
	logger := inslogger.FromContext(ctx)
	// node leaving from network
	// all components need to do what they want over net in gracefulStop

	logger.Info("ServiceNetwork.GracefulStop wait for accepting leaving claim")
	n.TerminationHandler.Leave(ctx, 0)
	logger.Info("ServiceNetwork.GracefulStop - leaving claim accepted")

	return nil
}

// Stop implements insolar.Component
func (n *ServiceNetwork) Stop(ctx context.Context) error {
<<<<<<< HEAD
	inslogger.FromContext(ctx).Info("Stopping network component manager...")
	return n.cm.Stop(ctx)
}

func (n *ServiceNetwork) HandlePulse(ctx context.Context, newPulse insolar.Pulse, _ network.ReceivedPacket) {
	pulseTime := time.Unix(0, newPulse.PulseTimestamp)
	logger := inslogger.FromContext(ctx)

	n.lock.Lock()
	defer n.lock.Unlock()
	done := make(chan struct{})
	defer close(done)
	go func() {
		select {
		case <-time.After(n.pulseTimeout):
			log.Errorf("Node stopped due to long pulse processing, pulse: %v", newPulse.PulseNumber)
		case <-done:
		}
	}()

	ctx = utils.NewPulseContext(ctx, uint32(newPulse.PulseNumber))
	logger.Infof("Got new pulse number: %d", newPulse.PulseNumber)
	ctx, span := instracer.StartSpan(ctx, "ServiceNetwork.Handlepulse")
	span.AddAttributes(
		trace.Int64Attribute("pulse.PulseNumber", int64(newPulse.PulseNumber)),
	)
	defer span.End()

	if !n.NodeKeeper.IsBootstrapped() {
		n.Bootstrapper.SetLastPulse(newPulse.NextPulseNumber)
		return
	}
	if n.shoudIgnorePulse(newPulse) {
		log.Infof("Ignore pulse %d: network is not yet initialized", newPulse.PulseNumber)
		return
	}

	if n.NodeKeeper.GetConsensusInfo().IsJoiner() {
		// do not set pulse because otherwise we will set invalid active list
		// pass consensus, prepare valid active list and set it on next pulse
		go n.phaseManagerOnPulse(ctx, newPulse, pulseTime)
		return
=======
	err := n.datagramTransport.Stop(ctx)
	if err != nil {
		return errors.Wrap(err, "failed to stop datagram transport")
>>>>>>> aa0394c6
	}

	return n.cm.Stop(ctx)
}

func (n *ServiceNetwork) GetState() insolar.NetworkState {
	return n.Gatewayer.Gateway().GetState()
}

func (n *ServiceNetwork) SetOperableFunc(f insolar.NetworkOperableCallback) {
	n.operableFunc = f
}

// HandlePulse process pulse from PulseController
func (n *ServiceNetwork) HandlePulse(ctx context.Context, pulse insolar.Pulse, originalPacket network.ReceivedPacket) {
	n.Gatewayer.Gateway().OnPulseFromPulsar(ctx, pulse, originalPacket)
}

// consensus handlers here

// ChangePulse process pulse from Consensus
func (n *ServiceNetwork) ChangePulse(ctx context.Context, pulse insolar.Pulse) {
	n.CurrentPulse = pulse
	n.Gatewayer.Gateway().OnPulseFromConsensus(ctx, pulse)
}

func (n *ServiceNetwork) UpdateState(ctx context.Context, pulseNumber insolar.PulseNumber, nodes []insolar.NetworkNode, cloudStateHash []byte) {
	n.Gatewayer.Gateway().UpdateState(ctx, pulseNumber, nodes, cloudStateHash)
}

func (n *ServiceNetwork) State() []byte {
	nshBytes := make([]byte, 64)
	_, _ = rand.Read(nshBytes)
	return nshBytes
}

func getAnnounceSignature(
	node insolar.NetworkNode,
	isDiscovery bool,
	kp insolar.KeyProcessor,
	keystore insolar.KeyStore,
	scheme insolar.PlatformCryptographyScheme,
) ([]byte, *insolar.Signature, error) {

	brief := serialization.NodeBriefIntro{}
	brief.ShortID = node.ShortID()
	brief.SetPrimaryRole(adapters.StaticRoleToPrimaryRole(node.Role()))
	if isDiscovery {
		brief.SpecialRoles = member.SpecialRoleDiscovery
	}
	brief.StartPower = 10

	addr, err := endpoints.NewIPAddress(node.Address())
	if err != nil {
		return nil, nil, err
	}
	copy(brief.Endpoint[:], addr[:])

	pk, err := kp.ExportPublicKeyBinary(node.PublicKey())
	if err != nil {
		return nil, nil, err
	}

	copy(brief.NodePK[:], pk)

	buf := &bytes.Buffer{}
	err = brief.SerializeTo(nil, buf)
	if err != nil {
		return nil, nil, err
	}

	data := buf.Bytes()
	data = data[:len(data)-64]

	key, err := keystore.GetPrivateKey("")
	if err != nil {
		return nil, nil, err
	}

	digest := scheme.IntegrityHasher().Hash(data)
	sign, err := scheme.DigestSigner(key).Sign(digest)
	if err != nil {
		return nil, nil, err
	}

	return digest, sign, nil
}

// RegisterConsensusFinishedNotifier for integrtest TODO: remove
func (n *ServiceNetwork) RegisterConsensusFinishedNotifier(fn network.OnConsensusFinished) {
	n.consensusController.RegisterFinishedNotifier(fn)
}

func (n *ServiceNetwork) GetCert(ctx context.Context, ref *insolar.Reference) (insolar.Certificate, error) {
	return n.Gatewayer.Gateway().Auther().GetCert(ctx, ref)
}

func (n *ServiceNetwork) EphemeralMode(nodes []insolar.NetworkNode) bool {
	return n.Gatewayer.Gateway().EphemeralMode(nodes)
}<|MERGE_RESOLUTION|>--- conflicted
+++ resolved
@@ -53,12 +53,7 @@
 import (
 	"bytes"
 	"context"
-<<<<<<< HEAD
-	"sync"
-	"time"
-=======
 	"crypto/rand"
->>>>>>> aa0394c6
 
 	"github.com/insolar/insolar/network/storage"
 
@@ -300,54 +295,9 @@
 
 // Stop implements insolar.Component
 func (n *ServiceNetwork) Stop(ctx context.Context) error {
-<<<<<<< HEAD
-	inslogger.FromContext(ctx).Info("Stopping network component manager...")
-	return n.cm.Stop(ctx)
-}
-
-func (n *ServiceNetwork) HandlePulse(ctx context.Context, newPulse insolar.Pulse, _ network.ReceivedPacket) {
-	pulseTime := time.Unix(0, newPulse.PulseTimestamp)
-	logger := inslogger.FromContext(ctx)
-
-	n.lock.Lock()
-	defer n.lock.Unlock()
-	done := make(chan struct{})
-	defer close(done)
-	go func() {
-		select {
-		case <-time.After(n.pulseTimeout):
-			log.Errorf("Node stopped due to long pulse processing, pulse: %v", newPulse.PulseNumber)
-		case <-done:
-		}
-	}()
-
-	ctx = utils.NewPulseContext(ctx, uint32(newPulse.PulseNumber))
-	logger.Infof("Got new pulse number: %d", newPulse.PulseNumber)
-	ctx, span := instracer.StartSpan(ctx, "ServiceNetwork.Handlepulse")
-	span.AddAttributes(
-		trace.Int64Attribute("pulse.PulseNumber", int64(newPulse.PulseNumber)),
-	)
-	defer span.End()
-
-	if !n.NodeKeeper.IsBootstrapped() {
-		n.Bootstrapper.SetLastPulse(newPulse.NextPulseNumber)
-		return
-	}
-	if n.shoudIgnorePulse(newPulse) {
-		log.Infof("Ignore pulse %d: network is not yet initialized", newPulse.PulseNumber)
-		return
-	}
-
-	if n.NodeKeeper.GetConsensusInfo().IsJoiner() {
-		// do not set pulse because otherwise we will set invalid active list
-		// pass consensus, prepare valid active list and set it on next pulse
-		go n.phaseManagerOnPulse(ctx, newPulse, pulseTime)
-		return
-=======
 	err := n.datagramTransport.Stop(ctx)
 	if err != nil {
 		return errors.Wrap(err, "failed to stop datagram transport")
->>>>>>> aa0394c6
 	}
 
 	return n.cm.Stop(ctx)
