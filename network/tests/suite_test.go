//
// Modified BSD 3-Clause Clear License
//
// Copyright (c) 2019 Insolar Technologies GmbH
//
// All rights reserved.
//
// Redistribution and use in source and binary forms, with or without modification,
// are permitted (subject to the limitations in the disclaimer below) provided that
// the following conditions are met:
//  * Redistributions of source code must retain the above copyright notice, this list
//    of conditions and the following disclaimer.
//  * Redistributions in binary form must reproduce the above copyright notice, this list
//    of conditions and the following disclaimer in the documentation and/or other materials
//    provided with the distribution.
//  * Neither the name of Insolar Technologies GmbH nor the names of its contributors
//    may be used to endorse or promote products derived from this software without
//    specific prior written permission.
//
// NO EXPRESS OR IMPLIED LICENSES TO ANY PARTY'S PATENT RIGHTS ARE GRANTED
// BY THIS LICENSE. THIS SOFTWARE IS PROVIDED BY THE COPYRIGHT HOLDERS
// AND CONTRIBUTORS "AS IS" AND ANY EXPRESS OR IMPLIED WARRANTIES,
// INCLUDING, BUT NOT LIMITED TO, THE IMPLIED WARRANTIES OF MERCHANTABILITY
// AND FITNESS FOR A PARTICULAR PURPOSE ARE DISCLAIMED. IN NO EVENT SHALL
// THE COPYRIGHT HOLDER OR CONTRIBUTORS BE LIABLE FOR ANY DIRECT, INDIRECT,
// INCIDENTAL, SPECIAL, EXEMPLARY, OR CONSEQUENTIAL DAMAGES (INCLUDING,
// BUT NOT LIMITED TO, PROCUREMENT OF SUBSTITUTE GOODS OR SERVICES; LOSS
// OF USE, DATA, OR PROFITS; OR BUSINESS INTERRUPTION) HOWEVER CAUSED AND
// ON ANY THEORY OF LIABILITY, WHETHER IN CONTRACT, STRICT LIABILITY, OR TORT
// (INCLUDING NEGLIGENCE OR OTHERWISE) ARISING IN ANY WAY OUT OF THE USE
// OF THIS SOFTWARE, EVEN IF ADVISED OF THE POSSIBILITY OF SUCH DAMAGE.
//
// Notwithstanding any other provisions of this license, it is prohibited to:
//    (a) use this software,
//
//    (b) prepare modifications and derivative works of this software,
//
//    (c) distribute this software (including without limitation in source code, binary or
//        object code form), and
//
//    (d) reproduce copies of this software
//
//    for any commercial purposes, and/or
//
//    for the purposes of making available this software to third parties as a service,
//    including, without limitation, any software-as-a-service, platform-as-a-service,
//    infrastructure-as-a-service or other similar online service, irrespective of
//    whether it competes with the products or services of Insolar Technologies GmbH.
//

// +build networktest

package tests

import (
	"context"
	"crypto"
	"fmt"
	"math/rand"
	"strconv"
	"strings"
	"sync"
	"sync/atomic"
	"testing"
	"time"

	"github.com/insolar/insolar/network/consensus"
	"github.com/insolar/insolar/network/consensus/gcpv2/api/member"

	"github.com/insolar/insolar/network/rules"

	"github.com/ThreeDotsLabs/watermill/message"
<<<<<<< HEAD
	"github.com/insolar/insolar/keystore"
	"github.com/stretchr/testify/suite"
=======
	"github.com/stretchr/testify/require"
>>>>>>> 422fd9c0

	"github.com/insolar/insolar/network/servicenetwork"

	"github.com/insolar/insolar/certificate"
	"github.com/insolar/insolar/component"
	"github.com/insolar/insolar/configuration"
	"github.com/insolar/insolar/cryptography"
	"github.com/insolar/insolar/insolar"
	"github.com/insolar/insolar/instrumentation/inslogger"
	"github.com/insolar/insolar/network"
	"github.com/insolar/insolar/network/nodenetwork"
	"github.com/insolar/insolar/network/transport"
	"github.com/insolar/insolar/platformpolicy"
	"github.com/insolar/insolar/testutils"
)

var (
	testNetworkPort uint32 = 10000
)

var (
	suiteLogger = inslogger.FromContext(initLogger(context.Background(), insolar.ErrorLevel))
)

const (
	UseFakeTransport = false
	UseFakeBootstrap = true

	reqTimeoutMs int32 = 2000
	pulseDelta   int32 = 1
)

type fixture struct {
	ctx            context.Context
	bootstrapNodes []*networkNode
	networkNodes   []*networkNode
	pulsar         TestPulsar

	discoveriesAreBootstrapped uint32
}

const cacheDir = "network_cache/"

func initLogger(ctx context.Context, level insolar.LogLevel) context.Context {
	logger := inslogger.FromContext(ctx).WithCaller(false)
	logger, _ = logger.WithLevelNumber(level)
	logger, _ = logger.WithFormat(insolar.TextFormat)
	ctx = inslogger.SetLogger(ctx, logger)
	return ctx
}

func newFixture(t *testing.T) *fixture {
	return &fixture{
		ctx:            initLogger(inslogger.TestContext(t), insolar.InfoLevel),
		bootstrapNodes: make([]*networkNode, 0),
		networkNodes:   make([]*networkNode, 0),
	}
}

// testSuite is base test suite
type testSuite struct {
	fixtureMap     map[string]*fixture
	bootstrapCount int
	nodesCount     int
	t              *testing.T
}

type consensusSuite struct {
	testSuite
}

func newTestSuite(t *testing.T, bootstrapCount, nodesCount int) testSuite {
	return testSuite{
		fixtureMap:     make(map[string]*fixture, 0),
		bootstrapCount: bootstrapCount,
		nodesCount:     nodesCount,
		t:              t,
	}
}

func newConsensusSuite(t *testing.T, bootstrapCount, nodesCount int) *consensusSuite {
	return &consensusSuite{
		testSuite: newTestSuite(t, bootstrapCount, nodesCount),
	}
}

func (s *testSuite) fixture() *fixture {
	return s.fixtureMap[s.t.Name()]
}

// CheckDiscoveryCount skips test if bootstrap nodes count less then consensusMin
func (s *consensusSuite) CheckBootstrapCount() {
	if len(s.fixture().bootstrapNodes) < consensusMin {
		s.t.Skip(consensusMinMsg)
	}
}

// SetupSuite creates and run network with bootstrap and common nodes once before run all tests in the suite
func (s *consensusSuite) SetupTest() {
	s.fixtureMap[s.t.Name()] = newFixture(s.t)
	var err error
<<<<<<< HEAD
	s.fixture().pulsar, err = NewTestPulsar(reqTimeoutMs, pulseDelta)
	s.Require().NoError(err)
=======
	s.fixture().pulsar, err = NewTestPulsar(pulseTimeMs, reqTimeoutMs, pulseDelta)
	require.NoError(s.t, err)
>>>>>>> 422fd9c0

	suiteLogger.Info("SetupTest")

	for i := 0; i < s.bootstrapCount; i++ {
		s.fixture().bootstrapNodes = append(s.fixture().bootstrapNodes, s.newNetworkNode(fmt.Sprintf("bootstrap_%d", i)))
	}

	for i := 0; i < s.nodesCount; i++ {
		s.fixture().networkNodes = append(s.fixture().networkNodes, s.newNetworkNode(fmt.Sprintf("node_%d", i)))
	}

	pulseReceivers := make([]string, 0)
	for _, n := range s.fixture().bootstrapNodes {
		pulseReceivers = append(pulseReceivers, n.host)
	}

	suiteLogger.Info("Setup bootstrap nodes")
	s.SetupNodesNetwork(s.fixture().bootstrapNodes)
	if UseFakeBootstrap {
		bnodes := make([]insolar.NetworkNode, 0)
		for _, n := range s.fixture().bootstrapNodes {
			bnodes = append(bnodes, n.serviceNetwork.NodeKeeper.GetOrigin())
		}
		for _, n := range s.fixture().bootstrapNodes {
			n.serviceNetwork.ConsensusMode = consensus.ReadyNetwork
			n.serviceNetwork.NodeKeeper.SetInitialSnapshot(bnodes)
			n.serviceNetwork.Gatewayer.SwitchState(s.fixture().ctx, insolar.CompleteNetworkState)
			pulseReceivers = append(pulseReceivers, n.host)
		}
	}

	s.StartNodesNetwork(s.fixture().bootstrapNodes)

	expectedBootstrapsCount := len(s.fixture().bootstrapNodes)
	retries := 10
	for {
		activeNodes := s.fixture().bootstrapNodes[0].serviceNetwork.NodeKeeper.GetAccessor().GetActiveNodes()
		if expectedBootstrapsCount == len(activeNodes) {
			break
		}

		retries--
		if retries == 0 {
			break
		}

		time.Sleep(2 * time.Second)
	}

	activeNodes := s.fixture().bootstrapNodes[0].serviceNetwork.NodeKeeper.GetAccessor().GetActiveNodes()
	require.Equal(s.t, len(s.fixture().bootstrapNodes), len(activeNodes))

	if len(s.fixture().networkNodes) > 0 {
		suiteLogger.Info("Setup network nodes")
		s.SetupNodesNetwork(s.fixture().networkNodes)
		s.StartNodesNetwork(s.fixture().networkNodes)

		s.waitForConsensus(2)

		// active nodes count verification
		activeNodes1 := s.fixture().networkNodes[0].serviceNetwork.NodeKeeper.GetAccessor().GetActiveNodes()
		activeNodes2 := s.fixture().networkNodes[0].serviceNetwork.NodeKeeper.GetAccessor().GetActiveNodes()

		require.Equal(s.t, s.getNodesCount(), len(activeNodes1))
		require.Equal(s.t, s.getNodesCount(), len(activeNodes2))
	}
<<<<<<< HEAD
	suiteLogger.Info("Start test pulsar")
	err = s.fixture().pulsar.Start(initLogger(s.fixture().ctx, insolar.ErrorLevel), pulseReceivers)
	s.Require().NoError(err)
=======
	fmt.Println("=================== SetupTest() Done")
	log.Info("Start test pulsar")
	err = s.fixture().pulsar.Start(s.fixture().ctx, pulseReceivers)
	require.NoError(s.t, err)

>>>>>>> 422fd9c0
}

func (s *testSuite) waitResults(results chan error, expected int) {
	count := 0
	for count < expected {
		err := <-results
		require.NoError(s.t, err)
		count++
	}
}

func (s *testSuite) SetupNodesNetwork(nodes []*networkNode) {
	for _, n := range nodes {
		s.preInitNode(n)
	}

	results := make(chan error, len(nodes))
	initNode := func(node *networkNode) {
		err := node.init()
		results <- err
	}

	suiteLogger.Info("Init nodes")
	for _, n := range nodes {
		go initNode(n)
	}
	s.waitResults(results, len(nodes))
}

func (s *testSuite) StartNodesNetwork(nodes []*networkNode) {
	suiteLogger.Info("Start nodes")

	results := make(chan error, len(nodes))
	startNode := func(node *networkNode) {
		err := node.componentManager.Start(node.ctx)
		node.serviceNetwork.RegisterConsensusFinishedNotifier(func(_ member.OpMode, _ member.Power, number insolar.PulseNumber) {
			node.consensusResult <- number
		})
		results <- err
	}

	for _, n := range nodes {
		go startNode(n)
	}
	s.waitResults(results, len(nodes))
	atomic.StoreUint32(&s.fixture().discoveriesAreBootstrapped, 1)
}

// TearDownSuite shutdowns all nodes in network, calls once after all tests in suite finished
func (s *consensusSuite) TearDownTest() {
	suiteLogger.Info("=================== TearDownTest()")
	suiteLogger.Info("Stop network nodes")
	for _, n := range s.fixture().networkNodes {
		err := n.componentManager.Stop(n.ctx)
		require.NoError(s.t, err)
	}
	suiteLogger.Info("Stop bootstrap nodes")
	for _, n := range s.fixture().bootstrapNodes {
		err := n.componentManager.Stop(n.ctx)
		require.NoError(s.t, err)
	}
	suiteLogger.Info("Stop test pulsar")
	s.fixture().pulsar.Stop(s.fixture().ctx)
}

func (s *consensusSuite) waitForConsensus(consensusCount int) {
	for i := 0; i < consensusCount; i++ {
<<<<<<< HEAD
		for _, n := range s.fixture().bootstrapNodes {
			<-n.consensusResult
		}

		for _, n := range s.fixture().networkNodes {
			<-n.consensusResult
=======
		for i, n := range s.fixture().bootstrapNodes {
			err := <-n.consensusResult
			require.NoError(s.t, err, "Failed to pass consensus on bootstrapNodes[%d] %s ", i, n.host)
		}

		for _, n := range s.fixture().networkNodes {
			err := <-n.consensusResult
			require.NoError(s.t, err, "Failed to pass consensus on networkNodes[%d] %s ", i, n.host)
>>>>>>> 422fd9c0
		}
	}
}

func (s *consensusSuite) waitForConsensusExcept(consensusCount int, exception insolar.Reference) {
	for i := 0; i < consensusCount; i++ {
		for _, n := range s.fixture().bootstrapNodes {
			if n.id.Equal(exception) {
				continue
			}
<<<<<<< HEAD
			<-n.consensusResult
=======
			err := <-n.consensusResult
			require.NoError(s.t, err, "Failed to pass consensus on bootstrapNodes[%d] %s ", i, n.host)
>>>>>>> 422fd9c0
		}

		for _, n := range s.fixture().networkNodes {
			if n.id.Equal(exception) {
				continue
			}
<<<<<<< HEAD
			<-n.consensusResult
=======
			err := <-n.consensusResult
			require.NoError(s.t, err, "Failed to pass consensus on networkNodes[%d] %s ", i, n.host)
>>>>>>> 422fd9c0
		}
	}
}

// nodesCount returns count of nodes in network without testNode
func (s *testSuite) getNodesCount() int {
	return len(s.fixture().bootstrapNodes) + len(s.fixture().networkNodes)
}

func (s *testSuite) InitNode(node *networkNode) {
	if node.componentManager != nil {
		err := node.init()
		require.NoError(s.t, err)
	}
}

func (s *testSuite) StartNode(node *networkNode) {
	if node.componentManager != nil {
		err := node.componentManager.Start(node.ctx)
		require.NoError(s.t, err)
	}
}

func (s *testSuite) StopNode(node *networkNode) {
	if node.componentManager != nil {
		err := node.componentManager.Stop(s.fixture().ctx)
		require.NoError(s.t, err)
	}
}

type networkNode struct {
	id                  insolar.Reference
	role                insolar.StaticRole
	privateKey          crypto.PrivateKey
	cryptographyService insolar.CryptographyService
	host                string
	ctx                 context.Context

	componentManager   *component.Manager
	serviceNetwork     *servicenetwork.ServiceNetwork
	terminationHandler *testutils.TerminationHandlerMock
	consensusResult    chan insolar.PulseNumber
}

// newNetworkNode returns networkNode initialized only with id, host address and key pair
func (s *testSuite) newNetworkNode(name string) *networkNode {
	key, err := platformpolicy.NewKeyProcessor().GeneratePrivateKey()
	require.NoError(s.t, err)
	address := "127.0.0.1:" + strconv.Itoa(incrementTestPort())

	n := &networkNode{
		id:                  testutils.RandomRef(),
		role:                RandomRole(),
		privateKey:          key,
		cryptographyService: cryptography.NewKeyBoundCryptographyService(key),
		host:                address,
		consensusResult:     make(chan insolar.PulseNumber, 1),
	}

	nodeContext, _ := inslogger.WithFields(s.fixture().ctx, map[string]interface{}{
		"node_name": name,
	})

	n.ctx = nodeContext
	return n
}

func incrementTestPort() int {
	result := atomic.AddUint32(&testNetworkPort, 1)
	return int(result)
}

// init calls Init for node component manager and wraps PhaseManager
func (n *networkNode) init() error {
	err := n.componentManager.Init(n.ctx)
	//n.serviceNetwork.PhaseManager = &phaseManagerWrapper{original: n.serviceNetwork.PhaseManager, result: n.consensusResult}
	return err
}

func (s *testSuite) initCrypto(node *networkNode) (*certificate.CertificateManager, insolar.CryptographyService) {
	pubKey, err := node.cryptographyService.GetPublicKey()
	require.NoError(s.t, err)

	// init certificate

	proc := platformpolicy.NewKeyProcessor()
	publicKey, err := proc.ExportPublicKeyPEM(pubKey)
	require.NoError(s.t, err)

	cert := &certificate.Certificate{}
	cert.PublicKey = string(publicKey[:])
	cert.Reference = node.id.String()
	cert.Role = node.role.String()
	cert.BootstrapNodes = make([]certificate.BootstrapNode, 0)

	for _, b := range s.fixture().bootstrapNodes {
		pubKey, _ := b.cryptographyService.GetPublicKey()
		pubKeyBuf, err := proc.ExportPublicKeyPEM(pubKey)
		require.NoError(s.t, err)

		bootstrapNode := certificate.NewBootstrapNode(
			pubKey,
			string(pubKeyBuf[:]),
			b.host,
			b.id.String(),
			b.role.String())

		cert.BootstrapNodes = append(cert.BootstrapNodes, *bootstrapNode)
	}

	// dump cert and read it again from json for correct private files initialization
	jsonCert, err := cert.Dump()
<<<<<<< HEAD
	s.Require().NoError(err)
=======
	require.NoError(s.t, err)
	log.Infof("cert: %s", jsonCert)
>>>>>>> 422fd9c0

	cert, err = certificate.ReadCertificateFromReader(pubKey, proc, strings.NewReader(jsonCert))
	require.NoError(s.t, err)
	return certificate.NewCertificateManager(cert), node.cryptographyService
}

func RandomRole() insolar.StaticRole {
	i := rand.Int()%3 + 1
	return insolar.StaticRole(i)
}

type pulseManagerMock struct {
	pulse insolar.Pulse
	lock  sync.Mutex

	keeper network.NodeKeeper
}

func newPulseManagerMock(keeper network.NodeKeeper) *pulseManagerMock {
	p := *insolar.GenesisPulse
	p.EpochPulseNumber = insolar.EphemeralPulseEpoch
	return &pulseManagerMock{pulse: p, keeper: keeper}
}

func (p *pulseManagerMock) ForPulseNumber(context.Context, insolar.PulseNumber) (insolar.Pulse, error) {
	panic("not implemented")
}

func (p *pulseManagerMock) Latest(ctx context.Context) (insolar.Pulse, error) {
	p.lock.Lock()
	defer p.lock.Unlock()

	//if p.pulse.PulseNumber == insolar.FirstPulseNumber {
	//	return p.pulse, pulse.ErrNotFound
	//}
	return p.pulse, nil
}
func (p *pulseManagerMock) Append(ctx context.Context, pulse insolar.Pulse) error {
	return nil
}

func (p *pulseManagerMock) Set(ctx context.Context, pulse insolar.Pulse) error {
	p.lock.Lock()
	p.pulse = pulse
	p.lock.Unlock()

	return nil
}

type staterMock struct {
	stateFunc func() []byte
}

func (m staterMock) State() []byte {
	return m.stateFunc()
}

type PublisherMock struct{}

func (p *PublisherMock) Publish(topic string, messages ...*message.Message) error {
	return nil
}

func (p *PublisherMock) Close() error {
	return nil
}

// preInitNode inits previously created node with mocks and external dependencies
func (s *testSuite) preInitNode(node *networkNode) {
	cfg := configuration.NewConfiguration()
	cfg.Pulsar.PulseTime = pulseDelta * 1000
	cfg.Host.Transport.Address = node.host
	cfg.Service.CacheDirectory = cacheDir + node.host

	node.componentManager = &component.Manager{}
	node.componentManager.Register(platformpolicy.NewPlatformCryptographyScheme(), rules.NewRules())
	serviceNetwork, err := servicenetwork.NewServiceNetwork(cfg, node.componentManager)
	require.NoError(s.t, err)

	certManager, cryptographyService := s.initCrypto(node)

	realKeeper, err := nodenetwork.NewNodeNetwork(cfg.Host.Transport, certManager.GetCertificate())
	require.NoError(s.t, err)
	terminationHandler := testutils.NewTerminationHandlerMock(s.t)
	terminationHandler.LeaveFunc = func(p context.Context, p1 insolar.PulseNumber) {}
	terminationHandler.OnLeaveApprovedFunc = func(p context.Context) {}
	terminationHandler.AbortFunc = func(reason string) { suiteLogger.Error(reason) }

	keyProc := platformpolicy.NewKeyProcessor()
	pubMock := &PublisherMock{}
<<<<<<< HEAD
=======
	senderMock := bus.NewSenderMock(s.t)
>>>>>>> 422fd9c0
	if UseFakeTransport {
		// little hack: this Register will override transport.Factory
		// in servicenetwork internal component manager with fake factory
		node.componentManager.Register(transport.NewFakeFactory(cfg.Host.Transport))
	} else {
		node.componentManager.Register(transport.NewFactory(cfg.Host.Transport))
	}
<<<<<<< HEAD
=======
	if UseFakeBootstrap {
		// little hack: this Register will override DiscoveryBootstrapper
		// in servicenetwork internal component manager with fakeBootstrap
		node.componentManager.Register(newFakeBootstrap(s.fixture()))
	}

	mb := testutils.NewMessageBusMock(s.t)
	mb.MustRegisterMock.Return()

	node.componentManager.Inject(realKeeper, newPulseManagerMock(realKeeper.(network.NodeKeeper)), pubMock,
		&amMock, certManager, cryptographyService, serviceNetwork, keyProc, terminationHandler,
		mb, testutils.NewContractRequesterMock(s.t), senderMock)

	serviceNetwork.SetOperableFunc(func(ctx context.Context, operable bool) {
	})
	serviceNetwork.SetGateway(NewFakeGateway())
>>>>>>> 422fd9c0

	node.componentManager.Inject(
		realKeeper,
		newPulseManagerMock(realKeeper.(network.NodeKeeper)),
		pubMock,
		certManager,
		cryptographyService,
		keystore.NewInplaceKeyStore(node.privateKey),
		serviceNetwork,
		keyProc,
		terminationHandler,
		testutils.NewContractRequesterMock(t),
		//pulse.NewStorageMem(),
	)
	//serviceNetwork.SetOperableFunc(func(ctx context.Context, operable bool) {})
	node.serviceNetwork = serviceNetwork
	node.terminationHandler = terminationHandler

	nodeContext, _ := inslogger.WithFields(s.fixture().ctx, map[string]interface{}{
		"node_id":      realKeeper.GetOrigin().ShortID(),
		"node_address": realKeeper.GetOrigin().Address(),
	})

	node.ctx = nodeContext
}

//func (s *testSuite) SetCommunicationPolicy(policy CommunicationPolicy) {
//	if policy == FullTimeout {
//		s.fixture().pulsar.Pause()
//		defer s.fixture().pulsar.Continue()
//
//		wrapper := s.fixture().bootstrapNodes[1].serviceNetwork.PhaseManager.(*phaseManagerWrapper)
//		wrapper.original = &FullTimeoutPhaseManager{}
//		s.fixture().bootstrapNodes[1].serviceNetwork.PhaseManager = wrapper
//		return
//	}
//
//	ref := s.fixture().bootstrapNodes[0].id // TODO: should we declare argument to select this node?
//	s.SetCommunicationPolicyForNode(ref, policy)
//}

//func (s *testSuite) SetCommunicationPolicyForNode(nodeID insolar.Reference, policy CommunicationPolicy) {
//	nodes := s.fixture().bootstrapNodes
//	timedOutNodesCount := 0
//	switch policy {
//	case PartialNegative1Phase, PartialNegative2Phase, PartialNegative3Phase, PartialNegative23Phase:
//		timedOutNodesCount = int(float64(len(nodes)) * 0.6)
//	case PartialPositive1Phase, PartialPositive2Phase, PartialPositive3Phase, PartialPositive23Phase:
//		timedOutNodesCount = int(float64(len(nodes)) * 0.2)
//	case SplitCase:
//		timedOutNodesCount = int(float64(len(nodes)) * 0.5)
//	}
//
//	s.fixture().pulsar.Pause()
//	defer s.fixture().pulsar.Continue()
//
//	for i := 1; i <= timedOutNodesCount; i++ {
//		comm := nodes[i].serviceNetwork.PhaseManager.(*phaseManagerWrapper).original.(*phases.Phases).FirstPhase.(*phases.FirstPhaseImpl).Communicator
//		wrapper := &CommunicatorMock{communicator: comm, ignoreFrom: nodeID, policy: policy}
//		phasemanager := nodes[i].serviceNetwork.PhaseManager.(*phaseManagerWrapper).original.(*phases.Phases)
//		phasemanager.FirstPhase.(*phases.FirstPhaseImpl).Communicator = wrapper
//		phasemanager.SecondPhase.(*phases.SecondPhaseImpl).Communicator = wrapper
//		phasemanager.ThirdPhase.(*phases.ThirdPhaseImpl).Communicator = wrapper
//	}
//}

func (s *testSuite) AssertActiveNodesCountDelta(delta int) {
	activeNodes := s.fixture().bootstrapNodes[0].serviceNetwork.NodeKeeper.GetAccessor().GetActiveNodes()
	require.Equal(s.t, s.getNodesCount()+delta, len(activeNodes))
}

func (s *testSuite) AssertWorkingNodesCountDelta(delta int) {
	workingNodes := s.fixture().bootstrapNodes[0].serviceNetwork.NodeKeeper.GetAccessor().GetWorkingNodes()
	require.Equal(s.t, s.getNodesCount()+delta, len(workingNodes))
}<|MERGE_RESOLUTION|>--- conflicted
+++ resolved
@@ -56,6 +56,7 @@
 	"context"
 	"crypto"
 	"fmt"
+	"github.com/stretchr/testify/require"
 	"math/rand"
 	"strconv"
 	"strings"
@@ -70,12 +71,7 @@
 	"github.com/insolar/insolar/network/rules"
 
 	"github.com/ThreeDotsLabs/watermill/message"
-<<<<<<< HEAD
 	"github.com/insolar/insolar/keystore"
-	"github.com/stretchr/testify/suite"
-=======
-	"github.com/stretchr/testify/require"
->>>>>>> 422fd9c0
 
 	"github.com/insolar/insolar/network/servicenetwork"
 
@@ -177,13 +173,8 @@
 func (s *consensusSuite) SetupTest() {
 	s.fixtureMap[s.t.Name()] = newFixture(s.t)
 	var err error
-<<<<<<< HEAD
 	s.fixture().pulsar, err = NewTestPulsar(reqTimeoutMs, pulseDelta)
-	s.Require().NoError(err)
-=======
-	s.fixture().pulsar, err = NewTestPulsar(pulseTimeMs, reqTimeoutMs, pulseDelta)
-	require.NoError(s.t, err)
->>>>>>> 422fd9c0
+	require.NoError(s.t, err)
 
 	suiteLogger.Info("SetupTest")
 
@@ -250,17 +241,9 @@
 		require.Equal(s.t, s.getNodesCount(), len(activeNodes1))
 		require.Equal(s.t, s.getNodesCount(), len(activeNodes2))
 	}
-<<<<<<< HEAD
 	suiteLogger.Info("Start test pulsar")
 	err = s.fixture().pulsar.Start(initLogger(s.fixture().ctx, insolar.ErrorLevel), pulseReceivers)
-	s.Require().NoError(err)
-=======
-	fmt.Println("=================== SetupTest() Done")
-	log.Info("Start test pulsar")
-	err = s.fixture().pulsar.Start(s.fixture().ctx, pulseReceivers)
-	require.NoError(s.t, err)
-
->>>>>>> 422fd9c0
+	require.NoError(s.t, err)
 }
 
 func (s *testSuite) waitResults(results chan error, expected int) {
@@ -328,23 +311,12 @@
 
 func (s *consensusSuite) waitForConsensus(consensusCount int) {
 	for i := 0; i < consensusCount; i++ {
-<<<<<<< HEAD
 		for _, n := range s.fixture().bootstrapNodes {
 			<-n.consensusResult
 		}
 
 		for _, n := range s.fixture().networkNodes {
 			<-n.consensusResult
-=======
-		for i, n := range s.fixture().bootstrapNodes {
-			err := <-n.consensusResult
-			require.NoError(s.t, err, "Failed to pass consensus on bootstrapNodes[%d] %s ", i, n.host)
-		}
-
-		for _, n := range s.fixture().networkNodes {
-			err := <-n.consensusResult
-			require.NoError(s.t, err, "Failed to pass consensus on networkNodes[%d] %s ", i, n.host)
->>>>>>> 422fd9c0
 		}
 	}
 }
@@ -355,24 +327,14 @@
 			if n.id.Equal(exception) {
 				continue
 			}
-<<<<<<< HEAD
 			<-n.consensusResult
-=======
-			err := <-n.consensusResult
-			require.NoError(s.t, err, "Failed to pass consensus on bootstrapNodes[%d] %s ", i, n.host)
->>>>>>> 422fd9c0
 		}
 
 		for _, n := range s.fixture().networkNodes {
 			if n.id.Equal(exception) {
 				continue
 			}
-<<<<<<< HEAD
 			<-n.consensusResult
-=======
-			err := <-n.consensusResult
-			require.NoError(s.t, err, "Failed to pass consensus on networkNodes[%d] %s ", i, n.host)
->>>>>>> 422fd9c0
 		}
 	}
 }
@@ -485,12 +447,7 @@
 
 	// dump cert and read it again from json for correct private files initialization
 	jsonCert, err := cert.Dump()
-<<<<<<< HEAD
-	s.Require().NoError(err)
-=======
-	require.NoError(s.t, err)
-	log.Infof("cert: %s", jsonCert)
->>>>>>> 422fd9c0
+	require.NoError(s.t, err)
 
 	cert, err = certificate.ReadCertificateFromReader(pubKey, proc, strings.NewReader(jsonCert))
 	require.NoError(s.t, err)
@@ -522,10 +479,6 @@
 func (p *pulseManagerMock) Latest(ctx context.Context) (insolar.Pulse, error) {
 	p.lock.Lock()
 	defer p.lock.Unlock()
-
-	//if p.pulse.PulseNumber == insolar.FirstPulseNumber {
-	//	return p.pulse, pulse.ErrNotFound
-	//}
 	return p.pulse, nil
 }
 func (p *pulseManagerMock) Append(ctx context.Context, pulse insolar.Pulse) error {
@@ -581,10 +534,6 @@
 
 	keyProc := platformpolicy.NewKeyProcessor()
 	pubMock := &PublisherMock{}
-<<<<<<< HEAD
-=======
-	senderMock := bus.NewSenderMock(s.t)
->>>>>>> 422fd9c0
 	if UseFakeTransport {
 		// little hack: this Register will override transport.Factory
 		// in servicenetwork internal component manager with fake factory
@@ -592,25 +541,6 @@
 	} else {
 		node.componentManager.Register(transport.NewFactory(cfg.Host.Transport))
 	}
-<<<<<<< HEAD
-=======
-	if UseFakeBootstrap {
-		// little hack: this Register will override DiscoveryBootstrapper
-		// in servicenetwork internal component manager with fakeBootstrap
-		node.componentManager.Register(newFakeBootstrap(s.fixture()))
-	}
-
-	mb := testutils.NewMessageBusMock(s.t)
-	mb.MustRegisterMock.Return()
-
-	node.componentManager.Inject(realKeeper, newPulseManagerMock(realKeeper.(network.NodeKeeper)), pubMock,
-		&amMock, certManager, cryptographyService, serviceNetwork, keyProc, terminationHandler,
-		mb, testutils.NewContractRequesterMock(s.t), senderMock)
-
-	serviceNetwork.SetOperableFunc(func(ctx context.Context, operable bool) {
-	})
-	serviceNetwork.SetGateway(NewFakeGateway())
->>>>>>> 422fd9c0
 
 	node.componentManager.Inject(
 		realKeeper,
@@ -622,7 +552,7 @@
 		serviceNetwork,
 		keyProc,
 		terminationHandler,
-		testutils.NewContractRequesterMock(t),
+		testutils.NewContractRequesterMock(s.t),
 		//pulse.NewStorageMem(),
 	)
 	//serviceNetwork.SetOperableFunc(func(ctx context.Context, operable bool) {})
