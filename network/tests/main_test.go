//
// Modified BSD 3-Clause Clear License
//
// Copyright (c) 2019 Insolar Technologies GmbH
//
// All rights reserved.
//
// Redistribution and use in source and binary forms, with or without modification,
// are permitted (subject to the limitations in the disclaimer below) provided that
// the following conditions are met:
//  * Redistributions of source code must retain the above copyright notice, this list
//    of conditions and the following disclaimer.
//  * Redistributions in binary form must reproduce the above copyright notice, this list
//    of conditions and the following disclaimer in the documentation and/or other materials
//    provided with the distribution.
//  * Neither the name of Insolar Technologies GmbH nor the names of its contributors
//    may be used to endorse or promote products derived from this software without
//    specific prior written permission.
//
// NO EXPRESS OR IMPLIED LICENSES TO ANY PARTY'S PATENT RIGHTS ARE GRANTED
// BY THIS LICENSE. THIS SOFTWARE IS PROVIDED BY THE COPYRIGHT HOLDERS
// AND CONTRIBUTORS "AS IS" AND ANY EXPRESS OR IMPLIED WARRANTIES,
// INCLUDING, BUT NOT LIMITED TO, THE IMPLIED WARRANTIES OF MERCHANTABILITY
// AND FITNESS FOR A PARTICULAR PURPOSE ARE DISCLAIMED. IN NO EVENT SHALL
// THE COPYRIGHT HOLDER OR CONTRIBUTORS BE LIABLE FOR ANY DIRECT, INDIRECT,
// INCIDENTAL, SPECIAL, EXEMPLARY, OR CONSEQUENTIAL DAMAGES (INCLUDING,
// BUT NOT LIMITED TO, PROCUREMENT OF SUBSTITUTE GOODS OR SERVICES; LOSS
// OF USE, DATA, OR PROFITS; OR BUSINESS INTERRUPTION) HOWEVER CAUSED AND
// ON ANY THEORY OF LIABILITY, WHETHER IN CONTRACT, STRICT LIABILITY, OR TORT
// (INCLUDING NEGLIGENCE OR OTHERWISE) ARISING IN ANY WAY OUT OF THE USE
// OF THIS SOFTWARE, EVEN IF ADVISED OF THE POSSIBILITY OF SUCH DAMAGE.
//
// Notwithstanding any other provisions of this license, it is prohibited to:
//    (a) use this software,
//
//    (b) prepare modifications and derivative works of this software,
//
//    (c) distribute this software (including without limitation in source code, binary or
//        object code form), and
//
//    (d) reproduce copies of this software
//
//    for any commercial purposes, and/or
//
//    for the purposes of making available this software to third parties as a service,
//    including, without limitation, any software-as-a-service, platform-as-a-service,
//    infrastructure-as-a-service or other similar online service, irrespective of
//    whether it competes with the products or services of Insolar Technologies GmbH.
//

// +build networktest

package tests

import (
	"context"
	"fmt"
	"sync"
	"testing"

	"github.com/stretchr/testify/assert"
	"github.com/stretchr/testify/suite"

	"github.com/insolar/insolar/insolar"
	"github.com/insolar/insolar/log"
	"github.com/insolar/insolar/network"
	"github.com/insolar/insolar/network/consensus/claimhandler"
	"github.com/insolar/insolar/network/node"
	"github.com/insolar/insolar/network/nodenetwork"
)

var (
	consensusMin    = 5 // minimum count of participants that can survive when one node leaves
	consensusMinMsg = fmt.Sprintf("skip test for bootstrap nodes < %d", consensusMin)
)

func TestServiceNetworkOneBootstrap(t *testing.T) {
	s := newConsensusSuite(1, 0)
	suite.Run(t, s)
}

func TestServiceNetworkManyBootstraps(t *testing.T) {
	s := newConsensusSuite(16, 0)
	suite.Run(t, s)
}

func TestServiceNetworkManyNodes(t *testing.T) {
	t.Skip("Long time setup, wait for mock bootstrap")
	s := newConsensusSuite(5, 10)
	suite.Run(t, s)
}

// Consensus suite tests

func (s *consensusSuite) TestNetworkConsensus3Times() {
	s.waitForConsensus(3)
}

func (s *consensusSuite) TestNodeConnect() {
	testNode := s.newNetworkNode("testNode")
	s.preInitNode(testNode)

	s.InitNode(testNode)
	s.StartNode(testNode)
	defer func(s *consensusSuite) {
		s.StopNode(testNode)
	}(s)

	s.waitForConsensus(1)

	s.AssertActiveNodesCountDelta(0)

	s.waitForConsensus(1)

	s.AssertActiveNodesCountDelta(1)
	s.AssertWorkingNodesCountDelta(0)

	s.waitForConsensus(2)

	s.AssertActiveNodesCountDelta(1)
	s.AssertWorkingNodesCountDelta(1)
}

func (s *consensusSuite) TestNodeConnectInvalidVersion() {
	testNode := s.newNetworkNode("testNode")
	s.preInitNode(testNode)
	testNode.serviceNetwork.NodeKeeper.GetOrigin().(node.MutableNode).SetVersion("ololo")
	s.InitNode(testNode)
	err := testNode.componentManager.Start(s.fixture().ctx)
	assert.Error(s.T(), err)
	log.Infof("Error: %s", err)
}

func (s *consensusSuite) TestManyNodesConnect() {
	s.T().Skip("test hangs in some situations, needs fix: INS-2200")

	s.CheckBootstrapCount()

	joinersCount := 10
	nodes := make([]*networkNode, 0)
	for i := 0; i < joinersCount; i++ {
		n := s.newNetworkNode(fmt.Sprintf("testNode_%d", i))
		nodes = append(nodes, n)
	}

	wg := sync.WaitGroup{}
	wg.Add(joinersCount)

	for _, n := range nodes {
		go func(wg *sync.WaitGroup, node *networkNode) {
			s.preInitNode(node)
			s.InitNode(node)
			s.StartNode(node)
			wg.Done()
		}(&wg, n)
	}

	wg.Wait()

	defer func() {
		for _, n := range nodes {
			s.StopNode(n)
		}
	}()

	s.waitForConsensus(5)

	joined := claimhandler.ApprovedJoinersCount(joinersCount, s.getNodesCount())
	activeNodes := s.fixture().bootstrapNodes[0].serviceNetwork.NodeKeeper.GetAccessor().GetActiveNodes()
	s.Equal(s.getNodesCount()+joined, len(activeNodes))
}

func (s *consensusSuite) TestNodeLeave() {
	s.CheckBootstrapCount()

	testNode := s.newNetworkNode("testNode")
	s.preInitNode(testNode)

	s.InitNode(testNode)
	s.StartNode(testNode)
	defer func(s *consensusSuite) {
		s.StopNode(testNode)
	}(s)

	s.waitForConsensus(2)
	s.AssertActiveNodesCountDelta(1)
	s.AssertWorkingNodesCountDelta(0)

	// node become working after 3 consensuses
	s.waitForConsensus(1)
	s.AssertActiveNodesCountDelta(1)
	s.AssertWorkingNodesCountDelta(1)

	testNode.serviceNetwork.Leave(context.Background(), 0)

	s.waitForConsensus(2)

	// one active node becomes "not working"
	s.AssertWorkingNodesCountDelta(0)

	// but all nodes are active
	s.AssertActiveNodesCountDelta(1)
}

func (s *consensusSuite) TestNodeLeaveAtETA() {
	s.CheckBootstrapCount()

	testNode := s.newNetworkNode("testNode")
	s.preInitNode(testNode)

	s.InitNode(testNode)
	testNode.terminationHandler.OnLeaveApprovedFinished()
	testNode.terminationHandler.OnLeaveApprovedFunc = func(p context.Context) {
		s.StopNode(testNode)
	}
	s.StartNode(testNode)
	defer func(s *consensusSuite) {
		s.StopNode(testNode)
	}(s)

	// wait for node will be added at active and working lists
	s.waitForConsensus(3)
	s.AssertActiveNodesCountDelta(1)
	s.AssertWorkingNodesCountDelta(1)

	pulse, err := s.fixture().bootstrapNodes[0].serviceNetwork.PulseAccessor.Latest(s.fixture().ctx)
	s.NoError(err)

	// next pulse will be last for this node
	// leaving in 3 pulses
	pulseDelta := pulse.NextPulseNumber - pulse.PulseNumber
	testNode.serviceNetwork.Leave(s.fixture().ctx, pulse.PulseNumber+3*pulseDelta)

	// node still active and working
	s.waitForConsensus(1)
	s.AssertActiveNodesCountDelta(1)
	s.AssertWorkingNodesCountDelta(1)

	// now node leaves, but it's still in active list
	s.waitForConsensus(1)
	s.AssertActiveNodesCountDelta(1)
	s.AssertWorkingNodesCountDelta(0)
	s.True(testNode.terminationHandler.OnLeaveApprovedFinished())

	s.waitForConsensus(1)
	s.AssertActiveNodesCountDelta(0)
	s.AssertWorkingNodesCountDelta(0)
}

func (s *consensusSuite) TestNodeComeAfterAnotherNodeSendLeaveETA() {
	s.T().Skip("fix testcase in TESTNET 2.0")
	if len(s.fixture().bootstrapNodes) < consensusMin {
		s.T().Skip(consensusMinMsg)
	}

	leavingNode := s.newNetworkNode("leavingNode")
	s.preInitNode(leavingNode)

	s.InitNode(leavingNode)
	s.StartNode(leavingNode)
	defer func(s *consensusSuite) {
		s.StopNode(leavingNode)
	}(s)

	// wait for node will be added at active list
	s.waitForConsensus(2)
	activeNodes := s.fixture().bootstrapNodes[0].serviceNetwork.NodeKeeper.GetAccessor().GetActiveNodes()
	s.Equal(s.getNodesCount()+1, len(activeNodes))

	pulse, err := s.fixture().bootstrapNodes[0].serviceNetwork.PulseAccessor.Latest(s.fixture().ctx)
	s.NoError(err)

	// leaving in 3 pulses
	pulseDelta := pulse.NextPulseNumber - pulse.PulseNumber
	leavingNode.serviceNetwork.Leave(s.fixture().ctx, pulse.PulseNumber+3*pulseDelta)

	// wait for leavingNode will be marked as leaving
	s.waitForConsensus(1)

	newNode := s.newNetworkNode("testNode")
	s.preInitNode(newNode)

	s.InitNode(newNode)
	s.StartNode(newNode)
	defer func(s *consensusSuite) {
		s.StopNode(newNode)
	}(s)

	// wait for newNode will be added at active list, its a last pulse for leavingNode
	s.waitForConsensus(2)

	// newNode doesn't have workingNodes
	activeNodes = s.fixture().bootstrapNodes[0].serviceNetwork.NodeKeeper.GetAccessor().GetActiveNodes()
	workingNodes := s.fixture().bootstrapNodes[0].serviceNetwork.NodeKeeper.GetWorkingNodes()
	newNodeWorkingNodes := newNode.serviceNetwork.NodeKeeper.GetWorkingNodes()

	s.Equal(s.getNodesCount()+2, len(activeNodes))
	s.Equal(s.getNodesCount()+1, len(workingNodes))
	s.Equal(0, len(newNodeWorkingNodes))

	// newNode have to have same working node list as other nodes, but it doesn't because it miss leaving claim
	s.waitForConsensus(1)
	activeNodes = s.fixture().bootstrapNodes[0].serviceNetwork.NodeKeeper.GetAccessor().GetActiveNodes()
	workingNodes = s.fixture().bootstrapNodes[0].serviceNetwork.NodeKeeper.GetWorkingNodes()
	newNodeWorkingNodes = newNode.serviceNetwork.NodeKeeper.GetWorkingNodes()

	s.Equal(s.getNodesCount()+2, len(activeNodes))
	s.Equal(s.getNodesCount()+1, len(workingNodes))
	// TODO: fix this testcase
	s.Equal(s.getNodesCount()+1, len(newNodeWorkingNodes))

	// leaveNode leaving, newNode still ok
	s.waitForConsensus(1)
	activeNodes = s.fixture().bootstrapNodes[0].serviceNetwork.NodeKeeper.GetAccessor().GetActiveNodes()
	workingNodes = newNode.serviceNetwork.NodeKeeper.GetWorkingNodes()
	newNodeWorkingNodes = newNode.serviceNetwork.NodeKeeper.GetWorkingNodes()

	s.Equal(s.getNodesCount()+1, len(activeNodes))
	s.Equal(s.getNodesCount()+1, len(workingNodes))
	s.Equal(s.getNodesCount()+1, len(newNodeWorkingNodes))
}

<<<<<<< HEAD
func (s *consensusSuite) TestFullTimeOut() {
	s.CheckBootstrapCount()
=======
func TestServiceNetworkManyBootstraps(t *testing.T) {
	s := NewTestSuite(16, 0)
	suite.Run(t, s)
}

func TestServiceNetworkManyNodes(t *testing.T) {
	t.Skip("tmp 123")

	s := NewTestSuite(5, 10)
	suite.Run(t, s)
}

func (s *testSuite) TestFullTimeOut() {
	if len(s.fixture().bootstrapNodes) < consensusMin {
		s.T().Skip(consensusMinMsg)
	}
>>>>>>> 0bf21689

	s.SetCommunicationPolicy(FullTimeout)

	s.waitForConsensus(2)
	s.AssertWorkingNodesCountDelta(-1)
}

// Partial timeout

func (s *consensusSuite) TestPartialPositive1PhaseTimeOut() {
	s.CheckBootstrapCount()

	s.SetCommunicationPolicy(PartialPositive1Phase)

	s.waitForConsensusExcept(2, s.fixture().bootstrapNodes[0].id)
	activeNodes := s.fixture().bootstrapNodes[1].serviceNetwork.NodeKeeper.GetWorkingNodes()
	s.Equal(s.getNodesCount(), len(activeNodes))
}

func (s *consensusSuite) TestPartialPositive2PhaseTimeOut() {
	s.CheckBootstrapCount()

	s.SetCommunicationPolicy(PartialPositive2Phase)

	s.waitForConsensusExcept(2, s.fixture().bootstrapNodes[0].id)
	activeNodes := s.fixture().bootstrapNodes[1].serviceNetwork.NodeKeeper.GetWorkingNodes()
	s.Equal(s.getNodesCount(), len(activeNodes))
}

func (s *consensusSuite) TestPartialNegative1PhaseTimeOut() {
	s.CheckBootstrapCount()

	s.SetCommunicationPolicy(PartialNegative1Phase)

	s.waitForConsensusExcept(2, s.fixture().bootstrapNodes[0].id)
	activeNodes := s.fixture().bootstrapNodes[1].serviceNetwork.NodeKeeper.GetWorkingNodes()
	s.Equal(s.getNodesCount()-1, len(activeNodes))
}

func (s *consensusSuite) TestPartialNegative2PhaseTimeOut() {
	s.CheckBootstrapCount()

	s.SetCommunicationPolicy(PartialNegative2Phase)

	s.waitForConsensusExcept(2, s.fixture().bootstrapNodes[0].id)
	activeNodes := s.fixture().bootstrapNodes[1].serviceNetwork.NodeKeeper.GetWorkingNodes()
	s.Equal(s.getNodesCount(), len(activeNodes))
}

func (s *consensusSuite) TestPartialNegative3PhaseTimeOut() {
	s.CheckBootstrapCount()

	s.SetCommunicationPolicy(PartialNegative3Phase)

	s.waitForConsensusExcept(2, s.fixture().bootstrapNodes[0].id)
	activeNodes := s.fixture().bootstrapNodes[1].serviceNetwork.NodeKeeper.GetWorkingNodes()
	s.Equal(s.getNodesCount(), len(activeNodes))
}

func (s *consensusSuite) TestPartialPositive3PhaseTimeOut() {
	s.CheckBootstrapCount()

	s.SetCommunicationPolicy(PartialPositive3Phase)

	s.waitForConsensusExcept(2, s.fixture().bootstrapNodes[0].id)
	activeNodes := s.fixture().bootstrapNodes[1].serviceNetwork.NodeKeeper.GetWorkingNodes()
	s.Equal(s.getNodesCount(), len(activeNodes))
}

func (s *consensusSuite) TestPartialNegative23PhaseTimeOut() {
	s.CheckBootstrapCount()

	s.SetCommunicationPolicy(PartialNegative23Phase)

	s.waitForConsensusExcept(2, s.fixture().bootstrapNodes[0].id)
	activeNodes := s.fixture().bootstrapNodes[1].serviceNetwork.NodeKeeper.GetWorkingNodes()
	s.Equal(s.getNodesCount(), len(activeNodes))
}

func (s *consensusSuite) TestPartialPositive23PhaseTimeOut() {
	s.CheckBootstrapCount()

	s.SetCommunicationPolicy(PartialPositive23Phase)

	s.waitForConsensusExcept(2, s.fixture().bootstrapNodes[0].id)
	activeNodes := s.fixture().bootstrapNodes[1].serviceNetwork.NodeKeeper.GetWorkingNodes()
	s.Equal(s.getNodesCount(), len(activeNodes))
}

func (s *consensusSuite) TestDiscoveryDown() {
	s.CheckBootstrapCount()

	s.StopNode(s.fixture().bootstrapNodes[0])

	s.waitForConsensusExcept(2, s.fixture().bootstrapNodes[0].id)
	for i := 1; i < s.getNodesCount(); i++ {
		activeNodes := s.fixture().bootstrapNodes[i].serviceNetwork.NodeKeeper.GetWorkingNodes()
		s.Equal(s.getNodesCount()-1, len(activeNodes))
	}
}

func flushNodeKeeper(keeper network.NodeKeeper) {
	keeper.SetIsBootstrapped(false)
	keeper.GetConsensusInfo().(*nodenetwork.ConsensusInfo).Flush(false)
	keeper.SetCloudHash(nil)
	keeper.SetInitialSnapshot([]insolar.NetworkNode{})
	keeper.GetClaimQueue().Clear()
	keeper.GetOrigin().(node.MutableNode).SetState(insolar.NodeReady)
}

func (s *consensusSuite) TestDiscoveryRestart() {
	s.CheckBootstrapCount()

	s.waitForConsensus(2)

	log.Info("Discovery node stopping...")
	err := s.fixture().bootstrapNodes[0].serviceNetwork.Stop(context.Background())
	flushNodeKeeper(s.fixture().bootstrapNodes[0].serviceNetwork.NodeKeeper)
	log.Info("Discovery node stopped...")
	s.Require().NoError(err)

	s.waitForConsensusExcept(2, s.fixture().bootstrapNodes[0].id)
	activeNodes := s.fixture().bootstrapNodes[1].serviceNetwork.NodeKeeper.GetWorkingNodes()
	s.Equal(s.getNodesCount()-1, len(activeNodes))

	log.Info("Discovery node starting...")
	err = s.fixture().bootstrapNodes[0].serviceNetwork.Start(context.Background())
	log.Info("Discovery node started")
	s.Require().NoError(err)

	s.waitForConsensusExcept(3, s.fixture().bootstrapNodes[0].id)
	activeNodes = s.fixture().bootstrapNodes[1].serviceNetwork.NodeKeeper.GetWorkingNodes()
	s.Equal(s.getNodesCount(), len(activeNodes))
	activeNodes = s.fixture().bootstrapNodes[0].serviceNetwork.NodeKeeper.GetWorkingNodes()
	s.Equal(s.getNodesCount(), len(activeNodes))
}

func (s *consensusSuite) TestDiscoveryRestartNoWait() {
	s.CheckBootstrapCount()

	s.waitForConsensus(2)

	log.Info("Discovery node stopping...")
	err := s.fixture().bootstrapNodes[0].serviceNetwork.Stop(context.Background())
	flushNodeKeeper(s.fixture().bootstrapNodes[0].serviceNetwork.NodeKeeper)
	log.Info("Discovery node stopped...")
	s.Require().NoError(err)

	go func(s *consensusSuite) {
		log.Info("Discovery node starting...")
		err = s.fixture().bootstrapNodes[0].serviceNetwork.Start(context.Background())
		log.Info("Discovery node started")
		s.Require().NoError(err)
	}(s)

	s.waitForConsensusExcept(4, s.fixture().bootstrapNodes[0].id)
	activeNodes := s.fixture().bootstrapNodes[1].serviceNetwork.NodeKeeper.GetAccessor().GetActiveNodes()
	s.Equal(s.getNodesCount(), len(activeNodes))
	s.waitForConsensusExcept(1, s.fixture().bootstrapNodes[0].id)
	activeNodes = s.fixture().bootstrapNodes[0].serviceNetwork.NodeKeeper.GetWorkingNodes()
	s.Equal(s.getNodesCount(), len(activeNodes))
	activeNodes = s.fixture().bootstrapNodes[1].serviceNetwork.NodeKeeper.GetWorkingNodes()
	s.Equal(s.getNodesCount(), len(activeNodes))
}

func (s *consensusSuite) TestJoinerSplitPackets() {
	s.CheckBootstrapCount()

	testNode := s.newNetworkNode("testNode")
	s.SetCommunicationPolicyForNode(testNode.id, SplitCase)
	s.preInitNode(testNode)

	s.InitNode(testNode)
	s.StartNode(testNode)
	defer func(s *consensusSuite) {
		s.StopNode(testNode)
	}(s)

	s.waitForConsensus(1)

	s.AssertActiveNodesCountDelta(0)

	s.waitForConsensus(1)

	s.AssertActiveNodesCountDelta(1)
	s.AssertWorkingNodesCountDelta(0)

	s.waitForConsensus(2)

	s.AssertActiveNodesCountDelta(1)
	s.AssertWorkingNodesCountDelta(1)
}<|MERGE_RESOLUTION|>--- conflicted
+++ resolved
@@ -74,10 +74,6 @@
 	consensusMinMsg = fmt.Sprintf("skip test for bootstrap nodes < %d", consensusMin)
 )
 
-func TestServiceNetworkOneBootstrap(t *testing.T) {
-	s := newConsensusSuite(1, 0)
-	suite.Run(t, s)
-}
 
 func TestServiceNetworkManyBootstraps(t *testing.T) {
 	s := newConsensusSuite(16, 0)
@@ -320,27 +316,8 @@
 	s.Equal(s.getNodesCount()+1, len(newNodeWorkingNodes))
 }
 
-<<<<<<< HEAD
 func (s *consensusSuite) TestFullTimeOut() {
 	s.CheckBootstrapCount()
-=======
-func TestServiceNetworkManyBootstraps(t *testing.T) {
-	s := NewTestSuite(16, 0)
-	suite.Run(t, s)
-}
-
-func TestServiceNetworkManyNodes(t *testing.T) {
-	t.Skip("tmp 123")
-
-	s := NewTestSuite(5, 10)
-	suite.Run(t, s)
-}
-
-func (s *testSuite) TestFullTimeOut() {
-	if len(s.fixture().bootstrapNodes) < consensusMin {
-		s.T().Skip(consensusMinMsg)
-	}
->>>>>>> 0bf21689
 
 	s.SetCommunicationPolicy(FullTimeout)
 
