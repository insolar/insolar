//
// Modified BSD 3-Clause Clear License
//
// Copyright (c) 2019 Insolar Technologies GmbH
//
// All rights reserved.
//
// Redistribution and use in source and binary forms, with or without modification,
// are permitted (subject to the limitations in the disclaimer below) provided that
// the following conditions are met:
//  * Redistributions of source code must retain the above copyright notice, this list
//    of conditions and the following disclaimer.
//  * Redistributions in binary form must reproduce the above copyright notice, this list
//    of conditions and the following disclaimer in the documentation and/or other materials
//    provided with the distribution.
//  * Neither the name of Insolar Technologies GmbH nor the names of its contributors
//    may be used to endorse or promote products derived from this software without
//    specific prior written permission.
//
// NO EXPRESS OR IMPLIED LICENSES TO ANY PARTY'S PATENT RIGHTS ARE GRANTED
// BY THIS LICENSE. THIS SOFTWARE IS PROVIDED BY THE COPYRIGHT HOLDERS
// AND CONTRIBUTORS "AS IS" AND ANY EXPRESS OR IMPLIED WARRANTIES,
// INCLUDING, BUT NOT LIMITED TO, THE IMPLIED WARRANTIES OF MERCHANTABILITY
// AND FITNESS FOR A PARTICULAR PURPOSE ARE DISCLAIMED. IN NO EVENT SHALL
// THE COPYRIGHT HOLDER OR CONTRIBUTORS BE LIABLE FOR ANY DIRECT, INDIRECT,
// INCIDENTAL, SPECIAL, EXEMPLARY, OR CONSEQUENTIAL DAMAGES (INCLUDING,
// BUT NOT LIMITED TO, PROCUREMENT OF SUBSTITUTE GOODS OR SERVICES; LOSS
// OF USE, DATA, OR PROFITS; OR BUSINESS INTERRUPTION) HOWEVER CAUSED AND
// ON ANY THEORY OF LIABILITY, WHETHER IN CONTRACT, STRICT LIABILITY, OR TORT
// (INCLUDING NEGLIGENCE OR OTHERWISE) ARISING IN ANY WAY OUT OF THE USE
// OF THIS SOFTWARE, EVEN IF ADVISED OF THE POSSIBILITY OF SUCH DAMAGE.
//
// Notwithstanding any other provisions of this license, it is prohibited to:
//    (a) use this software,
//
//    (b) prepare modifications and derivative works of this software,
//
//    (c) distribute this software (including without limitation in source code, binary or
//        object code form), and
//
//    (d) reproduce copies of this software
//
//    for any commercial purposes, and/or
//
//    for the purposes of making available this software to third parties as a service,
//    including, without limitation, any software-as-a-service, platform-as-a-service,
//    infrastructure-as-a-service or other similar online service, irrespective of
//    whether it competes with the products or services of Insolar Technologies GmbH.
//

// +build networktest

package tests

import (
	"context"
	"fmt"
<<<<<<< HEAD
=======
	"sync"
	"testing"

>>>>>>> cd5cae48
	"github.com/insolar/insolar/insolar"
	"github.com/insolar/insolar/network"
<<<<<<< HEAD
	"github.com/insolar/insolar/network/node"
	"github.com/stretchr/testify/assert"
	"github.com/stretchr/testify/require"
	"testing"
=======
	"github.com/insolar/insolar/network/nodenetwork"

	"github.com/insolar/insolar/log"
	"github.com/insolar/insolar/network/consensusv1/claimhandler"
	"github.com/insolar/insolar/network/node"
	"github.com/stretchr/testify/assert"
	"github.com/stretchr/testify/require"
>>>>>>> cd5cae48
)

var (
	consensusMin    = 5 // minimum count of participants that can survive when one node leaves
	consensusMinMsg = fmt.Sprintf("skip test for bootstrap nodes < %d", consensusMin)
)

func serviceNetworkManyBootstraps(t *testing.T) *consensusSuite {
<<<<<<< HEAD
	cs := newConsensusSuite(t, 5, 0)
	cs.SetupTest()
=======
	cs := newConsensusSuite(t, 12, 0)
	cs.SetupTest()

	return cs
}
>>>>>>> cd5cae48

	return cs
}

// Consensus suite tests

<<<<<<< HEAD
func TestNetworkConsensusManyTimes(t *testing.T) {
	s := serviceNetworkManyBootstraps(t)
	defer s.TearDownTest()

	s.waitForConsensus(9)
	s.AssertActiveNodesCountDelta(0)
}

func TestJoinerNodeConnect(t *testing.T) {
	//t.Skip("FIXME")
	s := serviceNetworkManyBootstraps(t)
	defer s.TearDownTest()

	testNode := s.newNetworkNode("JoinerNode")
=======
func TestNetworkConsensus3Times(t *testing.T) {
	s := serviceNetworkManyBootstraps(t)
	defer s.TearDownTest()

	s.waitForConsensus(3)
}

func TestNodeConnect(t *testing.T) {
	s := serviceNetworkManyBootstraps(t)
	defer s.TearDownTest()

	testNode := s.newNetworkNode("testNode")
>>>>>>> cd5cae48
	s.preInitNode(testNode)

	s.InitNode(testNode)
	s.StartNode(testNode)
	defer func(s *consensusSuite) {
		s.StopNode(testNode)
	}(s)

	s.waitForConsensus(1)

	s.AssertActiveNodesCountDelta(0)

	s.waitForConsensus(2)

	s.AssertActiveNodesCountDelta(1)
	//s.AssertWorkingNodesCountDelta(1)

	//
	//s.waitForConsensus(1)
	//
	//s.AssertActiveNodesCountDelta(1)
	//s.AssertWorkingNodesCountDelta(1)
}

func TestNodeConnectInvalidVersion(t *testing.T) {
<<<<<<< HEAD
	t.Skip("Behavior changed, fix assertion in test needed")
=======
>>>>>>> cd5cae48
	s := serviceNetworkManyBootstraps(t)
	defer s.TearDownTest()

	testNode := s.newNetworkNode("testNode")
	s.preInitNode(testNode)
	testNode.serviceNetwork.NodeKeeper.GetOrigin().(node.MutableNode).SetVersion("ololo")
	s.InitNode(testNode)
	err := testNode.componentManager.Start(s.fixture().ctx)
	assert.Error(t, err)
	log.Infof("Error: %s", err)
}

<<<<<<< HEAD
func TestNodeLeave(t *testing.T) {
	t.Skip("FIXME")
	s := serviceNetworkManyBootstraps(t)
	defer s.TearDownTest()

=======
func TestManyNodesConnect(t *testing.T) {
	s := serviceNetworkManyBootstraps(t)
	defer s.TearDownTest()

	t.Skip("test hangs in some situations, needs fix: INS-2200")

	s.CheckBootstrapCount()

	joinersCount := 10
	nodes := make([]*networkNode, 0)
	for i := 0; i < joinersCount; i++ {
		n := s.newNetworkNode(fmt.Sprintf("testNode_%d", i))
		nodes = append(nodes, n)
	}

	wg := sync.WaitGroup{}
	wg.Add(joinersCount)

	for _, n := range nodes {
		go func(wg *sync.WaitGroup, node *networkNode) {
			s.preInitNode(node)
			s.InitNode(node)
			s.StartNode(node)
			wg.Done()
		}(&wg, n)
	}

	wg.Wait()

	defer func() {
		for _, n := range nodes {
			s.StopNode(n)
		}
	}()

	s.waitForConsensus(5)

	joined := claimhandler.ApprovedJoinersCount(joinersCount, s.getNodesCount())
	activeNodes := s.fixture().bootstrapNodes[0].serviceNetwork.NodeKeeper.GetAccessor().GetActiveNodes()
	require.Equal(t, s.getNodesCount()+joined, len(activeNodes))
}

func TestNodeLeave(t *testing.T) {
	s := serviceNetworkManyBootstraps(t)
	defer s.TearDownTest()

>>>>>>> cd5cae48
	s.CheckBootstrapCount()

	testNode := s.newNetworkNode("testNode")
	s.preInitNode(testNode)

	s.InitNode(testNode)
	s.StartNode(testNode)
	defer func(s *consensusSuite) {
		s.StopNode(testNode)
	}(s)

	s.waitForConsensus(1)

	s.AssertActiveNodesCountDelta(0)

	s.waitForConsensus(2)

	s.AssertActiveNodesCountDelta(1)
	s.AssertWorkingNodesCountDelta(1)

	testNode.serviceNetwork.Leave(context.Background(), 0)

	s.waitForConsensus(3)

	// one active node becomes "not working"
	s.AssertWorkingNodesCountDelta(0)

	// but all nodes are active
	s.AssertActiveNodesCountDelta(0)
}

func TestNodeLeaveAtETA(t *testing.T) {
<<<<<<< HEAD
	t.Skip("FIXME")
=======
>>>>>>> cd5cae48
	s := serviceNetworkManyBootstraps(t)
	defer s.TearDownTest()

	s.CheckBootstrapCount()

	testNode := s.newNetworkNode("testNode")
	s.preInitNode(testNode)

	s.InitNode(testNode)
	leaveApprovedCalls := 0
	testNode.terminationHandler.OnLeaveApprovedMock.Set(func(p context.Context) {
		leaveApprovedCalls++
		s.StopNode(testNode)
	})
	s.StartNode(testNode)
	defer func(s *consensusSuite) {
		s.StopNode(testNode)
	}(s)

	// wait for node will be added at active and working lists
	s.waitForConsensus(3)
	s.AssertActiveNodesCountDelta(1)
	s.AssertWorkingNodesCountDelta(1)

	pulse, err := s.fixture().bootstrapNodes[0].serviceNetwork.PulseAccessor.Latest(s.fixture().ctx)
	require.NoError(t, err)

	// next pulse will be last for this node
	// leaving in 3 pulses
	pulseDelta := pulse.NextPulseNumber - pulse.PulseNumber
	testNode.serviceNetwork.Leave(s.fixture().ctx, pulse.PulseNumber+3*pulseDelta)

	// node still active and working
	s.waitForConsensus(1)
	s.AssertActiveNodesCountDelta(1)
	s.AssertWorkingNodesCountDelta(1)

	// now node leaves, but it's still in active list
	s.waitForConsensus(1)
	s.AssertActiveNodesCountDelta(1)
	s.AssertWorkingNodesCountDelta(0)
<<<<<<< HEAD
	require.True(t, testNode.terminationHandler.OnLeaveApprovedFinished())
=======
	require.Equal(t, 1, leaveApprovedCalls)
>>>>>>> cd5cae48

	s.waitForConsensus(1)
	s.AssertActiveNodesCountDelta(0)
	s.AssertWorkingNodesCountDelta(0)
}

func TestNodeComeAfterAnotherNodeSendLeaveETA(t *testing.T) {
<<<<<<< HEAD
	t.Skip("FIXME")
=======
>>>>>>> cd5cae48
	s := serviceNetworkManyBootstraps(t)
	defer s.TearDownTest()

	t.Skip("fix testcase in TESTNET 2.0")
	if len(s.fixture().bootstrapNodes) < consensusMin {
		t.Skip(consensusMinMsg)
	}

	leavingNode := s.newNetworkNode("leavingNode")
	s.preInitNode(leavingNode)

	s.InitNode(leavingNode)
	s.StartNode(leavingNode)
	defer func(s *consensusSuite) {
		s.StopNode(leavingNode)
	}(s)

	// wait for node will be added at active list
	s.waitForConsensus(2)
	activeNodes := s.fixture().bootstrapNodes[0].serviceNetwork.NodeKeeper.GetAccessor().GetActiveNodes()
	require.Equal(t, s.getNodesCount()+1, len(activeNodes))

	pulse, err := s.fixture().bootstrapNodes[0].serviceNetwork.PulseAccessor.Latest(s.fixture().ctx)
	require.NoError(t, err)

	// leaving in 3 pulses
	pulseDelta := pulse.NextPulseNumber - pulse.PulseNumber
	leavingNode.serviceNetwork.Leave(s.fixture().ctx, pulse.PulseNumber+3*pulseDelta)

	// wait for leavingNode will be marked as leaving
	s.waitForConsensus(1)

	newNode := s.newNetworkNode("testNode")
	s.preInitNode(newNode)

	s.InitNode(newNode)
	s.StartNode(newNode)
	defer func(s *consensusSuite) {
		s.StopNode(newNode)
	}(s)

	// wait for newNode will be added at active list, its a last pulse for leavingNode
	s.waitForConsensus(2)

	// newNode doesn't have workingNodes
	activeNodes = s.fixture().bootstrapNodes[0].serviceNetwork.NodeKeeper.GetAccessor().GetActiveNodes()
	workingNodes := s.fixture().bootstrapNodes[0].serviceNetwork.NodeKeeper.GetWorkingNodes()
	newNodeWorkingNodes := newNode.serviceNetwork.NodeKeeper.GetWorkingNodes()

	require.Equal(t, s.getNodesCount()+2, len(activeNodes))
	require.Equal(t, s.getNodesCount()+1, len(workingNodes))
	require.Equal(t, 0, len(newNodeWorkingNodes))

	// newNode have to have same working node list as other nodes, but it doesn't because it miss leaving claim
	s.waitForConsensus(1)
	activeNodes = s.fixture().bootstrapNodes[0].serviceNetwork.NodeKeeper.GetAccessor().GetActiveNodes()
	workingNodes = s.fixture().bootstrapNodes[0].serviceNetwork.NodeKeeper.GetWorkingNodes()
	newNodeWorkingNodes = newNode.serviceNetwork.NodeKeeper.GetWorkingNodes()

	require.Equal(t, s.getNodesCount()+2, len(activeNodes))
	require.Equal(t, s.getNodesCount()+1, len(workingNodes))
	// TODO: fix this testcase
	require.Equal(t, s.getNodesCount()+1, len(newNodeWorkingNodes))

	// leaveNode leaving, newNode still ok
	s.waitForConsensus(1)
	activeNodes = s.fixture().bootstrapNodes[0].serviceNetwork.NodeKeeper.GetAccessor().GetActiveNodes()
	workingNodes = newNode.serviceNetwork.NodeKeeper.GetWorkingNodes()
	newNodeWorkingNodes = newNode.serviceNetwork.NodeKeeper.GetWorkingNodes()

	require.Equal(t, s.getNodesCount()+1, len(activeNodes))
	require.Equal(t, s.getNodesCount()+1, len(workingNodes))
	require.Equal(t, s.getNodesCount()+1, len(newNodeWorkingNodes))
<<<<<<< HEAD
}

func TestDiscoveryDown(t *testing.T) {
	t.Skip("FIXME")
	s := serviceNetworkManyBootstraps(t)
	defer s.TearDownTest()

	s.CheckBootstrapCount()
=======
}

func TestFullTimeOut(t *testing.T) {
	s := serviceNetworkManyBootstraps(t)
	defer s.TearDownTest()

	s.CheckBootstrapCount()

	s.SetCommunicationPolicy(FullTimeout)

	s.waitForConsensus(2)
	s.AssertWorkingNodesCountDelta(-1)
}

// Partial timeout

func TestPartialPositive1PhaseTimeOut(t *testing.T) {
	s := serviceNetworkManyBootstraps(t)
	defer s.TearDownTest()

	s.CheckBootstrapCount()

	s.SetCommunicationPolicy(PartialPositive1Phase)

	s.waitForConsensusExcept(2, s.fixture().bootstrapNodes[0].id)
	activeNodes := s.fixture().bootstrapNodes[1].serviceNetwork.NodeKeeper.GetWorkingNodes()
	require.Equal(t, s.getNodesCount(), len(activeNodes))
}

func TestPartialPositive2PhaseTimeOut(t *testing.T) {
	s := serviceNetworkManyBootstraps(t)
	defer s.TearDownTest()

	s.CheckBootstrapCount()

	s.SetCommunicationPolicy(PartialPositive2Phase)

	s.waitForConsensusExcept(2, s.fixture().bootstrapNodes[0].id)
	activeNodes := s.fixture().bootstrapNodes[1].serviceNetwork.NodeKeeper.GetWorkingNodes()
	require.Equal(t, s.getNodesCount(), len(activeNodes))
}

func TestPartialNegative1PhaseTimeOut(t *testing.T) {
	s := serviceNetworkManyBootstraps(t)
	defer s.TearDownTest()

	s.CheckBootstrapCount()

	s.SetCommunicationPolicy(PartialNegative1Phase)

	s.waitForConsensusExcept(2, s.fixture().bootstrapNodes[0].id)
	activeNodes := s.fixture().bootstrapNodes[1].serviceNetwork.NodeKeeper.GetWorkingNodes()
	require.Equal(t, s.getNodesCount()-1, len(activeNodes))
}

func TestPartialNegative2PhaseTimeOut(t *testing.T) {
	s := serviceNetworkManyBootstraps(t)
	defer s.TearDownTest()

	s.CheckBootstrapCount()

	s.SetCommunicationPolicy(PartialNegative2Phase)

	s.waitForConsensusExcept(2, s.fixture().bootstrapNodes[0].id)
	activeNodes := s.fixture().bootstrapNodes[1].serviceNetwork.NodeKeeper.GetWorkingNodes()
	require.Equal(t, s.getNodesCount(), len(activeNodes))
}

func TestPartialNegative3PhaseTimeOut(t *testing.T) {
	s := serviceNetworkManyBootstraps(t)
	defer s.TearDownTest()

	s.CheckBootstrapCount()

	s.SetCommunicationPolicy(PartialNegative3Phase)

	s.waitForConsensusExcept(2, s.fixture().bootstrapNodes[0].id)
	activeNodes := s.fixture().bootstrapNodes[1].serviceNetwork.NodeKeeper.GetWorkingNodes()
	require.Equal(t, s.getNodesCount(), len(activeNodes))
}

func TestPartialPositive3PhaseTimeOut(t *testing.T) {
	s := serviceNetworkManyBootstraps(t)
	defer s.TearDownTest()

	s.CheckBootstrapCount()

	s.SetCommunicationPolicy(PartialPositive3Phase)

	s.waitForConsensusExcept(2, s.fixture().bootstrapNodes[0].id)
	activeNodes := s.fixture().bootstrapNodes[1].serviceNetwork.NodeKeeper.GetWorkingNodes()
	require.Equal(t, s.getNodesCount(), len(activeNodes))
}

func TestPartialNegative23PhaseTimeOut(t *testing.T) {
	s := serviceNetworkManyBootstraps(t)
	defer s.TearDownTest()

	s.CheckBootstrapCount()

	s.SetCommunicationPolicy(PartialNegative23Phase)

	s.waitForConsensusExcept(2, s.fixture().bootstrapNodes[0].id)
	activeNodes := s.fixture().bootstrapNodes[1].serviceNetwork.NodeKeeper.GetWorkingNodes()
	require.Equal(t, s.getNodesCount(), len(activeNodes))
}

func TestPartialPositive23PhaseTimeOut(t *testing.T) {
	s := serviceNetworkManyBootstraps(t)
	defer s.TearDownTest()

	s.CheckBootstrapCount()

	s.SetCommunicationPolicy(PartialPositive23Phase)

	s.waitForConsensusExcept(2, s.fixture().bootstrapNodes[0].id)
	activeNodes := s.fixture().bootstrapNodes[1].serviceNetwork.NodeKeeper.GetWorkingNodes()
	require.Equal(t, s.getNodesCount(), len(activeNodes))
}

func TestDiscoveryDown(t *testing.T) {
	s := serviceNetworkManyBootstraps(t)
	defer s.TearDownTest()

	s.CheckBootstrapCount()
>>>>>>> cd5cae48
	s.StopNode(s.fixture().bootstrapNodes[0])
	s.waitForConsensusExcept(2, s.fixture().bootstrapNodes[0].id)
	for i := 1; i < s.getNodesCount(); i++ {
		activeNodes := s.fixture().bootstrapNodes[i].serviceNetwork.NodeKeeper.GetWorkingNodes()
		require.Equal(t, s.getNodesCount()-1, len(activeNodes))
	}
}

func flushNodeKeeper(keeper network.NodeKeeper) {
	// keeper.SetIsBootstrapped(false)
	keeper.SetCloudHash(nil)
	keeper.SetInitialSnapshot([]insolar.NetworkNode{})
	keeper.GetOrigin().(node.MutableNode).SetState(insolar.NodeReady)
}

func TestDiscoveryRestart(t *testing.T) {
<<<<<<< HEAD
	t.Skip("FIXME")
=======
>>>>>>> cd5cae48
	s := serviceNetworkManyBootstraps(t)
	defer s.TearDownTest()

	s.CheckBootstrapCount()

	s.waitForConsensus(2)

	log.Info("Discovery node stopping...")
	err := s.fixture().bootstrapNodes[0].serviceNetwork.Stop(context.Background())
	flushNodeKeeper(s.fixture().bootstrapNodes[0].serviceNetwork.NodeKeeper)
	log.Info("Discovery node stopped...")
	require.NoError(t, err)

	s.waitForConsensusExcept(2, s.fixture().bootstrapNodes[0].id)
	activeNodes := s.fixture().bootstrapNodes[1].serviceNetwork.NodeKeeper.GetWorkingNodes()
	require.Equal(t, s.getNodesCount()-1, len(activeNodes))

	log.Info("Discovery node starting...")
	err = s.fixture().bootstrapNodes[0].serviceNetwork.Start(context.Background())
	log.Info("Discovery node started")
	require.NoError(t, err)

	s.waitForConsensusExcept(3, s.fixture().bootstrapNodes[0].id)
	activeNodes = s.fixture().bootstrapNodes[1].serviceNetwork.NodeKeeper.GetWorkingNodes()
	require.Equal(t, s.getNodesCount(), len(activeNodes))
	activeNodes = s.fixture().bootstrapNodes[0].serviceNetwork.NodeKeeper.GetWorkingNodes()
	require.Equal(t, s.getNodesCount(), len(activeNodes))
}

func TestDiscoveryRestartNoWait(t *testing.T) {
<<<<<<< HEAD
	t.Skip("FIXME")
=======
>>>>>>> cd5cae48
	s := serviceNetworkManyBootstraps(t)
	defer s.TearDownTest()

	s.CheckBootstrapCount()

	s.waitForConsensus(2)

	log.Info("Discovery node stopping...")
	err := s.fixture().bootstrapNodes[0].serviceNetwork.Stop(context.Background())
	flushNodeKeeper(s.fixture().bootstrapNodes[0].serviceNetwork.NodeKeeper)
	log.Info("Discovery node stopped...")
	require.NoError(t, err)

	go func(s *consensusSuite) {
		log.Info("Discovery node starting...")
		err = s.fixture().bootstrapNodes[0].serviceNetwork.Start(context.Background())
		log.Info("Discovery node started")
		require.NoError(t, err)
	}(s)

	s.waitForConsensusExcept(4, s.fixture().bootstrapNodes[0].id)
	activeNodes := s.fixture().bootstrapNodes[1].serviceNetwork.NodeKeeper.GetAccessor().GetActiveNodes()
	require.Equal(t, s.getNodesCount(), len(activeNodes))
	s.waitForConsensusExcept(1, s.fixture().bootstrapNodes[0].id)
	activeNodes = s.fixture().bootstrapNodes[0].serviceNetwork.NodeKeeper.GetWorkingNodes()
	require.Equal(t, s.getNodesCount(), len(activeNodes))
	activeNodes = s.fixture().bootstrapNodes[1].serviceNetwork.NodeKeeper.GetWorkingNodes()
	require.Equal(t, s.getNodesCount(), len(activeNodes))
}

<<<<<<< HEAD
//func (s *consensusSuite) TestJoinerSplitPackets() {
//	s.CheckBootstrapCount()
//
//	testNode := s.newNetworkNode("testNode")
//	s.SetCommunicationPolicyForNode(testNode.id, SplitCase)
//	s.preInitNode(testNode)
//
//	s.InitNode(testNode)
//	s.StartNode(testNode)
//	defer func(s *consensusSuite) {
//		s.StopNode(testNode)
//	}(s)
//
//	s.waitForConsensus(1)
//
//	s.AssertActiveNodesCountDelta(0)
//
//	s.waitForConsensus(1)
//
//	s.AssertActiveNodesCountDelta(1)
//	s.AssertWorkingNodesCountDelta(0)
//
//	s.waitForConsensus(2)
//
//	s.AssertActiveNodesCountDelta(1)
//	s.AssertWorkingNodesCountDelta(1)
//}
=======
func TestJoinerSplitPackets(t *testing.T) {
	s := serviceNetworkManyBootstraps(t)
	defer s.TearDownTest()

	s.CheckBootstrapCount()

	testNode := s.newNetworkNode("testNode")
	s.SetCommunicationPolicyForNode(testNode.id, SplitCase)
	s.preInitNode(testNode)

	s.InitNode(testNode)
	s.StartNode(testNode)
	defer func(s *consensusSuite) {
		s.StopNode(testNode)
	}(s)

	s.waitForConsensus(1)

	s.AssertActiveNodesCountDelta(0)

	s.waitForConsensus(1)

	s.AssertActiveNodesCountDelta(1)
	s.AssertWorkingNodesCountDelta(0)

	s.waitForConsensus(2)

	s.AssertActiveNodesCountDelta(1)
	s.AssertWorkingNodesCountDelta(1)
}
>>>>>>> cd5cae48
<|MERGE_RESOLUTION|>--- conflicted
+++ resolved
@@ -55,28 +55,13 @@
 import (
 	"context"
 	"fmt"
-<<<<<<< HEAD
-=======
-	"sync"
-	"testing"
-
->>>>>>> cd5cae48
 	"github.com/insolar/insolar/insolar"
+	"github.com/insolar/insolar/log"
 	"github.com/insolar/insolar/network"
-<<<<<<< HEAD
 	"github.com/insolar/insolar/network/node"
 	"github.com/stretchr/testify/assert"
 	"github.com/stretchr/testify/require"
 	"testing"
-=======
-	"github.com/insolar/insolar/network/nodenetwork"
-
-	"github.com/insolar/insolar/log"
-	"github.com/insolar/insolar/network/consensusv1/claimhandler"
-	"github.com/insolar/insolar/network/node"
-	"github.com/stretchr/testify/assert"
-	"github.com/stretchr/testify/require"
->>>>>>> cd5cae48
 )
 
 var (
@@ -85,23 +70,14 @@
 )
 
 func serviceNetworkManyBootstraps(t *testing.T) *consensusSuite {
-<<<<<<< HEAD
 	cs := newConsensusSuite(t, 5, 0)
 	cs.SetupTest()
-=======
-	cs := newConsensusSuite(t, 12, 0)
-	cs.SetupTest()
 
 	return cs
 }
->>>>>>> cd5cae48
-
-	return cs
-}
 
 // Consensus suite tests
 
-<<<<<<< HEAD
 func TestNetworkConsensusManyTimes(t *testing.T) {
 	s := serviceNetworkManyBootstraps(t)
 	defer s.TearDownTest()
@@ -116,20 +92,6 @@
 	defer s.TearDownTest()
 
 	testNode := s.newNetworkNode("JoinerNode")
-=======
-func TestNetworkConsensus3Times(t *testing.T) {
-	s := serviceNetworkManyBootstraps(t)
-	defer s.TearDownTest()
-
-	s.waitForConsensus(3)
-}
-
-func TestNodeConnect(t *testing.T) {
-	s := serviceNetworkManyBootstraps(t)
-	defer s.TearDownTest()
-
-	testNode := s.newNetworkNode("testNode")
->>>>>>> cd5cae48
 	s.preInitNode(testNode)
 
 	s.InitNode(testNode)
@@ -155,10 +117,7 @@
 }
 
 func TestNodeConnectInvalidVersion(t *testing.T) {
-<<<<<<< HEAD
 	t.Skip("Behavior changed, fix assertion in test needed")
-=======
->>>>>>> cd5cae48
 	s := serviceNetworkManyBootstraps(t)
 	defer s.TearDownTest()
 
@@ -171,60 +130,11 @@
 	log.Infof("Error: %s", err)
 }
 
-<<<<<<< HEAD
 func TestNodeLeave(t *testing.T) {
 	t.Skip("FIXME")
 	s := serviceNetworkManyBootstraps(t)
 	defer s.TearDownTest()
 
-=======
-func TestManyNodesConnect(t *testing.T) {
-	s := serviceNetworkManyBootstraps(t)
-	defer s.TearDownTest()
-
-	t.Skip("test hangs in some situations, needs fix: INS-2200")
-
-	s.CheckBootstrapCount()
-
-	joinersCount := 10
-	nodes := make([]*networkNode, 0)
-	for i := 0; i < joinersCount; i++ {
-		n := s.newNetworkNode(fmt.Sprintf("testNode_%d", i))
-		nodes = append(nodes, n)
-	}
-
-	wg := sync.WaitGroup{}
-	wg.Add(joinersCount)
-
-	for _, n := range nodes {
-		go func(wg *sync.WaitGroup, node *networkNode) {
-			s.preInitNode(node)
-			s.InitNode(node)
-			s.StartNode(node)
-			wg.Done()
-		}(&wg, n)
-	}
-
-	wg.Wait()
-
-	defer func() {
-		for _, n := range nodes {
-			s.StopNode(n)
-		}
-	}()
-
-	s.waitForConsensus(5)
-
-	joined := claimhandler.ApprovedJoinersCount(joinersCount, s.getNodesCount())
-	activeNodes := s.fixture().bootstrapNodes[0].serviceNetwork.NodeKeeper.GetAccessor().GetActiveNodes()
-	require.Equal(t, s.getNodesCount()+joined, len(activeNodes))
-}
-
-func TestNodeLeave(t *testing.T) {
-	s := serviceNetworkManyBootstraps(t)
-	defer s.TearDownTest()
-
->>>>>>> cd5cae48
 	s.CheckBootstrapCount()
 
 	testNode := s.newNetworkNode("testNode")
@@ -257,10 +167,7 @@
 }
 
 func TestNodeLeaveAtETA(t *testing.T) {
-<<<<<<< HEAD
-	t.Skip("FIXME")
-=======
->>>>>>> cd5cae48
+	t.Skip("FIXME")
 	s := serviceNetworkManyBootstraps(t)
 	defer s.TearDownTest()
 
@@ -302,11 +209,7 @@
 	s.waitForConsensus(1)
 	s.AssertActiveNodesCountDelta(1)
 	s.AssertWorkingNodesCountDelta(0)
-<<<<<<< HEAD
-	require.True(t, testNode.terminationHandler.OnLeaveApprovedFinished())
-=======
 	require.Equal(t, 1, leaveApprovedCalls)
->>>>>>> cd5cae48
 
 	s.waitForConsensus(1)
 	s.AssertActiveNodesCountDelta(0)
@@ -314,10 +217,7 @@
 }
 
 func TestNodeComeAfterAnotherNodeSendLeaveETA(t *testing.T) {
-<<<<<<< HEAD
-	t.Skip("FIXME")
-=======
->>>>>>> cd5cae48
+	t.Skip("FIXME")
 	s := serviceNetworkManyBootstraps(t)
 	defer s.TearDownTest()
 
@@ -391,7 +291,6 @@
 	require.Equal(t, s.getNodesCount()+1, len(activeNodes))
 	require.Equal(t, s.getNodesCount()+1, len(workingNodes))
 	require.Equal(t, s.getNodesCount()+1, len(newNodeWorkingNodes))
-<<<<<<< HEAD
 }
 
 func TestDiscoveryDown(t *testing.T) {
@@ -400,133 +299,6 @@
 	defer s.TearDownTest()
 
 	s.CheckBootstrapCount()
-=======
-}
-
-func TestFullTimeOut(t *testing.T) {
-	s := serviceNetworkManyBootstraps(t)
-	defer s.TearDownTest()
-
-	s.CheckBootstrapCount()
-
-	s.SetCommunicationPolicy(FullTimeout)
-
-	s.waitForConsensus(2)
-	s.AssertWorkingNodesCountDelta(-1)
-}
-
-// Partial timeout
-
-func TestPartialPositive1PhaseTimeOut(t *testing.T) {
-	s := serviceNetworkManyBootstraps(t)
-	defer s.TearDownTest()
-
-	s.CheckBootstrapCount()
-
-	s.SetCommunicationPolicy(PartialPositive1Phase)
-
-	s.waitForConsensusExcept(2, s.fixture().bootstrapNodes[0].id)
-	activeNodes := s.fixture().bootstrapNodes[1].serviceNetwork.NodeKeeper.GetWorkingNodes()
-	require.Equal(t, s.getNodesCount(), len(activeNodes))
-}
-
-func TestPartialPositive2PhaseTimeOut(t *testing.T) {
-	s := serviceNetworkManyBootstraps(t)
-	defer s.TearDownTest()
-
-	s.CheckBootstrapCount()
-
-	s.SetCommunicationPolicy(PartialPositive2Phase)
-
-	s.waitForConsensusExcept(2, s.fixture().bootstrapNodes[0].id)
-	activeNodes := s.fixture().bootstrapNodes[1].serviceNetwork.NodeKeeper.GetWorkingNodes()
-	require.Equal(t, s.getNodesCount(), len(activeNodes))
-}
-
-func TestPartialNegative1PhaseTimeOut(t *testing.T) {
-	s := serviceNetworkManyBootstraps(t)
-	defer s.TearDownTest()
-
-	s.CheckBootstrapCount()
-
-	s.SetCommunicationPolicy(PartialNegative1Phase)
-
-	s.waitForConsensusExcept(2, s.fixture().bootstrapNodes[0].id)
-	activeNodes := s.fixture().bootstrapNodes[1].serviceNetwork.NodeKeeper.GetWorkingNodes()
-	require.Equal(t, s.getNodesCount()-1, len(activeNodes))
-}
-
-func TestPartialNegative2PhaseTimeOut(t *testing.T) {
-	s := serviceNetworkManyBootstraps(t)
-	defer s.TearDownTest()
-
-	s.CheckBootstrapCount()
-
-	s.SetCommunicationPolicy(PartialNegative2Phase)
-
-	s.waitForConsensusExcept(2, s.fixture().bootstrapNodes[0].id)
-	activeNodes := s.fixture().bootstrapNodes[1].serviceNetwork.NodeKeeper.GetWorkingNodes()
-	require.Equal(t, s.getNodesCount(), len(activeNodes))
-}
-
-func TestPartialNegative3PhaseTimeOut(t *testing.T) {
-	s := serviceNetworkManyBootstraps(t)
-	defer s.TearDownTest()
-
-	s.CheckBootstrapCount()
-
-	s.SetCommunicationPolicy(PartialNegative3Phase)
-
-	s.waitForConsensusExcept(2, s.fixture().bootstrapNodes[0].id)
-	activeNodes := s.fixture().bootstrapNodes[1].serviceNetwork.NodeKeeper.GetWorkingNodes()
-	require.Equal(t, s.getNodesCount(), len(activeNodes))
-}
-
-func TestPartialPositive3PhaseTimeOut(t *testing.T) {
-	s := serviceNetworkManyBootstraps(t)
-	defer s.TearDownTest()
-
-	s.CheckBootstrapCount()
-
-	s.SetCommunicationPolicy(PartialPositive3Phase)
-
-	s.waitForConsensusExcept(2, s.fixture().bootstrapNodes[0].id)
-	activeNodes := s.fixture().bootstrapNodes[1].serviceNetwork.NodeKeeper.GetWorkingNodes()
-	require.Equal(t, s.getNodesCount(), len(activeNodes))
-}
-
-func TestPartialNegative23PhaseTimeOut(t *testing.T) {
-	s := serviceNetworkManyBootstraps(t)
-	defer s.TearDownTest()
-
-	s.CheckBootstrapCount()
-
-	s.SetCommunicationPolicy(PartialNegative23Phase)
-
-	s.waitForConsensusExcept(2, s.fixture().bootstrapNodes[0].id)
-	activeNodes := s.fixture().bootstrapNodes[1].serviceNetwork.NodeKeeper.GetWorkingNodes()
-	require.Equal(t, s.getNodesCount(), len(activeNodes))
-}
-
-func TestPartialPositive23PhaseTimeOut(t *testing.T) {
-	s := serviceNetworkManyBootstraps(t)
-	defer s.TearDownTest()
-
-	s.CheckBootstrapCount()
-
-	s.SetCommunicationPolicy(PartialPositive23Phase)
-
-	s.waitForConsensusExcept(2, s.fixture().bootstrapNodes[0].id)
-	activeNodes := s.fixture().bootstrapNodes[1].serviceNetwork.NodeKeeper.GetWorkingNodes()
-	require.Equal(t, s.getNodesCount(), len(activeNodes))
-}
-
-func TestDiscoveryDown(t *testing.T) {
-	s := serviceNetworkManyBootstraps(t)
-	defer s.TearDownTest()
-
-	s.CheckBootstrapCount()
->>>>>>> cd5cae48
 	s.StopNode(s.fixture().bootstrapNodes[0])
 	s.waitForConsensusExcept(2, s.fixture().bootstrapNodes[0].id)
 	for i := 1; i < s.getNodesCount(); i++ {
@@ -543,10 +315,7 @@
 }
 
 func TestDiscoveryRestart(t *testing.T) {
-<<<<<<< HEAD
-	t.Skip("FIXME")
-=======
->>>>>>> cd5cae48
+	t.Skip("FIXME")
 	s := serviceNetworkManyBootstraps(t)
 	defer s.TearDownTest()
 
@@ -577,10 +346,7 @@
 }
 
 func TestDiscoveryRestartNoWait(t *testing.T) {
-<<<<<<< HEAD
-	t.Skip("FIXME")
-=======
->>>>>>> cd5cae48
+	t.Skip("FIXME")
 	s := serviceNetworkManyBootstraps(t)
 	defer s.TearDownTest()
 
@@ -611,7 +377,6 @@
 	require.Equal(t, s.getNodesCount(), len(activeNodes))
 }
 
-<<<<<<< HEAD
 //func (s *consensusSuite) TestJoinerSplitPackets() {
 //	s.CheckBootstrapCount()
 //
@@ -638,36 +403,4 @@
 //
 //	s.AssertActiveNodesCountDelta(1)
 //	s.AssertWorkingNodesCountDelta(1)
-//}
-=======
-func TestJoinerSplitPackets(t *testing.T) {
-	s := serviceNetworkManyBootstraps(t)
-	defer s.TearDownTest()
-
-	s.CheckBootstrapCount()
-
-	testNode := s.newNetworkNode("testNode")
-	s.SetCommunicationPolicyForNode(testNode.id, SplitCase)
-	s.preInitNode(testNode)
-
-	s.InitNode(testNode)
-	s.StartNode(testNode)
-	defer func(s *consensusSuite) {
-		s.StopNode(testNode)
-	}(s)
-
-	s.waitForConsensus(1)
-
-	s.AssertActiveNodesCountDelta(0)
-
-	s.waitForConsensus(1)
-
-	s.AssertActiveNodesCountDelta(1)
-	s.AssertWorkingNodesCountDelta(0)
-
-	s.waitForConsensus(2)
-
-	s.AssertActiveNodesCountDelta(1)
-	s.AssertWorkingNodesCountDelta(1)
-}
->>>>>>> cd5cae48
+//}