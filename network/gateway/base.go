--- conflicted
+++ resolved
@@ -173,19 +173,12 @@
 }
 
 func (g *Base) Stop(ctx context.Context) error {
-<<<<<<< HEAD
 	err := g.datagramTransport.Stop(ctx)
 	if err != nil {
 		return errors.Wrap(err, "failed to stop datagram transport")
 	}
 
-	if g.newPulseCh != nil {
-		close(g.newPulseCh)
-	}
-
-=======
 	g.pulseWatchdog.Stop()
->>>>>>> b320e935
 	return nil
 }
 
