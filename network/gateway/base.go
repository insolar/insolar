//
// Modified BSD 3-Clause Clear License
//
// Copyright (c) 2019 Insolar Technologies GmbH
//
// All rights reserved.
//
// Redistribution and use in source and binary forms, with or without modification,
// are permitted (subject to the limitations in the disclaimer below) provided that
// the following conditions are met:
//  * Redistributions of source code must retain the above copyright notice, this list
//    of conditions and the following disclaimer.
//  * Redistributions in binary form must reproduce the above copyright notice, this list
//    of conditions and the following disclaimer in the documentation and/or other materials
//    provided with the distribution.
//  * Neither the name of Insolar Technologies GmbH nor the names of its contributors
//    may be used to endorse or promote products derived from this software without
//    specific prior written permission.
//
// NO EXPRESS OR IMPLIED LICENSES TO ANY PARTY'S PATENT RIGHTS ARE GRANTED
// BY THIS LICENSE. THIS SOFTWARE IS PROVIDED BY THE COPYRIGHT HOLDERS
// AND CONTRIBUTORS "AS IS" AND ANY EXPRESS OR IMPLIED WARRANTIES,
// INCLUDING, BUT NOT LIMITED TO, THE IMPLIED WARRANTIES OF MERCHANTABILITY
// AND FITNESS FOR A PARTICULAR PURPOSE ARE DISCLAIMED. IN NO EVENT SHALL
// THE COPYRIGHT HOLDER OR CONTRIBUTORS BE LIABLE FOR ANY DIRECT, INDIRECT,
// INCIDENTAL, SPECIAL, EXEMPLARY, OR CONSEQUENTIAL DAMAGES (INCLUDING,
// BUT NOT LIMITED TO, PROCUREMENT OF SUBSTITUTE GOODS OR SERVICES; LOSS
// OF USE, DATA, OR PROFITS; OR BUSINESS INTERRUPTION) HOWEVER CAUSED AND
// ON ANY THEORY OF LIABILITY, WHETHER IN CONTRACT, STRICT LIABILITY, OR TORT
// (INCLUDING NEGLIGENCE OR OTHERWISE) ARISING IN ANY WAY OUT OF THE USE
// OF THIS SOFTWARE, EVEN IF ADVISED OF THE POSSIBILITY OF SUCH DAMAGE.
//
// Notwithstanding any other provisions of this license, it is prohibited to:
//    (a) use this software,
//
//    (b) prepare modifications and derivative works of this software,
//
//    (c) distribute this software (including without limitation in source code, binary or
//        object code form), and
//
//    (d) reproduce copies of this software
//
//    for any commercial purposes, and/or
//
//    for the purposes of making available this software to third parties as a service,
//    including, without limitation, any software-as-a-service, platform-as-a-service,
//    infrastructure-as-a-service or other similar online service, irrespective of
//    whether it competes with the products or services of Insolar Technologies GmbH.
//

package gateway

import (
	"context"
	"time"

	"github.com/insolar/insolar/network/consensus"
	"github.com/insolar/insolar/network/consensus/adapters"
	"github.com/insolar/insolar/network/consensus/gcpv2/api/profiles"
	"github.com/insolar/insolar/network/rules"
	"github.com/insolar/insolar/network/storage"

	"github.com/pkg/errors"

	"github.com/insolar/insolar/certificate"
	"github.com/insolar/insolar/component"
	"github.com/insolar/insolar/insolar/pulse"
	"github.com/insolar/insolar/instrumentation/inslogger"
	"github.com/insolar/insolar/network/gateway/bootstrap"
	"github.com/insolar/insolar/network/hostnetwork/host"
	"github.com/insolar/insolar/network/hostnetwork/packet"
	"github.com/insolar/insolar/network/hostnetwork/packet/types"
	"github.com/insolar/insolar/platformpolicy"

	"github.com/insolar/insolar/insolar"
	"github.com/insolar/insolar/network"
)

// Base is abstract class for gateways

type Base struct {
	component.Initer

	Self                network.Gateway
	Gatewayer           network.Gatewayer           `inject:""`
	NodeKeeper          network.NodeKeeper          `inject:""`
	ContractRequester   insolar.ContractRequester   `inject:""`
	CryptographyService insolar.CryptographyService `inject:""`
	CertificateManager  insolar.CertificateManager  `inject:""`
	HostNetwork         network.HostNetwork         `inject:""`
	PulseAccessor       storage.PulseAccessor       `inject:""`
	PulseAppender       storage.PulseAppender       `inject:""`
	PulseManager        insolar.PulseManager        `inject:""`
	BootstrapRequester  bootstrap.Requester         `inject:""`
	KeyProcessor        insolar.KeyProcessor        `inject:""`

	ConsensusController   consensus.Controller
	ConsensusPulseHandler network.PulseHandler

	Options         *network.Options
	bootstrapTimer  *time.Timer // nolint
	bootstrapETA    time.Duration
	originCandidate *adapters.Candidate

	// Next request backoff.
	backoff time.Duration // nolint

	lastAliveStateTime time.Time
	isAlive            bool
}

// NewGateway creates new gateway on top of existing
func (g *Base) NewGateway(ctx context.Context, state insolar.NetworkState) network.Gateway {
	inslogger.FromContext(ctx).Infof("NewGateway %s", state.String())
	switch state {
	case insolar.NoNetworkState:
		g.Self = newNoNetwork(g)
	case insolar.CompleteNetworkState:
		g.Self = newComplete(g)
	case insolar.JoinerBootstrap:
		g.Self = newJoinerBootstrap(g)
	case insolar.WaitConsensus:
		g.Self = newWaitConsensus(g)
	case insolar.WaitMajority:
		g.Self = newWaitMajority(g)
	case insolar.WaitMinRoles:
		g.Self = newWaitMinRoles(g)
	case insolar.WaitPulsar:
		g.Self = newWaitPulsar(g)
	default:
		inslogger.FromContext(ctx).Panic("Try to switch network to unknown state. Memory of process is inconsistent.")
	}
	return g.Self
}

func (g *Base) Init(ctx context.Context) error {
	g.HostNetwork.RegisterRequestHandler(
		types.Authorize, g.discoveryMiddleware(g.announceMiddleware(g.HandleNodeAuthorizeRequest)), // validate cert
	)
	g.HostNetwork.RegisterRequestHandler(
		types.Bootstrap, g.announceMiddleware(g.HandleNodeBootstrapRequest), // provide joiner claim
	)
	g.HostNetwork.RegisterRequestHandler(types.UpdateSchedule, g.HandleUpdateSchedule)
	g.HostNetwork.RegisterRequestHandler(types.Reconnect, g.HandleReconnect)

	g.createCandidateProfile()
<<<<<<< HEAD
	g.bootstrapETA = 0
	g.isAlive = true
=======
	g.bootstrapETA = g.Options.BootstrapTimeout
>>>>>>> 5baa6dd4
	return nil
}

func (g *Base) OnPulseFromPulsar(ctx context.Context, pu insolar.Pulse, originalPacket network.ReceivedPacket) {
	g.ConsensusPulseHandler.HandlePulse(ctx, pu, originalPacket)
}

func (g *Base) OnPulseFromConsensus(ctx context.Context, pu insolar.Pulse) {
	g.NodeKeeper.MoveSyncToActive(ctx, pu.PulseNumber)
	err := g.PulseAppender.AppendPulse(ctx, pu)
	if err != nil {
		inslogger.FromContext(ctx).Panic("failed to append pulse: ", err.Error())
	}
	g.checkIsAlive(pu)
	nodes := g.NodeKeeper.GetAccessor(pu.PulseNumber).GetActiveNodes()
	inslogger.FromContext(ctx).Debugf("OnPulseFromConsensus: %d : epoch %d : nodes %d", pu.PulseNumber, pu.EpochPulseNumber, len(nodes))
}

// UpdateState called then Consensus done
func (g *Base) UpdateState(ctx context.Context, pulseNumber insolar.PulseNumber, nodes []insolar.NetworkNode, cloudStateHash []byte) {
	g.NodeKeeper.Sync(ctx, pulseNumber, nodes)
	g.NodeKeeper.SetCloudHash(pulseNumber, cloudStateHash)
}

func (g *Base) BeforeRun(ctx context.Context, pulse insolar.Pulse) {}

// Auther casts us to Auther or obtain it in another way
func (g *Base) Auther() network.Auther {
	if ret, ok := g.Self.(network.Auther); ok {
		return ret
	}
	panic("Our network gateway suddenly is not an Auther")
}

// Bootstrapper casts us to Bootstrapper or obtain it in another way
func (g *Base) Bootstrapper() network.Bootstrapper {
	if ret, ok := g.Self.(network.Bootstrapper); ok {
		return ret
	}
	panic("Our network gateway suddenly is not an Bootstrapper")
}

// GetCert method returns node certificate by requesting sign from discovery nodes
func (g *Base) GetCert(ctx context.Context, ref *insolar.Reference) (insolar.Certificate, error) {
	return nil, errors.New("GetCert() in non active mode")
}

// ValidateCert validates node certificate
func (g *Base) ValidateCert(ctx context.Context, authCert insolar.AuthorizationCertificate) (bool, error) {
	return certificate.VerifyAuthorizationCertificate(g.CryptographyService, g.CertificateManager.GetCertificate().GetDiscoveryNodes(), authCert)
}

// ============= Bootstrap =======

func (g *Base) checkCanAnnounceCandidate(ctx context.Context) error {
	// 1. Current node is heavy:
	// 		could announce candidate when network is initialized
	// 		NB: announcing in WaitConsensus state is allowed
	// 2. Otherwise:
	// 		could announce candidate when heavy node found in *active* list and initial consensus passed
	// 		NB: announcing in WaitConsensus state is *NOT* allowed

	state := g.Gatewayer.Gateway().GetState()
	origin := g.NodeKeeper.GetOrigin()

	if origin.Role() == insolar.StaticRoleHeavyMaterial && state >= insolar.WaitConsensus {
		return nil
	}

	bootstrapPulse := GetBootstrapPulse(ctx, g.PulseAccessor)
	nodes := g.NodeKeeper.GetAccessor(bootstrapPulse.PulseNumber).GetActiveNodes()

	var hasHeavy bool
	for _, n := range nodes {
		if n.Role() == insolar.StaticRoleHeavyMaterial {
			hasHeavy = true
			break
		}
	}

	if hasHeavy && state > insolar.WaitConsensus {
		return nil
	}

	return errors.Errorf(
		"can't announce candidate: role=%v pulse=%d hasHeavy=%t state=%s",
		origin.Role(),
		bootstrapPulse.PulseNumber,
		hasHeavy,
		state,
	)
}

func (g *Base) announceMiddleware(handler network.RequestHandler) network.RequestHandler {
	return func(ctx context.Context, request network.ReceivedPacket) (network.Packet, error) {
		if err := g.checkCanAnnounceCandidate(ctx); err != nil {
			return nil, err
		}
		return handler(ctx, request)
	}
}

func (g *Base) discoveryMiddleware(handler network.RequestHandler) network.RequestHandler {
	return func(ctx context.Context, request network.ReceivedPacket) (network.Packet, error) {
		if !network.OriginIsDiscovery(g.CertificateManager.GetCertificate()) {
			return nil, errors.New("only discovery nodes could authorize other nodes, this is not a discovery node")
		}
		return handler(ctx, request)
	}
}

func (g *Base) HandleNodeBootstrapRequest(ctx context.Context, request network.ReceivedPacket) (network.Packet, error) {
	if request.GetRequest() == nil || request.GetRequest().GetBootstrap() == nil {
		return nil, errors.Errorf("process bootstrap: got invalid protobuf request message: %s", request)
	}

	data := request.GetRequest().GetBootstrap()

	bootstrapPulse := GetBootstrapPulse(ctx, g.PulseAccessor)

	if network.CheckShortIDCollision(g.NodeKeeper.GetAccessor(bootstrapPulse.PulseNumber).GetActiveNodes(), data.CandidateProfile.ShortID) {
		return g.HostNetwork.BuildResponse(ctx, request, &packet.BootstrapResponse{Code: packet.UpdateShortID}), nil
	}

	err := bootstrap.ValidatePermit(data.Permit, g.CertificateManager.GetCertificate(), g.CryptographyService)
	if err != nil {
		inslogger.FromContext(ctx).Warnf("Rejected bootstrap request from node %s: %s", request.GetSender(), err.Error())
		return g.HostNetwork.BuildResponse(ctx, request, &packet.BootstrapResponse{Code: packet.Reject}), nil
	}

	type candidate struct {
		profiles.StaticProfile
		profiles.StaticProfileExtension
	}

	profile := adapters.Candidate(data.CandidateProfile).StaticProfile(g.KeyProcessor)

	err = g.ConsensusController.AddJoinCandidate(candidate{profile, profile.GetExtension()})
	if err != nil {
		inslogger.FromContext(ctx).Warnf("Rejected bootstrap request from node %s: %s", request.GetSender(), err.Error())
		return g.HostNetwork.BuildResponse(ctx, request, &packet.BootstrapResponse{Code: packet.Reject}), nil
	}

	inslogger.FromContext(ctx).Infof("=== AddJoinCandidate id = %d, address = %s ", data.CandidateProfile.ShortID, data.CandidateProfile.Address)

	return g.HostNetwork.BuildResponse(ctx, request,
		&packet.BootstrapResponse{
			Code:       packet.Accepted,
			Pulse:      *pulse.ToProto(&bootstrapPulse),
			ETASeconds: uint32(g.bootstrapETA.Seconds()),
		}), nil
}

// validateTimestamp returns true if difference between timestamp ant current UTC < delta
func validateTimestamp(timestamp int64, delta time.Duration) bool {
	return time.Now().UTC().Sub(time.Unix(timestamp, 0)) < delta
}

func (g *Base) HandleNodeAuthorizeRequest(ctx context.Context, request network.ReceivedPacket) (network.Packet, error) {
	if request.GetRequest() == nil || request.GetRequest().GetAuthorize() == nil {
		return nil, errors.Errorf("process authorize: got invalid protobuf request message: %s", request)
	}
	data := request.GetRequest().GetAuthorize().AuthorizeData
	o := g.NodeKeeper.GetOrigin()

	if data.Version != o.Version() {
		return nil, errors.Errorf("wrong version in AuthorizeRequest, actual network version is: %s", o.Version())
	}

	// TODO: move time.Minute to config
	if !validateTimestamp(data.Timestamp, time.Minute) {
		return g.HostNetwork.BuildResponse(ctx, request, &packet.AuthorizeResponse{
			Code:      packet.WrongTimestamp,
			Timestamp: time.Now().UTC().Unix(),
		}), nil
	}

	cert, err := certificate.Deserialize(data.Certificate, platformpolicy.NewKeyProcessor())
	if err != nil {
		return g.HostNetwork.BuildResponse(ctx, request, &packet.AuthorizeResponse{Code: packet.WrongMandate, Error: err.Error()}), nil
	}

	valid, err := g.Gatewayer.Gateway().Auther().ValidateCert(ctx, cert)
	if err != nil || !valid {
		if err == nil {
			err = errors.New("Certificate validation failed")
		}

		inslogger.FromContext(ctx).Warn("AuthorizeRequest with invalid cert: ", err.Error())
		return g.HostNetwork.BuildResponse(ctx, request, &packet.AuthorizeResponse{Code: packet.WrongMandate, Error: err.Error()}), nil
	}

	// TODO: get random reconnectHost
	// nodes := g.NodeKeeper.GetAccessor().GetActiveNodes()

	// workaround bootstrap to the origin node
	reconnectHost, err := host.NewHostNS(o.Address(), o.ID(), o.ShortID())
	if err != nil {
		err = errors.Wrap(err, "Failed to get reconnectHost")
		inslogger.FromContext(ctx).Warn(err.Error())
		return nil, err
	}

	pubKey, err := g.KeyProcessor.ExportPublicKeyPEM(o.PublicKey())
	if err != nil {
		err = errors.Wrap(err, "Failed to export public key")
		inslogger.FromContext(ctx).Warn(err.Error())
		return nil, err
	}

	permit, err := bootstrap.CreatePermit(g.NodeKeeper.GetOrigin().ID(),
		reconnectHost,
		pubKey,
		g.CryptographyService,
	)
	if err != nil {
		return nil, err
	}

	bootstrapPulse := GetBootstrapPulse(ctx, g.PulseAccessor)
	discoveryCount := len(network.FindDiscoveriesInNodeList(
		g.NodeKeeper.GetAccessor(bootstrapPulse.PulseNumber).GetActiveNodes(),
		g.CertificateManager.GetCertificate(),
	))

	return g.HostNetwork.BuildResponse(ctx, request, &packet.AuthorizeResponse{
		Code:           packet.Success,
		Timestamp:      time.Now().UTC().Unix(),
		Permit:         permit,
		DiscoveryCount: uint32(discoveryCount),
		Pulse:          pulse.ToProto(&bootstrapPulse),
	}), nil
}

func (g *Base) HandleUpdateSchedule(ctx context.Context, request network.ReceivedPacket) (network.Packet, error) {
	// TODO:
	return g.HostNetwork.BuildResponse(ctx, request, &packet.UpdateScheduleResponse{}), nil
}

func (g *Base) HandleReconnect(ctx context.Context, request network.ReceivedPacket) (network.Packet, error) {
	if request.GetRequest() == nil || request.GetRequest().GetReconnect() == nil {
		return nil, errors.Errorf("process reconnect: got invalid protobuf request message: %s", request)
	}

	// check permit, if permit from Discovery node
	// request.GetRequest().GetReconnect().Permit

	// TODO:
	return g.HostNetwork.BuildResponse(ctx, request, &packet.ReconnectResponse{}), nil
}

func (g *Base) OnConsensusFinished(ctx context.Context, report network.Report) {
	inslogger.FromContext(ctx).Infof("OnConsensusFinished for pulse %d", report.PulseNumber)
}

func (g *Base) createCandidateProfile() {
	origin := g.NodeKeeper.GetOrigin()

	staticProfile := adapters.NewStaticProfile(origin, g.CertificateManager.GetCertificate(), g.KeyProcessor)
	candidate := adapters.NewCandidate(staticProfile, g.KeyProcessor)

	g.originCandidate = candidate
}

func (g *Base) EphemeralMode(nodes []insolar.NetworkNode) bool {
	majority, _ := rules.CheckMajorityRule(g.CertificateManager.GetCertificate(), nodes)
	minRole := rules.CheckMinRole(g.CertificateManager.GetCertificate(), nodes)

	return !majority || !minRole
}

func (g *Base) checkIsAlive(pu insolar.Pulse) {
	now := time.Now()
	if g.lastAliveStateTime.Equal(time.Time{}) {
		g.lastAliveStateTime = now
	} else if g.isAlive {
		delta := pu.NextPulseNumber - pu.PulseNumber
		realDelta := now.Sub(g.lastAliveStateTime)
		periods := 2.5
		if pu.EpochPulseNumber == insolar.EphemeralPulseEpoch {
			periods = 2
		}
		if realDelta > time.Duration(periods*float64(delta))*time.Second {
			g.isAlive = false
		}
	}
}

func (g *Base) IsAlive() bool {
	return g.isAlive
}<|MERGE_RESOLUTION|>--- conflicted
+++ resolved
@@ -144,12 +144,8 @@
 	g.HostNetwork.RegisterRequestHandler(types.Reconnect, g.HandleReconnect)
 
 	g.createCandidateProfile()
-<<<<<<< HEAD
-	g.bootstrapETA = 0
+	g.bootstrapETA = g.Options.BootstrapTimeout
 	g.isAlive = true
-=======
-	g.bootstrapETA = g.Options.BootstrapTimeout
->>>>>>> 5baa6dd4
 	return nil
 }
 
