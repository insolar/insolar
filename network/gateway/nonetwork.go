--- conflicted
+++ resolved
@@ -64,22 +64,13 @@
 // NewNoNetwork this initial constructor have special signature to be called outside
 func NewNoNetwork(n network.Gatewayer,
 	nk network.NodeKeeper, cr insolar.ContractRequester,
-<<<<<<< HEAD
-	cs insolar.CryptographyService,
-=======
 	cs insolar.CryptographyService, hn network.HostNetwork,
->>>>>>> be56c090
 	cm insolar.CertificateManager) network.Gateway {
 	return (&Base{
 		Network:    n,
 		Nodekeeper: nk, ContractRequester: cr,
-<<<<<<< HEAD
-		CryptographyService: cs,
-		CertificateManager:  cm,
-=======
 		CryptographyService: cs, HostNetwork: hn,
 		CertificateManager: cm,
->>>>>>> be56c090
 	}).NewGateway(insolar.NoNetworkState)
 }
 
