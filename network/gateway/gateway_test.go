//
// Modified BSD 3-Clause Clear License
//
// Copyright (c) 2019 Insolar Technologies GmbH
//
// All rights reserved.
//
// Redistribution and use in source and binary forms, with or without modification,
// are permitted (subject to the limitations in the disclaimer below) provided that
// the following conditions are met:
//  * Redistributions of source code must retain the above copyright notice, this list
//    of conditions and the following disclaimer.
//  * Redistributions in binary form must reproduce the above copyright notice, this list
//    of conditions and the following disclaimer in the documentation and/or other materials
//    provided with the distribution.
//  * Neither the name of Insolar Technologies GmbH nor the names of its contributors
//    may be used to endorse or promote products derived from this software without
//    specific prior written permission.
//
// NO EXPRESS OR IMPLIED LICENSES TO ANY PARTY'S PATENT RIGHTS ARE GRANTED
// BY THIS LICENSE. THIS SOFTWARE IS PROVIDED BY THE COPYRIGHT HOLDERS
// AND CONTRIBUTORS "AS IS" AND ANY EXPRESS OR IMPLIED WARRANTIES,
// INCLUDING, BUT NOT LIMITED TO, THE IMPLIED WARRANTIES OF MERCHANTABILITY
// AND FITNESS FOR A PARTICULAR PURPOSE ARE DISCLAIMED. IN NO EVENT SHALL
// THE COPYRIGHT HOLDER OR CONTRIBUTORS BE LIABLE FOR ANY DIRECT, INDIRECT,
// INCIDENTAL, SPECIAL, EXEMPLARY, OR CONSEQUENTIAL DAMAGES (INCLUDING,
// BUT NOT LIMITED TO, PROCUREMENT OF SUBSTITUTE GOODS OR SERVICES; LOSS
// OF USE, DATA, OR PROFITS; OR BUSINESS INTERRUPTION) HOWEVER CAUSED AND
// ON ANY THEORY OF LIABILITY, WHETHER IN CONTRACT, STRICT LIABILITY, OR TORT
// (INCLUDING NEGLIGENCE OR OTHERWISE) ARISING IN ANY WAY OUT OF THE USE
// OF THIS SOFTWARE, EVEN IF ADVISED OF THE POSSIBILITY OF SUCH DAMAGE.
//
// Notwithstanding any other provisions of this license, it is prohibited to:
//    (a) use this software,
//
//    (b) prepare modifications and derivative works of this software,
//
//    (c) distribute this software (including without limitation in source code, binary or
//        object code form), and
//
//    (d) reproduce copies of this software
//
//    for any commercial purposes, and/or
//
//    for the purposes of making available this software to third parties as a service,
//    including, without limitation, any software-as-a-service, platform-as-a-service,
//    infrastructure-as-a-service or other similar online service, irrespective of
//    whether it competes with the products or services of Insolar Technologies GmbH.
//

package gateway

import (
	"context"
	"testing"

	"github.com/insolar/insolar/certificate"

	"github.com/insolar/insolar/insolar/reply"

	"github.com/insolar/insolar/network"
	testnet "github.com/insolar/insolar/testutils/network"
	"github.com/stretchr/testify/require"

	"github.com/insolar/insolar/testutils"

	"github.com/insolar/insolar/insolar"
)

func emtygateway(t *testing.T) network.Gateway {
	return NewNoNetwork(testnet.NewGatewayerMock(t),
		testnet.NewNodeKeeperMock(t), testutils.NewContractRequesterMock(t),
		testutils.NewCryptographyServiceMock(t), testnet.NewHostNetworkMock(t),
		testutils.NewCertificateManagerMock(t))
}

func TestSWitch(t *testing.T) {
	ctx := context.Background()

	nodekeeper := testnet.NewNodeKeeperMock(t)
	gatewayer := testnet.NewGatewayerMock(t)
<<<<<<< HEAD
	MB := testutils.NewMessageBusMock(t)

	MB.MustRegisterFunc = func(p insolar.MessageType, p1 insolar.MessageHandler) {}
=======
	GIL := testutils.NewGlobalInsolarLockMock(t)
	GIL.AcquireMock.Return()
>>>>>>> c393f2f4

	ge := NewNoNetwork(gatewayer,
		nodekeeper, testutils.NewContractRequesterMock(t),
		testutils.NewCryptographyServiceMock(t), testnet.NewHostNetworkMock(t),
		testutils.NewCertificateManagerMock(t))

	require.NotNil(t, ge)
	require.Equal(t, "NoNetworkState", ge.GetState().String())

	ge.Run(ctx)

	nodekeeper.IsBootstrappedFunc = func() (r bool) { return true }
	gatewayer.GatewayFunc = func() (r network.Gateway) { return ge }
	gatewayer.SetGatewayFunc = func(p network.Gateway) { ge = p }
	gilreleased := false

	ge.OnPulse(ctx, insolar.Pulse{})

	require.Equal(t, "CompleteNetworkState", ge.GetState().String())
	require.False(t, gilreleased)
	cref := testutils.RandomRef()

	for _, state := range []insolar.NetworkState{insolar.NoNetworkState,
		insolar.AuthorizationNetworkState, insolar.JetlessNetworkState, insolar.VoidNetworkState} {
		ge = ge.NewGateway(state)
		require.Equal(t, state, ge.GetState())
		ge.Run(ctx)
		au := ge.Auther()

		_, err := au.GetCert(ctx, &cref)
		require.Error(t, err)

		_, err = au.ValidateCert(ctx, &certificate.Certificate{})
		require.Error(t, err)

		ge.OnPulse(ctx, insolar.Pulse{})

	}

}

func TestDumbComplete_GetCert(t *testing.T) {
	ctx := context.Background()

	nodekeeper := testnet.NewNodeKeeperMock(t)
	gatewayer := testnet.NewGatewayerMock(t)
<<<<<<< HEAD
	MB := testutils.NewMessageBusMock(t)

	MB.MustRegisterFunc = func(p insolar.MessageType, p1 insolar.MessageHandler) {}
=======
	GIL := testutils.NewGlobalInsolarLockMock(t)
	GIL.AcquireMock.Return()
>>>>>>> c393f2f4

	CR := testutils.NewContractRequesterMock(t)
	CM := testutils.NewCertificateManagerMock(t)
	ge := NewNoNetwork(gatewayer,
		nodekeeper, CR,
		testutils.NewCryptographyServiceMock(t),
		testnet.NewHostNetworkMock(t),
		CM)

	require.NotNil(t, ge)
	require.Equal(t, "NoNetworkState", ge.GetState().String())

	ge.Run(ctx)

	nodekeeper.IsBootstrappedFunc = func() (r bool) { return true }
	gatewayer.GatewayFunc = func() (r network.Gateway) { return ge }
	gatewayer.SetGatewayFunc = func(p network.Gateway) { ge = p }
	gilreleased := false

	ge.OnPulse(ctx, insolar.Pulse{})

	require.Equal(t, "CompleteNetworkState", ge.GetState().String())
	require.False(t, gilreleased)

	cref := testutils.RandomRef()

	CR.SendRequestFunc = func(ctx context.Context, ref *insolar.Reference, method string, argsIn []interface{},
	) (r insolar.Reply, r1 error) {
		require.Equal(t, &cref, ref)
		require.Equal(t, "GetNodeInfo", method)
		repl, _ := insolar.Serialize(struct {
			PublicKey string
			Role      insolar.StaticRole
		}{"LALALA", insolar.StaticRoleVirtual})
		return &reply.CallMethod{
			Result: repl,
		}, nil
	}

	CM.GetCertificateFunc = func() (r insolar.Certificate) { return &certificate.Certificate{} }
	CM.NewUnsignedCertificateFunc = func(p string, p1 string, p2 string) (r insolar.Certificate, r1 error) {
		return &certificate.Certificate{}, nil
	}
	cert, err := ge.Auther().GetCert(ctx, &cref)

	require.NoError(t, err)
	require.NotNil(t, cert)
	require.Equal(t, cert, &certificate.Certificate{})
}<|MERGE_RESOLUTION|>--- conflicted
+++ resolved
@@ -79,14 +79,6 @@
 
 	nodekeeper := testnet.NewNodeKeeperMock(t)
 	gatewayer := testnet.NewGatewayerMock(t)
-<<<<<<< HEAD
-	MB := testutils.NewMessageBusMock(t)
-
-	MB.MustRegisterFunc = func(p insolar.MessageType, p1 insolar.MessageHandler) {}
-=======
-	GIL := testutils.NewGlobalInsolarLockMock(t)
-	GIL.AcquireMock.Return()
->>>>>>> c393f2f4
 
 	ge := NewNoNetwork(gatewayer,
 		nodekeeper, testutils.NewContractRequesterMock(t),
@@ -133,14 +125,6 @@
 
 	nodekeeper := testnet.NewNodeKeeperMock(t)
 	gatewayer := testnet.NewGatewayerMock(t)
-<<<<<<< HEAD
-	MB := testutils.NewMessageBusMock(t)
-
-	MB.MustRegisterFunc = func(p insolar.MessageType, p1 insolar.MessageHandler) {}
-=======
-	GIL := testutils.NewGlobalInsolarLockMock(t)
-	GIL.AcquireMock.Return()
->>>>>>> c393f2f4
 
 	CR := testutils.NewContractRequesterMock(t)
 	CM := testutils.NewCertificateManagerMock(t)
