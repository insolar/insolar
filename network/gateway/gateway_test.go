--- conflicted
+++ resolved
@@ -89,14 +89,12 @@
 
 	ge.Run(ctx)
 
-<<<<<<< HEAD
-	gatewayer.GatewayFunc = func() (r network.Gateway) { return ge }
-	gatewayer.SwitchStateFunc = func(ctx context.Context, s insolar.NetworkState) { ge = ge.NewGateway(ctx, s) }
-=======
-	nodekeeper.IsBootstrappedMock.Set(func() (r bool) { return true })
-	gatewayer.GatewayMock.Set(func() (r network.Gateway) { return ge })
-	gatewayer.SetGatewayMock.Set(func(p network.Gateway) { ge = p })
->>>>>>> cd5cae48
+	gatewayer.GatewayMock.Set(func() (g1 network.Gateway) {
+		return ge
+	})
+	gatewayer.SwitchStateMock.Set(func(ctx context.Context, state insolar.NetworkState) {
+		ge = ge.NewGateway(ctx, state)
+	})
 	gilreleased := false
 
 	ge.OnPulseFromPulsar(ctx, insolar.Pulse{}, nil)
@@ -150,14 +148,10 @@
 
 	ge.Run(ctx)
 
-<<<<<<< HEAD
-	gatewayer.GatewayFunc = func() (r network.Gateway) { return ge }
-	gatewayer.SwitchStateFunc = func(ctx context.Context, s insolar.NetworkState) { ge = ge.NewGateway(ctx, s) }
-=======
-	nodekeeper.IsBootstrappedMock.Set(func() (r bool) { return true })
 	gatewayer.GatewayMock.Set(func() (r network.Gateway) { return ge })
-	gatewayer.SetGatewayMock.Set(func(p network.Gateway) { ge = p })
->>>>>>> cd5cae48
+	gatewayer.SwitchStateMock.Set(func(ctx context.Context, state insolar.NetworkState) {
+		ge = ge.NewGateway(ctx, state)
+	})
 	gilreleased := false
 
 	ge.OnPulseFromPulsar(ctx, insolar.Pulse{}, nil)
