/*
 * The Clear BSD License
 *
 * Copyright (c) 2019 Insolar Technologies
 *
 * All rights reserved.
 *
 * Redistribution and use in source and binary forms, with or without modification, are permitted (subject to the limitations in the disclaimer below) provided that the following conditions are met:
 *
 *  Redistributions of source code must retain the above copyright notice, this list of conditions and the following disclaimer.
 *  Redistributions in binary form must reproduce the above copyright notice, this list of conditions and the following disclaimer in the documentation and/or other materials provided with the distribution.
 *  Neither the name of Insolar Technologies nor the names of its contributors may be used to endorse or promote products derived from this software without specific prior written permission.
 *
 * NO EXPRESS OR IMPLIED LICENSES TO ANY PARTY'S PATENT RIGHTS ARE GRANTED BY THIS LICENSE. THIS SOFTWARE IS PROVIDED BY THE COPYRIGHT HOLDERS AND CONTRIBUTORS "AS IS" AND ANY EXPRESS OR IMPLIED WARRANTIES, INCLUDING, BUT NOT LIMITED TO, THE IMPLIED WARRANTIES OF MERCHANTABILITY AND FITNESS FOR A PARTICULAR PURPOSE ARE DISCLAIMED. IN NO EVENT SHALL THE COPYRIGHT HOLDER OR CONTRIBUTORS BE LIABLE FOR ANY DIRECT, INDIRECT, INCIDENTAL, SPECIAL, EXEMPLARY, OR CONSEQUENTIAL DAMAGES (INCLUDING, BUT NOT LIMITED TO, PROCUREMENT OF SUBSTITUTE GOODS OR SERVICES; LOSS OF USE, DATA, OR PROFITS; OR BUSINESS INTERRUPTION) HOWEVER CAUSED AND ON ANY THEORY OF LIABILITY, WHETHER IN CONTRACT, STRICT LIABILITY, OR TORT (INCLUDING NEGLIGENCE OR OTHERWISE) ARISING IN ANY WAY OUT OF THE USE OF THIS SOFTWARE, EVEN IF ADVISED OF THE POSSIBILITY OF SUCH DAMAGE.
 *
 */

package nodenetwork

import (
	"context"
	"sort"
	"strings"
	"sync"

	"github.com/insolar/insolar/instrumentation/inslogger"

	"github.com/insolar/insolar/configuration"
	consensusMetrics "github.com/insolar/insolar/consensus"
	consensus "github.com/insolar/insolar/consensus/packets"
	"github.com/insolar/insolar/core"
	"github.com/insolar/insolar/log"
	"github.com/insolar/insolar/network"
	"github.com/insolar/insolar/network/transport"
	"github.com/insolar/insolar/network/utils"
	"github.com/insolar/insolar/version"
	"github.com/pkg/errors"
	"go.opencensus.io/stats"
)

// NewNodeNetwork create active node component
func NewNodeNetwork(configuration configuration.HostNetwork, certificate core.Certificate) (core.NodeNetwork, error) {
	origin, err := createOrigin(configuration, certificate)
	if err != nil {
		return nil, errors.Wrap(err, "Failed to create origin node")
	}
	nodeKeeper := NewNodeKeeper(origin)
	if len(certificate.GetDiscoveryNodes()) == 0 || utils.OriginIsDiscovery(certificate) {
		nodeKeeper.AddActiveNodes([]core.Node{origin})
	} else {
		origin.(MutableNode).SetState(core.NodePending)
	}
	return nodeKeeper, nil
}

func createOrigin(configuration configuration.HostNetwork, certificate core.Certificate) (MutableNode, error) {
	publicAddress, err := resolveAddress(configuration)
	if err != nil {
		return nil, errors.Wrap(err, "Failed to resolve public address")
	}

	role := certificate.GetRole()
	if role == core.StaticRoleUnknown {
		log.Info("[ createOrigin ] Use core.StaticRoleLightMaterial, since no role in certificate")
		role = core.StaticRoleLightMaterial
	}

	return newMutableNode(
		*certificate.GetNodeRef(),
		role,
		certificate.GetPublicKey(),
		publicAddress,
		version.Version,
	), nil
}

func resolveAddress(configuration configuration.HostNetwork) (string, error) {
	conn, address, err := transport.NewConnection(configuration.Transport)
	if err != nil {
		return "", err
	}
	err = conn.Close()
	if err != nil {
		log.Warn(err)
	}
	return address, nil
}

// NewNodeKeeper create new NodeKeeper
func NewNodeKeeper(origin core.Node) network.NodeKeeper {
	return &nodekeeper{
		origin:        origin,
		claimQueue:    newClaimQueue(),
		consensusInfo: newConsensusInfo(),
		active:        make(map[core.RecordRef]core.Node),
		indexNode:     make(map[core.StaticRole]*recordRefSet),
		indexShortID:  make(map[core.ShortNodeID]core.Node),
		syncNodes:     make([]core.Node, 0),
		syncClaims:    make([]consensus.ReferendumClaim, 0),
	}
}

type nodekeeper struct {
	origin        core.Node
	claimQueue    *claimQueue
	consensusInfo *consensusInfo

	cloudHashLock sync.RWMutex
	cloudHash     []byte

	activeLock   sync.RWMutex
	active       map[core.RecordRef]core.Node
	indexNode    map[core.StaticRole]*recordRefSet
	indexShortID map[core.ShortNodeID]core.Node

	syncLock   sync.Mutex
	syncNodes  []core.Node
	syncClaims []consensus.ReferendumClaim

	isBootstrap     bool
	isBootstrapLock sync.RWMutex

<<<<<<< HEAD
	Cryptography       core.CryptographyService `inject:""`
	TerminationHandler core.TerminationHandler  `inject:""`
=======
	Cryptography core.CryptographyService `inject:""`
}

func (nk *nodekeeper) GetConsensusInfo() network.ConsensusInfo {
	return nk.consensusInfo
>>>>>>> b86b7e42
}

func (nk *nodekeeper) GetWorkingNode(ref core.RecordRef) core.Node {
	node := nk.GetActiveNode(ref)

	if node.GetState() != core.NodeReady {
		return nil
	}

	return node
}

func (nk *nodekeeper) GetWorkingNodesByRole(role core.DynamicRole) []core.RecordRef {
	nk.activeLock.RLock()
	defer nk.activeLock.RUnlock()

	list, exists := nk.indexNode[jetRoleToNodeRole(role)]
	if !exists {
		return nil
	}
	return list.Collect()
}

func (nk *nodekeeper) Wipe(isDiscovery bool) {
	log.Warn("don't use it in production")

	nk.isBootstrapLock.Lock()
	nk.isBootstrap = false
	nk.isBootstrapLock.Unlock()

	nk.consensusInfo.flush(false)

	nk.cloudHashLock.Lock()
	nk.cloudHash = nil
	nk.cloudHashLock.Unlock()

	nk.activeLock.Lock()
	defer nk.activeLock.Unlock()

	nk.claimQueue = newClaimQueue()
	nk.active = make(map[core.RecordRef]core.Node)
	nk.reindex()
	nk.syncLock.Lock()
	nk.syncNodes = make([]core.Node, 0)
	nk.syncClaims = make([]consensus.ReferendumClaim, 0)
	if isDiscovery {
		nk.addActiveNode(nk.origin)
		nk.origin.(MutableNode).SetState(core.NodeReady)
	}
	nk.syncLock.Unlock()
}

// TODO: remove this method when bootstrap mechanism completed
// IsBootstrapped method returns true when bootstrapNodes are connected to each other
func (nk *nodekeeper) IsBootstrapped() bool {
	nk.isBootstrapLock.RLock()
	defer nk.isBootstrapLock.RUnlock()

	return nk.isBootstrap
}

// TODO: remove this method when bootstrap mechanism completed
// SetIsBootstrapped method set is bootstrap completed
func (nk *nodekeeper) SetIsBootstrapped(isBootstrap bool) {
	nk.isBootstrapLock.Lock()
	defer nk.isBootstrapLock.Unlock()

	nk.isBootstrap = isBootstrap
}

func (nk *nodekeeper) GetOrigin() core.Node {
	nk.activeLock.RLock()
	defer nk.activeLock.RUnlock()

	return nk.origin
}

func (nk *nodekeeper) GetCloudHash() []byte {
	nk.cloudHashLock.RLock()
	defer nk.cloudHashLock.RUnlock()

	return nk.cloudHash
}

func (nk *nodekeeper) SetCloudHash(cloudHash []byte) {
	nk.cloudHashLock.Lock()
	defer nk.cloudHashLock.Unlock()

	nk.cloudHash = cloudHash
}

func (nk *nodekeeper) GetActiveNodes() []core.Node {
	nk.activeLock.RLock()
	result := make([]core.Node, len(nk.active))
	index := 0
	for _, node := range nk.active {
		result[index] = node
		index++
	}
	nk.activeLock.RUnlock()
	// Sort active nodes to return list with determinate order on every node.
	// If we have more than 10k nodes, we need to optimize this
	sort.Slice(result, func(i, j int) bool {
		return result[i].ID().Compare(result[j].ID()) < 0
	})
	return result
}

func (nk *nodekeeper) AddActiveNodes(nodes []core.Node) {
	nk.activeLock.Lock()
	defer nk.activeLock.Unlock()

	activeNodes := make([]string, len(nodes))
	for i, node := range nodes {
		nk.addActiveNode(node)
		activeNodes[i] = node.ID().String()

		nk.syncLock.Lock()
		nk.syncNodes = append(nk.syncNodes, node)
		nk.syncLock.Unlock()
	}
	log.Debugf("Added active nodes: %s", strings.Join(activeNodes, ", "))
}

func (nk *nodekeeper) GetActiveNode(ref core.RecordRef) core.Node {
	nk.activeLock.RLock()
	defer nk.activeLock.RUnlock()

	return nk.active[ref]
}

func (nk *nodekeeper) GetActiveNodeByShortID(shortID core.ShortNodeID) core.Node {
	nk.activeLock.RLock()
	defer nk.activeLock.RUnlock()

	return nk.indexShortID[shortID]
}

func (nk *nodekeeper) addActiveNode(node core.Node) {
	if node.ID().Equal(nk.origin.ID()) {
		nk.origin = node
		log.Infof("Added origin node %s to active list", nk.origin.ID())
	}
	nk.active[node.ID()] = node

	nk.addToIndex(node)
}

func (nk *nodekeeper) addToIndex(node core.Node) {
	nk.indexShortID[node.ShortID()] = node
	nk.addToRoleIndex(node)
}

func (nk *nodekeeper) addToRoleIndex(node core.Node) {
	if node.GetState() != core.NodeReady {
		return
	}

	list, ok := nk.indexNode[node.Role()]
	if !ok {
		list = newRecordRefSet()
	}

	list.Add(node.ID())
	nk.indexNode[node.Role()] = list
}

func (nk *nodekeeper) GetWorkingNodes() []core.Node {
	var workingNodes []core.Node
	activeNodes := nk.GetActiveNodes()
	for _, node := range activeNodes {
		if node.GetState() == core.NodeReady {
			workingNodes = append(workingNodes, node)
		}
	}

	return workingNodes
}

func (nk *nodekeeper) GetOriginJoinClaim() (*consensus.NodeJoinClaim, error) {
	nk.activeLock.RLock()
	defer nk.activeLock.RUnlock()

	return nk.nodeToSignedClaim()
}

func (nk *nodekeeper) GetOriginAnnounceClaim(mapper consensus.BitSetMapper) (*consensus.NodeAnnounceClaim, error) {
	nk.activeLock.RLock()
	defer nk.activeLock.RUnlock()

	return nk.nodeToAnnounceClaim(mapper)
}

func (nk *nodekeeper) AddPendingClaim(claim consensus.ReferendumClaim) bool {
	nk.claimQueue.Push(claim)
	return true
}

func (nk *nodekeeper) GetClaimQueue() network.ClaimQueue {
	return nk.claimQueue
}

func (nk *nodekeeper) GetUnsyncList() network.UnsyncList {
	activeNodes := nk.GetActiveNodes()
	return newUnsyncList(nk.origin, activeNodes, len(activeNodes))
}

func (nk *nodekeeper) GetSparseUnsyncList(length int) network.UnsyncList {
	return newUnsyncList(nk.origin, nil, length)
}

func (nk *nodekeeper) Sync(ctx context.Context, nodes []core.Node, claims []consensus.ReferendumClaim) error {
	nk.syncLock.Lock()
	defer nk.syncLock.Unlock()

	inslogger.FromContext(ctx).Debugf("Sync, nodes: %d, claims: %d", len(nodes), len(claims))
	nk.syncNodes = nodes
	nk.syncClaims = claims

	foundOrigin := false
	for _, node := range nodes {
		if node.ID().Equal(nk.origin.ID()) {
			foundOrigin = true
			nk.syncOrigin(node)
			nk.consensusInfo.SetIsJoiner(false)
		}
	}

	if nk.shouldExit(foundOrigin) {
<<<<<<< HEAD
		nk.Abort()
=======
		return errors.New("node leave acknowledged by network")
>>>>>>> b86b7e42
	}

	return nil
}

// syncOrigin synchronize data in origin node with node from active list in case when they are different objects
func (nk *nodekeeper) syncOrigin(node core.Node) {
	if nk.origin == node {
		return
	}
	mutableOrigin := nk.origin.(MutableNode)
	mutableOrigin.SetState(node.GetState())
	mutableOrigin.SetLeavingETA(node.LeavingETA())
	mutableOrigin.SetShortID(node.ShortID())
}

func (nk *nodekeeper) MoveSyncToActive(ctx context.Context) error {
	nk.activeLock.Lock()
	nk.syncLock.Lock()
	defer func() {
		nk.syncLock.Unlock()
		nk.activeLock.Unlock()
	}()

	mergeResult, err := GetMergedCopy(nk.syncNodes, nk.syncClaims)
	if err != nil {
		return errors.Wrap(err, "[ MoveSyncToActive ] Failed to calculate new active list")
	}

	inslogger.FromContext(ctx).Infof("[ MoveSyncToActive ] New active list confirmed. Active list size: %d -> %d",
		len(nk.active), len(mergeResult.ActiveList))
	nk.active = mergeResult.ActiveList
	stats.Record(ctx, consensusMetrics.ActiveNodes.M(int64(len(nk.active))))
	nk.reindex()
<<<<<<< HEAD
	nk.nodesJoinedDuringPrevPulse = mergeResult.NodesJoinedDuringPrevPulse

	nk.gracefulStopIfNeeded(ctx)

	return nil
}

func (nk *nodekeeper) gracefulStopIfNeeded(ctx context.Context) {
	if nk.origin.Leaving() {
		nk.TerminationHandler.OnLeaveApproved(ctx)
	}
}

func (nk *nodekeeper) Abort() {
	nk.TerminationHandler.Abort()
}

=======
	nk.consensusInfo.flush(mergeResult.NodesJoinedDuringPrevPulse)
	return nil
}

>>>>>>> b86b7e42
func (nk *nodekeeper) reindex() {
	// drop all indexes
	nk.indexNode = make(map[core.StaticRole]*recordRefSet)
	nk.indexShortID = make(map[core.ShortNodeID]core.Node)

	for _, node := range nk.active {
		nk.addToIndex(node)
	}
}

func (nk *nodekeeper) shouldExit(foundOrigin bool) bool {
	return !foundOrigin && nk.origin.GetState() == core.NodeReady && len(nk.active) != 0
}

func (nk *nodekeeper) nodeToSignedClaim() (*consensus.NodeJoinClaim, error) {
	claim, err := consensus.NodeToClaim(nk.origin)
	if err != nil {
		return nil, err
	}
	dataToSign, err := claim.SerializeRaw()
	log.Debugf("dataToSign len: %d", len(dataToSign))
	if err != nil {
		return nil, errors.Wrap(err, "[ nodeToSignedClaim ] failed to serialize a claim")
	}
	sign, err := nk.sign(dataToSign)
	log.Debugf("sign len: %d", len(sign))
	if err != nil {
		return nil, errors.Wrap(err, "[ nodeToSignedClaim ] failed to sign a claim")
	}
	copy(claim.Signature[:], sign[:consensus.SignatureLength])
	return claim, nil
}

func (nk *nodekeeper) nodeToAnnounceClaim(mapper consensus.BitSetMapper) (*consensus.NodeAnnounceClaim, error) {
	claim := consensus.NodeAnnounceClaim{}
	joinClaim, err := consensus.NodeToClaim(nk.origin)
	if err != nil {
		return nil, err
	}
	claim.NodeJoinClaim = *joinClaim
	claim.NodeCount = uint16(mapper.Length())
	announcerIndex, err := mapper.RefToIndex(nk.origin.ID())
	if err != nil {
		return nil, errors.Wrap(err, "[ nodeToAnnounceClaim ] failed to map origin node ID to bitset index")
	}
	claim.NodeAnnouncerIndex = uint16(announcerIndex)
	claim.BitSetMapper = mapper
	claim.SetCloudHash(nk.GetCloudHash())
	return &claim, nil
}

func (nk *nodekeeper) sign(data []byte) ([]byte, error) {
	sign, err := nk.Cryptography.Sign(data)
	if err != nil {
		return nil, errors.Wrap(err, "[ sign ] failed to sign a claim")
	}
	return sign.Bytes(), nil
}

func jetRoleToNodeRole(role core.DynamicRole) core.StaticRole {
	switch role {
	case core.DynamicRoleVirtualExecutor:
		return core.StaticRoleVirtual
	case core.DynamicRoleVirtualValidator:
		return core.StaticRoleVirtual
	case core.DynamicRoleLightExecutor:
		return core.StaticRoleLightMaterial
	case core.DynamicRoleLightValidator:
		return core.StaticRoleLightMaterial
	case core.DynamicRoleHeavyExecutor:
		return core.StaticRoleHeavyMaterial
	default:
		return core.StaticRoleUnknown
	}
}<|MERGE_RESOLUTION|>--- conflicted
+++ resolved
@@ -120,16 +120,12 @@
 	isBootstrap     bool
 	isBootstrapLock sync.RWMutex
 
-<<<<<<< HEAD
 	Cryptography       core.CryptographyService `inject:""`
 	TerminationHandler core.TerminationHandler  `inject:""`
-=======
-	Cryptography core.CryptographyService `inject:""`
 }
 
 func (nk *nodekeeper) GetConsensusInfo() network.ConsensusInfo {
 	return nk.consensusInfo
->>>>>>> b86b7e42
 }
 
 func (nk *nodekeeper) GetWorkingNode(ref core.RecordRef) core.Node {
@@ -359,11 +355,8 @@
 	}
 
 	if nk.shouldExit(foundOrigin) {
-<<<<<<< HEAD
 		nk.Abort()
-=======
 		return errors.New("node leave acknowledged by network")
->>>>>>> b86b7e42
 	}
 
 	return nil
@@ -398,16 +391,13 @@
 	nk.active = mergeResult.ActiveList
 	stats.Record(ctx, consensusMetrics.ActiveNodes.M(int64(len(nk.active))))
 	nk.reindex()
-<<<<<<< HEAD
-	nk.nodesJoinedDuringPrevPulse = mergeResult.NodesJoinedDuringPrevPulse
-
+	nk.consensusInfo.flush(mergeResult.NodesJoinedDuringPrevPulse)
 	nk.gracefulStopIfNeeded(ctx)
-
 	return nil
 }
 
 func (nk *nodekeeper) gracefulStopIfNeeded(ctx context.Context) {
-	if nk.origin.Leaving() {
+	if nk.origin.GetState() == core.NodeLeaving {
 		nk.TerminationHandler.OnLeaveApproved(ctx)
 	}
 }
@@ -416,12 +406,6 @@
 	nk.TerminationHandler.Abort()
 }
 
-=======
-	nk.consensusInfo.flush(mergeResult.NodesJoinedDuringPrevPulse)
-	return nil
-}
-
->>>>>>> b86b7e42
 func (nk *nodekeeper) reindex() {
 	// drop all indexes
 	nk.indexNode = make(map[core.StaticRole]*recordRefSet)
