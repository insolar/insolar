/*
 * The Clear BSD License
 *
 * Copyright (c) 2019 Insolar Technologies
 *
 * All rights reserved.
 *
 * Redistribution and use in source and binary forms, with or without modification, are permitted (subject to the limitations in the disclaimer below) provided that the following conditions are met:
 *
 *  Redistributions of source code must retain the above copyright notice, this list of conditions and the following disclaimer.
 *  Redistributions in binary form must reproduce the above copyright notice, this list of conditions and the following disclaimer in the documentation and/or other materials provided with the distribution.
 *  Neither the name of Insolar Technologies nor the names of its contributors may be used to endorse or promote products derived from this software without specific prior written permission.
 *
 * NO EXPRESS OR IMPLIED LICENSES TO ANY PARTY'S PATENT RIGHTS ARE GRANTED BY THIS LICENSE. THIS SOFTWARE IS PROVIDED BY THE COPYRIGHT HOLDERS AND CONTRIBUTORS "AS IS" AND ANY EXPRESS OR IMPLIED WARRANTIES, INCLUDING, BUT NOT LIMITED TO, THE IMPLIED WARRANTIES OF MERCHANTABILITY AND FITNESS FOR A PARTICULAR PURPOSE ARE DISCLAIMED. IN NO EVENT SHALL THE COPYRIGHT HOLDER OR CONTRIBUTORS BE LIABLE FOR ANY DIRECT, INDIRECT, INCIDENTAL, SPECIAL, EXEMPLARY, OR CONSEQUENTIAL DAMAGES (INCLUDING, BUT NOT LIMITED TO, PROCUREMENT OF SUBSTITUTE GOODS OR SERVICES; LOSS OF USE, DATA, OR PROFITS; OR BUSINESS INTERRUPTION) HOWEVER CAUSED AND ON ANY THEORY OF LIABILITY, WHETHER IN CONTRACT, STRICT LIABILITY, OR TORT (INCLUDING NEGLIGENCE OR OTHERWISE) ARISING IN ANY WAY OUT OF THE USE OF THIS SOFTWARE, EVEN IF ADVISED OF THE POSSIBILITY OF SUCH DAMAGE.
 *
 */

package network

import (
	"context"
	"time"

	"github.com/insolar/insolar/component"
	consensus "github.com/insolar/insolar/consensus/packets"
	"github.com/insolar/insolar/core"
	"github.com/insolar/insolar/network/transport/host"
	"github.com/insolar/insolar/network/transport/packet/types"
)

type BootstrapResult struct {
	Host *host.Host
	// FirstPulseTime    time.Time
	ReconnectRequired bool
}

// Controller contains network logic.
type Controller interface {
	component.Initer
	// SendParcel send message to nodeID.
	SendMessage(nodeID core.RecordRef, name string, msg core.Parcel) ([]byte, error)
	// RemoteProcedureRegister register remote procedure that will be executed when message is received.
	RemoteProcedureRegister(name string, method core.RemoteProcedure)
	// SendCascadeMessage sends a message from MessageBus to a cascade of nodes.
	SendCascadeMessage(data core.Cascade, method string, msg core.Parcel) error
	// Bootstrap init complex bootstrap process. Blocks until bootstrap is complete.
	Bootstrap(ctx context.Context) (*BootstrapResult, error)

	// TODO: workaround methods, should be deleted once network consensus is alive

	// SetLastIgnoredPulse set pulse number after which we will begin setting new pulses to PulseManager
	SetLastIgnoredPulse(number core.PulseNumber)
	// GetLastIgnoredPulse get last pulse that will be ignored
	GetLastIgnoredPulse() core.PulseNumber
}

// RequestHandler handler function to process incoming requests from network.
type RequestHandler func(context.Context, Request) (Response, error)

// HostNetwork simple interface to send network requests and process network responses.
//go:generate minimock -i github.com/insolar/insolar/network.HostNetwork -o ../testutils/network -s _mock.go
type HostNetwork interface {
	// PublicAddress returns public address that can be published for all nodes.
	PublicAddress() string
	// GetNodeID get current node ID.
	GetNodeID() core.RecordRef

	// SendRequest send request to a remote node.
	SendRequest(ctx context.Context, request Request, receiver core.RecordRef) (Future, error)
	// RegisterRequestHandler register a handler function to process incoming requests of a specific type.
	RegisterRequestHandler(t types.PacketType, handler RequestHandler)
	// NewRequestBuilder create packet builder for an outgoing request with sender set to current node.
	NewRequestBuilder() RequestBuilder
	// BuildResponse create response to an incoming request with Data set to responseData.
	BuildResponse(ctx context.Context, request Request, responseData interface{}) Response
}

type ConsensusPacketHandler func(incomingPacket consensus.ConsensusPacket, sender core.RecordRef)

//go:generate minimock -i github.com/insolar/insolar/network.ConsensusNetwork -o ../testutils/network -s _mock.go
type ConsensusNetwork interface {
	component.Starter
	component.Stopper
	// PublicAddress returns public address that can be published for all nodes.
	PublicAddress() string
	// GetNodeID get current node ID.
	GetNodeID() core.RecordRef

	// SignAndSendPacket send request to a remote node.
	SignAndSendPacket(packet consensus.ConsensusPacket, receiver core.RecordRef, service core.CryptographyService) error
	// RegisterPacketHandler register a handler function to process incoming requests of a specific type.
	RegisterPacketHandler(t consensus.PacketType, handler ConsensusPacketHandler)
}

// RequestID is 64 bit unsigned int request id.
type RequestID uint64

// Packet is a packet that is transported via network by HostNetwork.
type Packet interface {
	GetSender() core.RecordRef
	GetSenderHost() *host.Host
	GetType() types.PacketType
	GetData() interface{}
	GetRequestID() RequestID
}

// Request is a packet that is sent from the current node.
type Request Packet

// Response is a packet that is received in response to a previously sent Request.
type Response Packet

// Future allows to handle responses to a previously sent request.
type Future interface {
	GetRequest() Request
	Response() <-chan Response
	GetResponse(duration time.Duration) (Response, error)
}

// RequestBuilder allows to build a Request.
type RequestBuilder interface {
	Type(packetType types.PacketType) RequestBuilder
	Data(data interface{}) RequestBuilder
	Build() Request
}

// PulseHandler interface to process new pulse.
//go:generate minimock -i github.com/insolar/insolar/network.PulseHandler -o ../testutils/network -s _mock.go
type PulseHandler interface {
	HandlePulse(ctx context.Context, pulse core.Pulse)
}

// NodeKeeper manages unsync, sync and active lists.
//go:generate minimock -i github.com/insolar/insolar/network.NodeKeeper -o ../testutils/network -s _mock.go
type NodeKeeper interface {
	core.NodeNetwork

	// TODO: remove this interface when bootstrap mechanism completed
	core.SwitcherWorkAround

	// GetCloudHash returns current cloud hash
	GetCloudHash() []byte
	// SetCloudHash set new cloud hash
	SetCloudHash([]byte)
	// GetActiveNode returns active node.
	GetActiveNode(ref core.RecordRef) core.Node
	// AddActiveNodes add active nodes.
	AddActiveNodes([]core.Node)
	// GetActiveNodes returns active nodes.
	GetActiveNodes() []core.Node
	// GetActiveNodeByShortID get active node by short ID. Returns nil if node is not found.
	GetActiveNodeByShortID(shortID core.ShortNodeID) core.Node
	// GetOriginJoinClaim get origin NodeJoinClaim
	GetOriginJoinClaim() (*consensus.NodeJoinClaim, error)
	// GetOriginAnnounceClaim get origin NodeAnnounceClaim
	GetOriginAnnounceClaim(mapper consensus.BitSetMapper) (*consensus.NodeAnnounceClaim, error)
	// GetClaimQueue get the internal queue of claims
	GetClaimQueue() ClaimQueue
	// GetUnsyncList get unsync list for current pulse. Has copy of active node list from nodekeeper as internal state.
	// Should be called when nodekeeper state is ReadyNodeNetworkState.
	GetUnsyncList() UnsyncList
	// GetSparseUnsyncList get sparse unsync list for current pulse with predefined length of active node list.
	// Does not contain active list, should collect active list during its lifetime via AddClaims.
	// Should be called when nodekeeper state is WaitingNodeNetworkState.
	GetSparseUnsyncList(length int) UnsyncList
	// Sync move unsync -> sync
	Sync(context.Context, []core.Node, []consensus.ReferendumClaim) error
	// MoveSyncToActive merge sync list with active nodes
	MoveSyncToActive(ctx context.Context) error
	// GetConsensusInfo get additional info for the current consensus process
	GetConsensusInfo() ConsensusInfo
}

// TODO: refactor code and make it not necessary
// ConsensusInfo additional info for the current consensus process
type ConsensusInfo interface {
	// NodesJoinedDuringPreviousPulse returns true if the last Sync call contained approved Join claims
	NodesJoinedDuringPreviousPulse() bool
	// AddTemporaryMapping add temporary mapping till the next pulse for consensus
	AddTemporaryMapping(nodeID core.RecordRef, shortID core.ShortNodeID, address string) error
	// ResolveConsensus get temporary mapping by short ID
	ResolveConsensus(shortID core.ShortNodeID) *host.Host
	// ResolveConsensusRef get temporary mapping by node ID
	ResolveConsensusRef(nodeID core.RecordRef) *host.Host
	// ShouldConnectAsJoiner instruct current node whether it should perform consensus as joiner or not
	SetIsJoiner(isJoiner bool)
	// IsJoiner true if current node should perform consensus as joiner
	IsJoiner() bool
}

// UnsyncList is interface to manage unsync list
//go:generate minimock -i github.com/insolar/insolar/network.UnsyncList -o ../testutils/network -s _mock.go
type UnsyncList interface {
	consensus.BitSetMapper
	// AddNode
	AddNode(node core.Node, bitsetIndex uint16)
	// AddProof
	AddProof(nodeID core.RecordRef, proof *consensus.NodePulseProof)
	// GetProof
	GetProof(nodeID core.RecordRef) *consensus.NodePulseProof
	// GetGlobuleHashSignature
	GetGlobuleHashSignature(ref core.RecordRef) (consensus.GlobuleHashSignature, bool)
	// SetGlobuleHashSignature
	SetGlobuleHashSignature(core.RecordRef, consensus.GlobuleHashSignature)
	// GetActiveNode get active node by reference ID for current consensus
	GetActiveNode(ref core.RecordRef) core.Node
	// GetActiveNodes get active nodes for current consensus
	GetActiveNodes() []core.Node
	//
	GetOrigin() core.Node
	//
	RemoveNode(nodeID core.RecordRef)
}

// PartitionPolicy contains all rules how to initiate globule resharding.
type PartitionPolicy interface {
	ShardsCount() int
}

// RoutingTable contains all routing information of the network.
type RoutingTable interface {
	// Resolve NodeID -> ShortID, Address. Can initiate network requests.
	Resolve(core.RecordRef) (*host.Host, error)
	// ResolveConsensus ShortID -> NodeID, Address for node inside current globe for current consensus.
	ResolveConsensus(core.ShortNodeID) (*host.Host, error)
	// ResolveConsensusRef NodeID -> ShortID, Address for node inside current globe for current consensus.
	ResolveConsensusRef(core.RecordRef) (*host.Host, error)
	// AddToKnownHosts add host to routing table.
	AddToKnownHosts(*host.Host)
	// Rebalance recreate shards of routing table with known hosts according to new partition policy.
	Rebalance(PartitionPolicy)
	// GetRandomNodes get a specified number of random nodes. Returns less if there are not enough nodes in network.
	GetRandomNodes(count int) []host.Host
}

// InternalTransport simple interface to send network requests and process network responses.
type InternalTransport interface {
	component.Starter
	component.Stopper
	// PublicAddress returns public address that can be published for all nodes.
	PublicAddress() string
	// GetNodeID get current node ID.
	GetNodeID() core.RecordRef

	// SendRequestPacket send request packet to a remote node.
	SendRequestPacket(ctx context.Context, request Request, receiver *host.Host) (Future, error)
	// RegisterPacketHandler register a handler function to process incoming requests of a specific type.
	RegisterPacketHandler(t types.PacketType, handler RequestHandler)
	// NewRequestBuilder create packet builder for an outgoing request with sender set to current node.
	NewRequestBuilder() RequestBuilder
	// BuildResponse create response to an incoming request with Data set to responseData.
	BuildResponse(ctx context.Context, request Request, responseData interface{}) Response
}

// ClaimQueue is the queue that contains consensus claims.
//go:generate minimock -i github.com/insolar/insolar/network.ClaimQueue -o ../testutils/network -s _mock.go
type ClaimQueue interface {
	// Pop takes claim from the queue.
	Pop() consensus.ReferendumClaim
	// Front returns claim from the queue without removing it from the queue.
	Front() consensus.ReferendumClaim
	// Length returns the length of the queue
	Length() int
<<<<<<< HEAD
	// Push adds claim to the queue.
	Push(claim consensus.ReferendumClaim)
=======
}

// Snapshot provides ...
type Snapshot interface {
	GetPulse()
>>>>>>> f6d702c9
}<|MERGE_RESOLUTION|>--- conflicted
+++ resolved
@@ -261,14 +261,11 @@
 	Front() consensus.ReferendumClaim
 	// Length returns the length of the queue
 	Length() int
-<<<<<<< HEAD
 	// Push adds claim to the queue.
 	Push(claim consensus.ReferendumClaim)
-=======
 }
 
 // Snapshot provides ...
 type Snapshot interface {
 	GetPulse()
->>>>>>> f6d702c9
 }