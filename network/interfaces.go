//
// Modified BSD 3-Clause Clear License
//
// Copyright (c) 2019 Insolar Technologies GmbH
//
// All rights reserved.
//
// Redistribution and use in source and binary forms, with or without modification,
// are permitted (subject to the limitations in the disclaimer below) provided that
// the following conditions are met:
//  * Redistributions of source code must retain the above copyright notice, this list
//    of conditions and the following disclaimer.
//  * Redistributions in binary form must reproduce the above copyright notice, this list
//    of conditions and the following disclaimer in the documentation and/or other materials
//    provided with the distribution.
//  * Neither the name of Insolar Technologies GmbH nor the names of its contributors
//    may be used to endorse or promote products derived from this software without
//    specific prior written permission.
//
// NO EXPRESS OR IMPLIED LICENSES TO ANY PARTY'S PATENT RIGHTS ARE GRANTED
// BY THIS LICENSE. THIS SOFTWARE IS PROVIDED BY THE COPYRIGHT HOLDERS
// AND CONTRIBUTORS "AS IS" AND ANY EXPRESS OR IMPLIED WARRANTIES,
// INCLUDING, BUT NOT LIMITED TO, THE IMPLIED WARRANTIES OF MERCHANTABILITY
// AND FITNESS FOR A PARTICULAR PURPOSE ARE DISCLAIMED. IN NO EVENT SHALL
// THE COPYRIGHT HOLDER OR CONTRIBUTORS BE LIABLE FOR ANY DIRECT, INDIRECT,
// INCIDENTAL, SPECIAL, EXEMPLARY, OR CONSEQUENTIAL DAMAGES (INCLUDING,
// BUT NOT LIMITED TO, PROCUREMENT OF SUBSTITUTE GOODS OR SERVICES; LOSS
// OF USE, DATA, OR PROFITS; OR BUSINESS INTERRUPTION) HOWEVER CAUSED AND
// ON ANY THEORY OF LIABILITY, WHETHER IN CONTRACT, STRICT LIABILITY, OR TORT
// (INCLUDING NEGLIGENCE OR OTHERWISE) ARISING IN ANY WAY OUT OF THE USE
// OF THIS SOFTWARE, EVEN IF ADVISED OF THE POSSIBILITY OF SUCH DAMAGE.
//
// Notwithstanding any other provisions of this license, it is prohibited to:
//    (a) use this software,
//
//    (b) prepare modifications and derivative works of this software,
//
//    (c) distribute this software (including without limitation in source code, binary or
//        object code form), and
//
//    (d) reproduce copies of this software
//
//    for any commercial purposes, and/or
//
//    for the purposes of making available this software to third parties as a service,
//    including, without limitation, any software-as-a-service, platform-as-a-service,
//    infrastructure-as-a-service or other similar online service, irrespective of
//    whether it competes with the products or services of Insolar Technologies GmbH.
//

package network

import (
	"context"
	"time"

	"github.com/insolar/insolar/component"
	"github.com/insolar/insolar/insolar"
<<<<<<< HEAD
=======
	"github.com/insolar/insolar/network/consensus/gcpv2/api/member"
	"github.com/insolar/insolar/network/consensusv1/packets"
>>>>>>> feb53aa6
	"github.com/insolar/insolar/network/hostnetwork/host"
	"github.com/insolar/insolar/network/hostnetwork/packet"
	"github.com/insolar/insolar/network/hostnetwork/packet/types"
	"github.com/insolar/insolar/network/node"
)

<<<<<<< HEAD
=======
type Report struct {
	PulseNumber     insolar.PulseNumber
	MemberPower     member.Power
	MemberMode      member.OpMode
	IsJoiner        bool
	PopulationValid bool
}

type OnConsensusFinished func(report Report)

type BootstrapResult struct {
	Host *host.Host
	// FirstPulseTime    time.Time
	ReconnectRequired bool
	NetworkSize       int
}

>>>>>>> feb53aa6
// RequestHandler handler function to process incoming requests from network and return responses to these requests.
type RequestHandler func(ctx context.Context, request ReceivedPacket) (response Packet, err error)

//go:generate minimock -i github.com/insolar/insolar/network.HostNetwork -o ../testutils/network -s _mock.go

// HostNetwork simple interface to send network requests and process network responses.
type HostNetwork interface {
	component.Starter
	component.Stopper

	// PublicAddress returns public address that can be published for all nodes.
	PublicAddress() string

	// SendRequest send request to a remote node addressed by reference.
	SendRequest(ctx context.Context, t types.PacketType, requestData interface{}, receiver insolar.Reference) (Future, error)
	// SendRequestToHost send request packet to a remote host.
	SendRequestToHost(ctx context.Context, t types.PacketType, requestData interface{}, receiver *host.Host) (Future, error)
	// RegisterRequestHandler register a handler function to process incoming requests of a specific type.
	// All RegisterRequestHandler calls should be executed before Start.
	RegisterRequestHandler(t types.PacketType, handler RequestHandler)
	// BuildResponse create response to an incoming request with Data set to responseData.
	BuildResponse(ctx context.Context, request Packet, responseData interface{}) Packet
}

// Packet is a packet that is transported via network by HostNetwork.
type Packet interface {
	GetSender() insolar.Reference
	GetSenderHost() *host.Host
	GetType() types.PacketType
	GetRequest() *packet.Request
	GetResponse() *packet.Response
	GetRequestID() types.RequestID
	String() string
}

type ReceivedPacket interface {
	Packet
	Bytes() []byte
}

// Future allows to handle responses to a previously sent request.
type Future interface {
	Request() Packet
	Response() <-chan ReceivedPacket
	WaitResponse(duration time.Duration) (ReceivedPacket, error)
	Cancel()
}

//go:generate minimock -i github.com/insolar/insolar/network.PulseHandler -o ../testutils/network -s _mock.go

// PulseHandler interface to process new pulse.
type PulseHandler interface {
	HandlePulse(ctx context.Context, pulse insolar.Pulse, originalPacket ReceivedPacket)
}

//go:generate minimock -i github.com/insolar/insolar/network.NodeKeeper -o ../testutils/network -s _mock.go

// NodeKeeper manages unsync, sync and active lists.
type NodeKeeper interface {
	insolar.NodeNetwork

	// GetCloudHash returns current cloud hash
	GetCloudHash() []byte
	// SetCloudHash set new cloud hash
	SetCloudHash([]byte)
	// SetInitialSnapshot set initial snapshot for nodekeeper
	SetInitialSnapshot(nodes []insolar.NetworkNode)
	// GetAccessor get accessor to the internal snapshot for the current pulse
	// TODO: add pulse to the function signature to get data of various pulses
	GetAccessor() Accessor
	// GetSnapshotCopy get copy of the current nodekeeper snapshot
	GetSnapshotCopy() *node.Snapshot
	// Sync move unsync -> sync
	Sync(context.Context, []insolar.NetworkNode) error
	// MoveSyncToActive merge sync list with active nodes
	MoveSyncToActive(ctx context.Context, number insolar.PulseNumber) error
}

// PartitionPolicy contains all rules how to initiate globule resharding.
type PartitionPolicy interface {
	ShardsCount() int
}

//go:generate minimock -i github.com/insolar/insolar/network.RoutingTable -o ../testutils/network -s _mock.go

// RoutingTable contains all routing information of the network.
type RoutingTable interface {
	// Resolve NodeID -> ShortID, Address. Can initiate network requests.
	Resolve(insolar.Reference) (*host.Host, error)
	// AddToKnownHosts add host to routing table.
	AddToKnownHosts(*host.Host)
	// Rebalance recreate shards of routing table with known hosts according to new partition policy.
	Rebalance(PartitionPolicy)
}

//go:generate minimock -i github.com/insolar/insolar/network.Accessor -o ../testutils/network -s _mock.go

// Accessor is interface that provides read access to nodekeeper internal snapshot
type Accessor interface {
	// GetWorkingNode get working node by its reference. Returns nil if node is not found or is not working.
	GetWorkingNode(ref insolar.Reference) insolar.NetworkNode
	// GetWorkingNodes returns sorted list of all working nodes.
	GetWorkingNodes() []insolar.NetworkNode
	// GetWorkingNodesByRole get working nodes by role.
	GetWorkingNodesByRole(role insolar.DynamicRole) []insolar.Reference
	// GetRandomWorkingNode returns random node to bootstrap on it
	GetRandomWorkingNode() insolar.NetworkNode

	// GetActiveNode returns active node.
	GetActiveNode(ref insolar.Reference) insolar.NetworkNode
	// GetActiveNodes returns unsorted list of all active nodes.
	GetActiveNodes() []insolar.NetworkNode
	// GetActiveNodeByShortID get active node by short ID. Returns nil if node is not found.
	GetActiveNodeByShortID(shortID insolar.ShortNodeID) insolar.NetworkNode
	// GetActiveNodeByAddr get active node by addr. Returns nil if node is not found.
	GetActiveNodeByAddr(address string) insolar.NetworkNode
}

// Mutator is interface that provides read and write access to a snapshot
type Mutator interface {
	Accessor
	// AddWorkingNode adds active node to index and underlying snapshot so it is accessible via GetActiveNode(s).
	AddWorkingNode(n insolar.NetworkNode)
}

//go:generate minimock -i github.com/insolar/insolar/network.Gatewayer -o ../testutils/network -s _mock.go

// Gatewayer is a network which can change it's Gateway
type Gatewayer interface {
	Gateway() Gateway
	SwitchState(ctx context.Context, state insolar.NetworkState)
}

// Gateway responds for whole network state
type Gateway interface {
	Run(context.Context)
	GetState() insolar.NetworkState
	OnPulseFromPulsar(context.Context, insolar.Pulse, ReceivedPacket)
	OnPulseFromConsensus(context.Context, insolar.Pulse)
	OnConsensusFinished(p insolar.PulseNumber)
	UpdateState(ctx context.Context, pulseNumber insolar.PulseNumber, nodes []insolar.NetworkNode, cloudStateHash []byte)
	NewGateway(context.Context, insolar.NetworkState) Gateway
	Auther() Auther
	NeedLockMessageBus() bool
	Bootstrapper() Bootstrapper
	EphemeralMode() bool
}

type Auther interface {
	// GetCert returns certificate object by node reference, using discovery nodes for signing
	GetCert(context.Context, *insolar.Reference) (insolar.Certificate, error)
	// ValidateCert checks certificate signature
	// TODO make this cert.validate()
	ValidateCert(context.Context, insolar.AuthorizationCertificate) (bool, error)
}

// Bootstrapper interface used to change behavior of handlers in different network states
type Bootstrapper interface {
	HandleNodeAuthorizeRequest(context.Context, Packet) (Packet, error)
	HandleNodeBootstrapRequest(context.Context, Packet) (Packet, error)
	HandleUpdateSchedule(context.Context, Packet) (Packet, error)
	HandleReconnect(context.Context, Packet) (Packet, error)
}

//go:generate minimock -i github.com/insolar/insolar/network.Rules -o ../testutils/network -s _mock.go

// Rules are responsible for a majority and minimum roles checking
type Rules interface {
	// CheckMajorityRule returns true if MajorityRule check passed, also returns active discovery nodes count
	CheckMajorityRule() (bool, int)
	// CheckMinRole returns true if MinRole check passed
	CheckMinRole() bool
}<|MERGE_RESOLUTION|>--- conflicted
+++ resolved
@@ -56,19 +56,13 @@
 
 	"github.com/insolar/insolar/component"
 	"github.com/insolar/insolar/insolar"
-<<<<<<< HEAD
-=======
 	"github.com/insolar/insolar/network/consensus/gcpv2/api/member"
-	"github.com/insolar/insolar/network/consensusv1/packets"
->>>>>>> feb53aa6
 	"github.com/insolar/insolar/network/hostnetwork/host"
 	"github.com/insolar/insolar/network/hostnetwork/packet"
 	"github.com/insolar/insolar/network/hostnetwork/packet/types"
 	"github.com/insolar/insolar/network/node"
 )
 
-<<<<<<< HEAD
-=======
 type Report struct {
 	PulseNumber     insolar.PulseNumber
 	MemberPower     member.Power
@@ -86,7 +80,6 @@
 	NetworkSize       int
 }
 
->>>>>>> feb53aa6
 // RequestHandler handler function to process incoming requests from network and return responses to these requests.
 type RequestHandler func(ctx context.Context, request ReceivedPacket) (response Packet, err error)
 
