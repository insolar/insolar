//
// Modified BSD 3-Clause Clear License
//
// Copyright (c) 2019 Insolar Technologies GmbH
//
// All rights reserved.
//
// Redistribution and use in source and binary forms, with or without modification,
// are permitted (subject to the limitations in the disclaimer below) provided that
// the following conditions are met:
//  * Redistributions of source code must retain the above copyright notice, this list
//    of conditions and the following disclaimer.
//  * Redistributions in binary form must reproduce the above copyright notice, this list
//    of conditions and the following disclaimer in the documentation and/or other materials
//    provided with the distribution.
//  * Neither the name of Insolar Technologies GmbH nor the names of its contributors
//    may be used to endorse or promote products derived from this software without
//    specific prior written permission.
//
// NO EXPRESS OR IMPLIED LICENSES TO ANY PARTY'S PATENT RIGHTS ARE GRANTED
// BY THIS LICENSE. THIS SOFTWARE IS PROVIDED BY THE COPYRIGHT HOLDERS
// AND CONTRIBUTORS "AS IS" AND ANY EXPRESS OR IMPLIED WARRANTIES,
// INCLUDING, BUT NOT LIMITED TO, THE IMPLIED WARRANTIES OF MERCHANTABILITY
// AND FITNESS FOR A PARTICULAR PURPOSE ARE DISCLAIMED. IN NO EVENT SHALL
// THE COPYRIGHT HOLDER OR CONTRIBUTORS BE LIABLE FOR ANY DIRECT, INDIRECT,
// INCIDENTAL, SPECIAL, EXEMPLARY, OR CONSEQUENTIAL DAMAGES (INCLUDING,
// BUT NOT LIMITED TO, PROCUREMENT OF SUBSTITUTE GOODS OR SERVICES; LOSS
// OF USE, DATA, OR PROFITS; OR BUSINESS INTERRUPTION) HOWEVER CAUSED AND
// ON ANY THEORY OF LIABILITY, WHETHER IN CONTRACT, STRICT LIABILITY, OR TORT
// (INCLUDING NEGLIGENCE OR OTHERWISE) ARISING IN ANY WAY OUT OF THE USE
// OF THIS SOFTWARE, EVEN IF ADVISED OF THE POSSIBILITY OF SUCH DAMAGE.
//
// Notwithstanding any other provisions of this license, it is prohibited to:
//    (a) use this software,
//
//    (b) prepare modifications and derivative works of this software,
//
//    (c) distribute this software (including without limitation in source code, binary or
//        object code form), and
//
//    (d) reproduce copies of this software
//
//    for any commercial purposes, and/or
//
//    for the purposes of making available this software to third parties as a service,
//    including, without limitation, any software-as-a-service, platform-as-a-service,
//    infrastructure-as-a-service or other similar online service, irrespective of
//    whether it competes with the products or services of Insolar Technologies GmbH.
//

package network

import (
	"context"
	"time"

	"github.com/insolar/insolar/component"
	"github.com/insolar/insolar/insolar"
	"github.com/insolar/insolar/network/consensus/gcpv2/api/member"
	"github.com/insolar/insolar/network/hostnetwork/host"
	"github.com/insolar/insolar/network/hostnetwork/packet"
	"github.com/insolar/insolar/network/hostnetwork/packet/types"
	"github.com/insolar/insolar/network/node"
)

type Report struct {
	PulseNumber     insolar.PulseNumber
	MemberPower     member.Power
	MemberMode      member.OpMode
	IsJoiner        bool
	PopulationValid bool
}

type OnConsensusFinished func(report Report)

type BootstrapResult struct {
	Host *host.Host
	// FirstPulseTime    time.Time
	ReconnectRequired bool
	NetworkSize       int
}

// RequestHandler handler function to process incoming requests from network and return responses to these requests.
type RequestHandler func(ctx context.Context, request ReceivedPacket) (response Packet, err error)

//go:generate minimock -i github.com/insolar/insolar/network.HostNetwork -o ../testutils/network -s _mock.go -g

// HostNetwork simple interface to send network requests and process network responses.
type HostNetwork interface {
	component.Starter
	component.Stopper

	// PublicAddress returns public address that can be published for all nodes.
	PublicAddress() string

	// SendRequest send request to a remote node addressed by reference.
	SendRequest(ctx context.Context, t types.PacketType, requestData interface{}, receiver insolar.Reference) (Future, error)
	// SendRequestToHost send request packet to a remote host.
	SendRequestToHost(ctx context.Context, t types.PacketType, requestData interface{}, receiver *host.Host) (Future, error)
	// RegisterRequestHandler register a handler function to process incoming requests of a specific type.
	// All RegisterRequestHandler calls should be executed before Start.
	RegisterRequestHandler(t types.PacketType, handler RequestHandler)
	// BuildResponse create response to an incoming request with Data set to responseData.
	BuildResponse(ctx context.Context, request Packet, responseData interface{}) Packet
}

<<<<<<< HEAD
=======
// ConsensusPacketHandler callback function for consensus packets handling
type ConsensusPacketHandler func(incomingPacket packets.ConsensusPacket, sender insolar.Reference)

//go:generate minimock -i github.com/insolar/insolar/network.ConsensusNetwork -o ../testutils/network -s _mock.go -g

// ConsensusNetwork interface to send and handling consensus packets
type ConsensusNetwork interface {
	component.Initer
	component.Starter
	component.Stopper

	// PublicAddress returns public address that can be published for all nodes.
	PublicAddress() string

	// SignAndSendPacket send request to a remote node.
	SignAndSendPacket(packet packets.ConsensusPacket, receiver insolar.Reference, service insolar.CryptographyService) error
	// RegisterPacketHandler register a handler function to process incoming requests of a specific type.
	RegisterPacketHandler(t packets.PacketType, handler ConsensusPacketHandler)
}

>>>>>>> cd5cae48
// Packet is a packet that is transported via network by HostNetwork.
type Packet interface {
	GetSender() insolar.Reference
	GetSenderHost() *host.Host
	GetType() types.PacketType
	GetRequest() *packet.Request
	GetResponse() *packet.Response
	GetRequestID() types.RequestID
	String() string
}

type ReceivedPacket interface {
	Packet
	Bytes() []byte
}

// Future allows to handle responses to a previously sent request.
type Future interface {
	Request() Packet
	Response() <-chan ReceivedPacket
	WaitResponse(duration time.Duration) (ReceivedPacket, error)
	Cancel()
}

//go:generate minimock -i github.com/insolar/insolar/network.PulseHandler -o ../testutils/network -s _mock.go -g

// PulseHandler interface to process new pulse.
type PulseHandler interface {
	HandlePulse(ctx context.Context, pulse insolar.Pulse, originalPacket ReceivedPacket)
}

//go:generate minimock -i github.com/insolar/insolar/network.NodeKeeper -o ../testutils/network -s _mock.go -g

// NodeKeeper manages unsync, sync and active lists.
type NodeKeeper interface {
	insolar.NodeNetwork

	// GetCloudHash returns current cloud hash
	GetCloudHash() []byte
	// SetCloudHash set new cloud hash
	SetCloudHash([]byte)
	// SetInitialSnapshot set initial snapshot for nodekeeper
	SetInitialSnapshot(nodes []insolar.NetworkNode)
	// GetAccessor get accessor to the internal snapshot for the current pulse
	// TODO: add pulse to the function signature to get data of various pulses
	GetAccessor() Accessor
	// GetSnapshotCopy get copy of the current nodekeeper snapshot
	GetSnapshotCopy() *node.Snapshot
	// Sync move unsync -> sync
	Sync(context.Context, []insolar.NetworkNode) error
	// MoveSyncToActive merge sync list with active nodes
	MoveSyncToActive(ctx context.Context, number insolar.PulseNumber) error
}

// PartitionPolicy contains all rules how to initiate globule resharding.
type PartitionPolicy interface {
	ShardsCount() int
}

//go:generate minimock -i github.com/insolar/insolar/network.RoutingTable -o ../testutils/network -s _mock.go -g

// RoutingTable contains all routing information of the network.
type RoutingTable interface {
	// Resolve NodeID -> ShortID, Address. Can initiate network requests.
	Resolve(insolar.Reference) (*host.Host, error)
	// AddToKnownHosts add host to routing table.
	AddToKnownHosts(*host.Host)
	// Rebalance recreate shards of routing table with known hosts according to new partition policy.
	Rebalance(PartitionPolicy)
}

<<<<<<< HEAD
//go:generate minimock -i github.com/insolar/insolar/network.Accessor -o ../testutils/network -s _mock.go
=======
//go:generate minimock -i github.com/insolar/insolar/network.ClaimQueue -o ../testutils/network -s _mock.go -g

// ClaimQueue is the queue that contains consensus claims.
type ClaimQueue interface {
	// Pop takes claim from the queue.
	Pop() packets.ReferendumClaim
	// Front returns claim from the queue without removing it from the queue.
	Front() packets.ReferendumClaim
	// Length returns the length of the queue
	Length() int
	// Push adds claim to the queue.
	Push(claim packets.ReferendumClaim)
	// Clear removes all claims from queue
	Clear()
}

//go:generate minimock -i github.com/insolar/insolar/network.Accessor -o ../testutils/network -s _mock.go -g
>>>>>>> cd5cae48

// Accessor is interface that provides read access to nodekeeper internal snapshot
type Accessor interface {
	// GetWorkingNode get working node by its reference. Returns nil if node is not found or is not working.
	GetWorkingNode(ref insolar.Reference) insolar.NetworkNode
	// GetWorkingNodes returns sorted list of all working nodes.
	GetWorkingNodes() []insolar.NetworkNode
	// GetWorkingNodesByRole get working nodes by role.
	GetWorkingNodesByRole(role insolar.DynamicRole) []insolar.Reference
	// GetRandomWorkingNode returns random node to bootstrap on it
	GetRandomWorkingNode() insolar.NetworkNode

	// GetActiveNode returns active node.
	GetActiveNode(ref insolar.Reference) insolar.NetworkNode
	// GetActiveNodes returns unsorted list of all active nodes.
	GetActiveNodes() []insolar.NetworkNode
	// GetActiveNodeByShortID get active node by short ID. Returns nil if node is not found.
	GetActiveNodeByShortID(shortID insolar.ShortNodeID) insolar.NetworkNode
	// GetActiveNodeByAddr get active node by addr. Returns nil if node is not found.
	GetActiveNodeByAddr(address string) insolar.NetworkNode
}

// Mutator is interface that provides read and write access to a snapshot
type Mutator interface {
	Accessor
	// AddWorkingNode adds active node to index and underlying snapshot so it is accessible via GetActiveNode(s).
	AddWorkingNode(n insolar.NetworkNode)
}

//go:generate minimock -i github.com/insolar/insolar/network.Gatewayer -o ../testutils/network -s _mock.go -g

// Gatewayer is a network which can change it's Gateway
type Gatewayer interface {
	Gateway() Gateway
	SwitchState(ctx context.Context, state insolar.NetworkState)
}

// Gateway responds for whole network state
type Gateway interface {
	Run(context.Context)
	GetState() insolar.NetworkState
	OnPulseFromPulsar(context.Context, insolar.Pulse, ReceivedPacket)
	OnPulseFromConsensus(context.Context, insolar.Pulse)
	OnConsensusFinished(p insolar.PulseNumber)
	UpdateState(ctx context.Context, pulseNumber insolar.PulseNumber, nodes []insolar.NetworkNode, cloudStateHash []byte)
	NewGateway(context.Context, insolar.NetworkState) Gateway
	Auther() Auther
	NeedLockMessageBus() bool
	Bootstrapper() Bootstrapper
	EphemeralMode() bool
}

type Auther interface {
	// GetCert returns certificate object by node reference, using discovery nodes for signing
	GetCert(context.Context, *insolar.Reference) (insolar.Certificate, error)
	// ValidateCert checks certificate signature
	// TODO make this cert.validate()
	ValidateCert(context.Context, insolar.AuthorizationCertificate) (bool, error)
}

// Bootstrapper interface used to change behavior of handlers in different network states
type Bootstrapper interface {
	HandleNodeAuthorizeRequest(context.Context, Packet) (Packet, error)
	HandleNodeBootstrapRequest(context.Context, Packet) (Packet, error)
	HandleUpdateSchedule(context.Context, Packet) (Packet, error)
	HandleReconnect(context.Context, Packet) (Packet, error)
}

<<<<<<< HEAD
//go:generate minimock -i github.com/insolar/insolar/network.Rules -o ../testutils/network -s _mock.go

// Rules are responsible for a majority and minimum roles checking
=======
// Rules are responsible for a majority and minimum roles checking
//go:generate minimock -i github.com/insolar/insolar/network.Rules -o ../testutils/network -s _mock.go -g
>>>>>>> cd5cae48
type Rules interface {
	// CheckMajorityRule returns true if MajorityRule check passed, also returns active discovery nodes count
	CheckMajorityRule() (bool, int)
	// CheckMinRole returns true if MinRole check passed
	CheckMinRole() bool
}<|MERGE_RESOLUTION|>--- conflicted
+++ resolved
@@ -104,29 +104,6 @@
 	BuildResponse(ctx context.Context, request Packet, responseData interface{}) Packet
 }
 
-<<<<<<< HEAD
-=======
-// ConsensusPacketHandler callback function for consensus packets handling
-type ConsensusPacketHandler func(incomingPacket packets.ConsensusPacket, sender insolar.Reference)
-
-//go:generate minimock -i github.com/insolar/insolar/network.ConsensusNetwork -o ../testutils/network -s _mock.go -g
-
-// ConsensusNetwork interface to send and handling consensus packets
-type ConsensusNetwork interface {
-	component.Initer
-	component.Starter
-	component.Stopper
-
-	// PublicAddress returns public address that can be published for all nodes.
-	PublicAddress() string
-
-	// SignAndSendPacket send request to a remote node.
-	SignAndSendPacket(packet packets.ConsensusPacket, receiver insolar.Reference, service insolar.CryptographyService) error
-	// RegisterPacketHandler register a handler function to process incoming requests of a specific type.
-	RegisterPacketHandler(t packets.PacketType, handler ConsensusPacketHandler)
-}
-
->>>>>>> cd5cae48
 // Packet is a packet that is transported via network by HostNetwork.
 type Packet interface {
 	GetSender() insolar.Reference
@@ -198,27 +175,7 @@
 	Rebalance(PartitionPolicy)
 }
 
-<<<<<<< HEAD
-//go:generate minimock -i github.com/insolar/insolar/network.Accessor -o ../testutils/network -s _mock.go
-=======
-//go:generate minimock -i github.com/insolar/insolar/network.ClaimQueue -o ../testutils/network -s _mock.go -g
-
-// ClaimQueue is the queue that contains consensus claims.
-type ClaimQueue interface {
-	// Pop takes claim from the queue.
-	Pop() packets.ReferendumClaim
-	// Front returns claim from the queue without removing it from the queue.
-	Front() packets.ReferendumClaim
-	// Length returns the length of the queue
-	Length() int
-	// Push adds claim to the queue.
-	Push(claim packets.ReferendumClaim)
-	// Clear removes all claims from queue
-	Clear()
-}
-
 //go:generate minimock -i github.com/insolar/insolar/network.Accessor -o ../testutils/network -s _mock.go -g
->>>>>>> cd5cae48
 
 // Accessor is interface that provides read access to nodekeeper internal snapshot
 type Accessor interface {
@@ -287,14 +244,9 @@
 	HandleReconnect(context.Context, Packet) (Packet, error)
 }
 
-<<<<<<< HEAD
-//go:generate minimock -i github.com/insolar/insolar/network.Rules -o ../testutils/network -s _mock.go
+//go:generate minimock -i github.com/insolar/insolar/network.Rules -o ../testutils/network -s _mock.go -g
 
 // Rules are responsible for a majority and minimum roles checking
-=======
-// Rules are responsible for a majority and minimum roles checking
-//go:generate minimock -i github.com/insolar/insolar/network.Rules -o ../testutils/network -s _mock.go -g
->>>>>>> cd5cae48
 type Rules interface {
 	// CheckMajorityRule returns true if MajorityRule check passed, also returns active discovery nodes count
 	CheckMajorityRule() (bool, int)
