--- conflicted
+++ resolved
@@ -551,11 +551,7 @@
 	}
 }
 
-<<<<<<< HEAD
-func (bc *Bootstrap) getLargerNetworkIndex(ctx context.Context, results []*network.BootstrapResult) int {
-=======
-func (bc *BootstrapperImpl) getLargerNetworkIndex(results []*network.BootstrapResult) int {
->>>>>>> 610c4893
+func (bc *Bootstrap) getLargerNetworkIndex(results []*network.BootstrapResult) int {
 	networkSize := results[0].NetworkSize
 	index := 0
 	for i := 1; i < len(results); i++ {
