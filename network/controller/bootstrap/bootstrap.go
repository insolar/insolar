--- conflicted
+++ resolved
@@ -104,18 +104,11 @@
 }
 
 type bootstrapper struct {
-<<<<<<< HEAD
 	Certificate insolar.Certificate `inject:""`
 	NodeKeeper  network.NodeKeeper  `inject:""`
 	Network     network.HostNetwork `inject:""`
 	Gatewayer   network.Gatewayer   `inject:""`
-=======
-	Certificate     insolar.Certificate     `inject:""`
-	NodeKeeper      network.NodeKeeper      `inject:""`
-	NetworkSwitcher insolar.NetworkSwitcher `inject:""`
-	Network         network.HostNetwork     `inject:""`
 	PulseAccessor   pulse.Accessor          `inject:""`
->>>>>>> b6405900
 
 	options *common.Options
 	pinger  *pinger.Pinger
