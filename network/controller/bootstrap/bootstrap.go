//
// Modified BSD 3-Clause Clear License
//
// Copyright (c) 2019 Insolar Technologies GmbH
//
// All rights reserved.
//
// Redistribution and use in source and binary forms, with or without modification,
// are permitted (subject to the limitations in the disclaimer below) provided that
// the following conditions are met:
//  * Redistributions of source code must retain the above copyright notice, this list
//    of conditions and the following disclaimer.
//  * Redistributions in binary form must reproduce the above copyright notice, this list
//    of conditions and the following disclaimer in the documentation and/or other materials
//    provided with the distribution.
//  * Neither the name of Insolar Technologies GmbH nor the names of its contributors
//    may be used to endorse or promote products derived from this software without
//    specific prior written permission.
//
// NO EXPRESS OR IMPLIED LICENSES TO ANY PARTY'S PATENT RIGHTS ARE GRANTED
// BY THIS LICENSE. THIS SOFTWARE IS PROVIDED BY THE COPYRIGHT HOLDERS
// AND CONTRIBUTORS "AS IS" AND ANY EXPRESS OR IMPLIED WARRANTIES,
// INCLUDING, BUT NOT LIMITED TO, THE IMPLIED WARRANTIES OF MERCHANTABILITY
// AND FITNESS FOR A PARTICULAR PURPOSE ARE DISCLAIMED. IN NO EVENT SHALL
// THE COPYRIGHT HOLDER OR CONTRIBUTORS BE LIABLE FOR ANY DIRECT, INDIRECT,
// INCIDENTAL, SPECIAL, EXEMPLARY, OR CONSEQUENTIAL DAMAGES (INCLUDING,
// BUT NOT LIMITED TO, PROCUREMENT OF SUBSTITUTE GOODS OR SERVICES; LOSS
// OF USE, DATA, OR PROFITS; OR BUSINESS INTERRUPTION) HOWEVER CAUSED AND
// ON ANY THEORY OF LIABILITY, WHETHER IN CONTRACT, STRICT LIABILITY, OR TORT
// (INCLUDING NEGLIGENCE OR OTHERWISE) ARISING IN ANY WAY OUT OF THE USE
// OF THIS SOFTWARE, EVEN IF ADVISED OF THE POSSIBILITY OF SUCH DAMAGE.
//
// Notwithstanding any other provisions of this license, it is prohibited to:
//    (a) use this software,
//
//    (b) prepare modifications and derivative works of this software,
//
//    (c) distribute this software (including without limitation in source code, binary or
//        object code form), and
//
//    (d) reproduce copies of this software
//
//    for any commercial purposes, and/or
//
//    for the purposes of making available this software to third parties as a service,
//    including, without limitation, any software-as-a-service, platform-as-a-service,
//    infrastructure-as-a-service or other similar online service, irrespective of
//    whether it competes with the products or services of Insolar Technologies GmbH.
//

package bootstrap

import (
	"context"
<<<<<<< HEAD
=======
	"crypto"
	"encoding/gob"
>>>>>>> 1888f42c
	"fmt"
	"math"
	"math/rand"
	"strings"
	"sync"
	"sync/atomic"
	"time"

	"github.com/insolar/insolar/insolar/pulse"
	"github.com/insolar/insolar/network/hostnetwork/packet"
	"github.com/insolar/insolar/network/node"
	"github.com/insolar/insolar/network/utils"
	"github.com/insolar/insolar/version"

	"github.com/pkg/errors"
	"go.opencensus.io/trace"

	"github.com/insolar/insolar/component"
	"github.com/insolar/insolar/insolar"
	"github.com/insolar/insolar/instrumentation/inslogger"
	"github.com/insolar/insolar/instrumentation/instracer"
	"github.com/insolar/insolar/log"
	"github.com/insolar/insolar/network"
	"github.com/insolar/insolar/network/controller/common"
	"github.com/insolar/insolar/network/controller/pinger"
	"github.com/insolar/insolar/network/hostnetwork/host"
	"github.com/insolar/insolar/network/hostnetwork/packet/types"
)

const bootstrapTimeout time.Duration = 2 // seconds
// const updateScheduleETA time.Duration = 60 // seconds

var (
	ErrReconnectRequired = errors.New("NetworkNode should connect via consensus bootstrap")
)

type DiscoveryNode struct {
	Host *host.Host
	Node insolar.DiscoveryNode
}

type Permission struct {
	JoinerPublicKey []byte
	Signature       []byte
	UTC             []byte
	ReconnectTo     string
	DiscoveryRef    insolar.Reference
}

type Bootstrapper interface {
	component.Initer

	Bootstrap(ctx context.Context) (*network.BootstrapResult, *DiscoveryNode, error)
	BootstrapDiscovery(ctx context.Context) (*network.BootstrapResult, error)
	ZeroBootstrap(ctx context.Context) (*network.BootstrapResult, error)
	SetLastPulse(number insolar.PulseNumber)
	GetLastPulse() insolar.PulseNumber
}

type bootstrapper struct {
	Certificate   insolar.Certificate         `inject:""`
	NodeKeeper    network.NodeKeeper          `inject:""`
	Network       network.HostNetwork         `inject:""`
	Gatewayer     network.Gatewayer           `inject:""`
	PulseAccessor pulse.Accessor              `inject:""`
	Cryptography  insolar.CryptographyService `inject:""`

	options *common.Options
	pinger  *pinger.Pinger

	lastPulse      insolar.PulseNumber
	lastPulseLock  sync.RWMutex
	pulsePersisted bool

	bootstrapLock       chan struct{}
	cyclicBootstrapStop int32

	genesisRequestsReceived map[insolar.Reference]*packet.GenesisRequest
	genesisLock             sync.Mutex

	firstPulseTime time.Time

	reconnectToNewNetwork func(ctx context.Context, address string)
}

func (p *Permission) RawBytes() []byte {
	res := make([]byte, 0)
	res = append(res, p.JoinerPublicKey...)
	res = append(res, p.DiscoveryRef.Bytes()...)
	res = append(res, []byte(p.ReconnectTo)...)
	res = append(res, p.UTC...)
	return res
}

func (bc *bootstrapper) GetFirstFakePulseTime() time.Time {
	return bc.firstPulseTime
}

func (bc *bootstrapper) getRequest(ref insolar.Reference) *packet.GenesisRequest {
	bc.genesisLock.Lock()
	defer bc.genesisLock.Unlock()

	return bc.genesisRequestsReceived[ref]
}

func (bc *bootstrapper) setRequest(ref insolar.Reference, req *packet.GenesisRequest) {
	bc.genesisLock.Lock()
	defer bc.genesisLock.Unlock()

	bc.genesisRequestsReceived[ref] = req
}

<<<<<<< HEAD
=======
type NodeBootstrapRequest struct {
	// TODO: change to mandate cuz cert not registered for gob
	// Certificate   insolar.Certificate
	JoinClaim packets.NodeJoinClaim
	// LastNodePulse is a last received pulse number.
	LastNodePulse insolar.PulseNumber
	// Permission is a information for reconnect to another discovery node.
	Permission Permission
}

type NodeBootstrapResponse struct {
	Code         Code
	RejectReason string
	// ETA - promise to accept joiner node to the network (in seconds).
	ETA int
	// AssignShortID is an demand to use this short id.
	AssignShortID insolar.ShortNodeID
	// UpdateSincePulse is a pulse number from which origin have to update storage.
	UpdateSincePulse insolar.PulseNumber
	// NetworkSize is a size of the network from bootstrap node.
	NetworkSize int
	// Permission is a information for reconnect to another discovery node.
	Permission Permission
}

type GenesisRequest struct {
	LastPulse insolar.PulseNumber
	Discovery *NodeStruct
}

type GenesisResponse struct {
	Response GenesisRequest
	Error    string
}

type StartSessionRequest struct{}

type StartSessionResponse struct {
	SessionID SessionID
}

type NodeStruct struct {
	ID      insolar.Reference
	SID     insolar.ShortNodeID
	Role    insolar.StaticRole
	PK      []byte
	Address string
	Version string
}

func newNode(n *NodeStruct) (insolar.NetworkNode, error) {
	pk, err := platformpolicy.NewKeyProcessor().ImportPublicKeyBinary(n.PK)
	if err != nil {
		return nil, errors.Wrap(err, "error deserializing node public key")
	}

	result := node.NewNode(n.ID, n.Role, pk, n.Address, n.Version)
	mNode := result.(node.MutableNode)
	mNode.SetShortID(n.SID)
	return mNode, nil
}

func newNodeStruct(node insolar.NetworkNode) (*NodeStruct, error) {
	pk, err := platformpolicy.NewKeyProcessor().ExportPublicKeyBinary(node.PublicKey())
	if err != nil {
		return nil, errors.Wrap(err, "error serializing node public key")
	}

	return &NodeStruct{
		ID:      node.ID(),
		SID:     node.ShortID(),
		Role:    node.Role(),
		PK:      pk,
		Address: node.Address(),
		Version: node.Version(),
	}, nil
}

// Code is bootstrap result code
type Code uint8

const (
	Accepted = Code(iota + 1)
	Rejected
	Redirected
	ReconnectRequired
	UpdateSchedule
)

func init() {
	gob.Register(&NodeBootstrapRequest{})
	gob.Register(&NodeBootstrapResponse{})
	gob.Register(&StartSessionRequest{})
	gob.Register(&StartSessionResponse{})
	gob.Register(&GenesisRequest{})
	gob.Register(&GenesisResponse{})
}

>>>>>>> 1888f42c
// Bootstrap on the discovery node (step 1 of the bootstrap process)
func (bc *bootstrapper) Bootstrap(ctx context.Context) (*network.BootstrapResult, *DiscoveryNode, error) {
	log.Info("Bootstrapping to discovery node")
	ctx, span := instracer.StartSpan(ctx, "Bootstrapper.Bootstrap")
	defer span.End()
	discoveryNodes := bc.Certificate.GetDiscoveryNodes()
	if utils.OriginIsDiscovery(bc.Certificate) {
		discoveryNodes = RemoveOrigin(discoveryNodes, bc.NodeKeeper.GetOrigin().ID())
	}
	if len(discoveryNodes) == 0 {
		return nil, nil, errors.New("There are 0 discovery nodes to connect to")
	}
	ch := bc.getDiscoveryNodesChannel(ctx, discoveryNodes, 1)
	result := bc.waitResultFromChannel(ctx, ch)
	if result == nil {
		return nil, nil, errors.New("Failed to bootstrap to any of discovery nodes")
	}
	discovery := FindDiscovery(bc.Certificate, result.Host.NodeID)
	return result, &DiscoveryNode{result.Host, discovery}, nil
}

func (bc *bootstrapper) SetLastPulse(number insolar.PulseNumber) {
	_, span := instracer.StartSpan(context.Background(), "Bootstrapper.SetLastPulse wait lastPulseLock")
	bc.lastPulseLock.Lock()
	span.End()
	defer bc.lastPulseLock.Unlock()

	if !bc.pulsePersisted {
		bc.lastPulse = number
		close(bc.bootstrapLock)
		bc.pulsePersisted = true
	}
}

func (bc *bootstrapper) forceSetLastPulse(number insolar.PulseNumber) {
	_, span := instracer.StartSpan(context.Background(), "Bootstrapper.forceSetLastPulse wait lastPulseLock")
	bc.lastPulseLock.Lock()
	span.End()
	defer bc.lastPulseLock.Unlock()

	log.Infof("Network will start from pulse %d + delta", number)
	bc.lastPulse = number
}

func (bc *bootstrapper) GetLastPulse() insolar.PulseNumber {
	_, span := instracer.StartSpan(context.Background(), "Bootstrapper.GetLastPulse wait lastPulseLock")
	bc.lastPulseLock.RLock()
	span.End()
	defer bc.lastPulseLock.RUnlock()

	return bc.lastPulse
}

func (bc *bootstrapper) checkActiveNode(node insolar.NetworkNode) error {
	n := bc.NodeKeeper.GetAccessor().GetActiveNode(node.ID())
	if n != nil {
		return errors.Errorf("NetworkNode ID collision: %s", n.ID())
	}
	n = bc.NodeKeeper.GetAccessor().GetActiveNodeByShortID(node.ShortID())
	if n != nil {
		return errors.Errorf("Short ID collision: %d", n.ShortID())
	}
	if node.Version() != bc.NodeKeeper.GetOrigin().Version() {
		return errors.Errorf("NetworkNode %s version %s does not match origin version %s",
			node.ID(), node.Version(), bc.NodeKeeper.GetOrigin().Version())
	}
	return nil
}

func (bc *bootstrapper) ZeroBootstrap(ctx context.Context) (*network.BootstrapResult, error) {
	host, err := host.NewHostN(bc.NodeKeeper.GetOrigin().Address(), bc.NodeKeeper.GetOrigin().ID())
	if err != nil {
		return nil, errors.Wrap(err, "failed to create a host")
	}
	inslogger.FromContext(ctx).Info("[ Bootstrap ] Zero bootstrap")
	bc.NodeKeeper.SetInitialSnapshot([]insolar.NetworkNode{bc.NodeKeeper.GetOrigin()})
	return &network.BootstrapResult{
		Host: host,
		// FirstPulseTime: nb.Bootstrapper.GetFirstFakePulseTime(),
	}, nil
}

// BootstrapDiscovery bootstrapping as discovery node
func (bc *bootstrapper) BootstrapDiscovery(ctx context.Context) (*network.BootstrapResult, error) {
	logger := inslogger.FromContext(ctx)
	logger.Info("[ BootstrapDiscovery ] Network bootstrap between discovery nodes")
	ctx, span := instracer.StartSpan(ctx, "Bootstrapper.BootstrapDiscovery")
	defer span.End()
	discoveryNodes := RemoveOrigin(bc.Certificate.GetDiscoveryNodes(), *bc.Certificate.GetNodeRef())
	discoveryCount := len(discoveryNodes)
	if discoveryCount == 0 {
		return bc.ZeroBootstrap(ctx)
	}

	var bootstrapResults []*network.BootstrapResult
	var hosts []*host.Host
	for {
		ch := bc.getDiscoveryNodesChannel(ctx, discoveryNodes, discoveryCount)
		bootstrapResults, hosts = bc.waitResultsFromChannel(ctx, ch, discoveryCount)
		if len(hosts) == discoveryCount {
			// we connected to all discovery nodes
			break
		} else {
			logger.Infof("[ BootstrapDiscovery ] Connected to %d/%d discovery nodes", len(hosts), discoveryCount)
		}
	}
	reconnectRequests := 0
	for _, bootstrapResult := range bootstrapResults {
		if bootstrapResult.ReconnectRequired {
			reconnectRequests++
		}
	}
	minRequests := int(math.Floor(0.5*float64(discoveryCount))) + 1
	if reconnectRequests >= minRequests {
		logger.Infof("[ BootstrapDiscovery ] Need to reconnect as joiner (requested by %d/%d discovery nodes)",
			reconnectRequests, discoveryCount)
		return nil, ErrReconnectRequired
	}
	activeNodesStr := make([]string, 0)

	<-bc.bootstrapLock
	logger.Debugf("[ BootstrapDiscovery ] After bootstrap lock")

	ch := bc.getGenesisRequestsChannel(ctx, hosts)
	activeNodes, lastPulses, err := bc.waitGenesisResults(ctx, ch, len(hosts))
	if err != nil {
		return nil, err
	}
	bc.forceSetLastPulse(bc.calculateLastIgnoredPulse(ctx, lastPulses))
	for _, activeNode := range activeNodes {
		err = bc.checkActiveNode(activeNode)
		if err != nil {
			return nil, errors.Wrapf(err, "Discovery check of node %s failed", activeNode.ID())
		}
		activeNode.(node.MutableNode).SetState(insolar.NodeUndefined)
		activeNodesStr = append(activeNodesStr, activeNode.ID().String())
	}
	bc.NodeKeeper.GetOrigin().(node.MutableNode).SetState(insolar.NodeUndefined)
	activeNodes = append(activeNodes, bc.NodeKeeper.GetOrigin())
	bc.NodeKeeper.SetInitialSnapshot(activeNodes)
	logger.Infof("[ BootstrapDiscovery ] Added active nodes: %s", strings.Join(activeNodesStr, ", "))

	if bc.options.CyclicBootstrapEnabled {
		go bc.startCyclicBootstrap(ctx)
	}

	return parseBotstrapResults(bootstrapResults), nil
}

func (bc *bootstrapper) calculateLastIgnoredPulse(ctx context.Context, lastPulses []insolar.PulseNumber) insolar.PulseNumber {
	maxLastPulse := bc.GetLastPulse()
	inslogger.FromContext(ctx).Debugf("NetworkNode %s (origin) LastIgnoredPulse: %d", bc.NodeKeeper.GetOrigin().ID(), maxLastPulse)
	for _, pulse := range lastPulses {
		if pulse > maxLastPulse {
			maxLastPulse = pulse
		}
	}
	return maxLastPulse
}

func (bc *bootstrapper) sendGenesisRequest(ctx context.Context, h *host.Host) (*packet.GenesisResponse, error) {
	ctx, span := instracer.StartSpan(ctx, "Bootstrapper.sendGenesisRequest")
	defer span.End()
	discovery, err := bc.NodeKeeper.GetOriginJoinClaim()
	if err != nil {
		return nil, errors.Wrapf(err, "Failed to prepare genesis request to address %s", h)
	}
	request := &packet.GenesisRequest{
		LastPulse: bc.GetLastPulse(),
		Discovery: discovery,
	}
	future, err := bc.Network.SendRequestToHost(ctx, types.Genesis, request, h)
	if err != nil {
		return nil, errors.Wrapf(err, "Failed to send genesis request to address %s", h)
	}
	response, err := future.WaitResponse(bc.options.BootstrapTimeout)
	if err != nil {
		return nil, errors.Wrapf(err, "Failed to get response to genesis request from address %s", h)
	}
	if response.GetResponse() == nil || response.GetResponse().GetGenesis() == nil {
		return nil, errors.Errorf("Failed to get response to genesis request from address %s: "+
			"got incorrect response: %s", h, response)
	}
	data := response.GetResponse().GetGenesis()
	if data.Response.Discovery == nil {
		return nil, errors.New("Error genesis response from discovery node: " + data.Error)
	}
	return data, nil
}

func (bc *bootstrapper) getDiscoveryNodesChannel(ctx context.Context, discoveryNodes []insolar.DiscoveryNode, needResponses int) <-chan *network.BootstrapResult {
	// we need only one host to bootstrap
	bootstrapResults := make(chan *network.BootstrapResult, needResponses)
	for _, discoveryNode := range discoveryNodes {
		go func(ctx context.Context, address string, ch chan<- *network.BootstrapResult) {
			inslogger.FromContext(ctx).Infof("Starting bootstrap to address %s", address)
			ctx, span := instracer.StartSpan(ctx, "Bootstrapper.getDiscoveryNodesChannel")
			defer span.End()
			span.AddAttributes(
				trace.StringAttribute("Bootstrap node", address),
			)
			bootstrapResult, err := bootstrap(ctx, address, bc.options, bc.startBootstrap, nil)
			if err != nil {
				inslogger.FromContext(ctx).Errorf("Error bootstrapping to address %s: %s", address, err.Error())
				return
			}
			bootstrapResults <- bootstrapResult
		}(ctx, discoveryNode.GetHost(), bootstrapResults)
	}

	return bootstrapResults
}

func (bc *bootstrapper) getGenesisRequestsChannel(ctx context.Context, discoveryHosts []*host.Host) chan *packet.GenesisResponse {
	result := make(chan *packet.GenesisResponse)
	for _, discoveryHost := range discoveryHosts {
		go func(ctx context.Context, address *host.Host, ch chan<- *packet.GenesisResponse) {
			logger := inslogger.FromContext(ctx)
			ctx, span := instracer.StartSpan(ctx, "Bootsytrapper.getGenesisRequestChannel")
			span.AddAttributes(
				trace.StringAttribute("genesis request to", address.String()),
			)
			defer span.End()
			cachedReq := bc.getRequest(address.NodeID)
			if cachedReq != nil {
				logger.Infof("Got genesis info of node %s from cache", address)
				ch <- &packet.GenesisResponse{Response: cachedReq}
				return
			}

			logger.Infof("Sending genesis bootstrap request to address %s", address)
			response, err := bc.sendGenesisRequest(ctx, address)
			if err != nil {
				logger.Warnf("Discovery bootstrap to host %s failed: %s", address, err)
				return
			}
			result <- response
		}(ctx, discoveryHost, result)
	}
	return result
}

func (bc *bootstrapper) waitResultFromChannel(ctx context.Context, ch <-chan *network.BootstrapResult) *network.BootstrapResult {
	for {
		select {
		case bootstrapHost := <-ch:
			return bootstrapHost
		case <-time.After(bc.options.BootstrapTimeout):
			inslogger.FromContext(ctx).Warn("Bootstrap timeout")
			return nil
		}
	}
}

func (bc *bootstrapper) waitResultsFromChannel(ctx context.Context, ch <-chan *network.BootstrapResult, count int) ([]*network.BootstrapResult, []*host.Host) {
	result := make([]*network.BootstrapResult, 0)
	hosts := make([]*host.Host, 0)
	for {
		select {
		case bootstrapResult := <-ch:
			result = append(result, bootstrapResult)
			hosts = append(hosts, bootstrapResult.Host)
			if len(result) == count {
				return result, hosts
			}
		case <-time.After(bc.options.BootstrapTimeout):
			inslogger.FromContext(ctx).Warnf("Bootstrap timeout, successful bootstraps: %d/%d", len(result), count)
			return result, hosts
		}
	}
}

func (bc *bootstrapper) waitGenesisResults(ctx context.Context, ch <-chan *packet.GenesisResponse,
	count int) ([]insolar.NetworkNode, []insolar.PulseNumber, error) {

	result := make([]insolar.NetworkNode, 0)
	lastPulses := make([]insolar.PulseNumber, 0)
	for {
		select {
		case res := <-ch:
			discovery, err := node.ClaimToNode(version.Version, res.Response.Discovery)
			if err != nil {
				return nil, nil, errors.Wrap(err, "Error deserializing node from discovery node")
			}
			result = append(result, discovery)
			lastPulses = append(lastPulses, res.Response.LastPulse)
			inslogger.FromContext(ctx).Debugf("NetworkNode %s LastIgnoredPulse: %d", discovery.ID(), res.Response.LastPulse)
			if len(result) == count {
				return result, lastPulses, nil
			}
		case <-time.After(bc.options.BootstrapTimeout):
			return nil, nil, errors.New(fmt.Sprintf("Genesis bootstrap timeout, successful genesis requests: %d/%d", len(result), count))
		}
	}
}

type bootstrapFunc func(context.Context, string, *Permission) (*network.BootstrapResult, error)

func bootstrap(ctx context.Context, address string, options *common.Options, bootstrapF bootstrapFunc, perm *Permission) (*network.BootstrapResult, error) {
	minTO := options.MinTimeout
	if !options.InfinityBootstrap {
		return bootstrapF(ctx, address, perm)
	}
	for {
		result, err := bootstrapF(ctx, address, perm)
		if err == nil {
			return result, nil
		}
		time.Sleep(minTO)
		minTO *= options.TimeoutMult
		if minTO > options.MaxTimeout {
			minTO = options.MaxTimeout
		}
	}
}

func (bc *bootstrapper) startBootstrap(ctx context.Context, address string, perm *Permission) (*network.BootstrapResult, error) {
	ctx, span := instracer.StartSpan(ctx, "Bootstrapper.startBootstrap")
	defer span.End()
	bootstrapHost, err := bc.pinger.Ping(ctx, address, bc.options.PingTimeout)
	if err != nil {
		return nil, errors.Wrapf(err, "Failed to ping address %s", address)
	}
	claim, err := bc.NodeKeeper.GetOriginJoinClaim()
	if err != nil {
		return nil, errors.Wrap(err, "failed to get a join claim")
	}
	lastPulse, err := bc.PulseAccessor.Latest(ctx)
	if err != nil {
		lastPulse = *insolar.GenesisPulse
	}
<<<<<<< HEAD
	request := &packet.BootstrapRequest{
		JoinClaim:     claim,
		LastNodePulse: lastPulse.PulseNumber,
	}
	future, err := bc.Network.SendRequestToHost(ctx, types.Bootstrap, request, bootstrapHost)
=======

	bootstrapReq := &NodeBootstrapRequest{
		JoinClaim:     *claim,
		LastNodePulse: lastPulse.PulseNumber,
	}

	if perm == nil {
		proc := platformpolicy.NewKeyProcessor()
		key, err := proc.ExportPublicKeyBinary(bc.Certificate.GetPublicKey())
		if err != nil {
			return nil, errors.Wrap(err, "Failed to export an origin pub key")
		}
		bootstrapReq.Permission.JoinerPublicKey = key
	} else {
		bootstrapReq.Permission = *perm
	}

	request := bc.Network.NewRequestBuilder().Type(types.Bootstrap).Data(bootstrapReq).Build()
	future, err := bc.Network.SendRequestToHost(ctx, request, bootstrapHost)
>>>>>>> 1888f42c
	if err != nil {
		return nil, errors.Wrapf(err, "Failed to send bootstrap request to address %s", address)
	}

	response, err := future.WaitResponse(bc.options.BootstrapTimeout)
	if err != nil {
		return nil, errors.Wrapf(err, "Failed to get response to bootstrap request from address %s", address)
	}
<<<<<<< HEAD
	if response.GetResponse() == nil || response.GetResponse().GetBootstrap() == nil {
		return nil, errors.Errorf("Failed to get response to bootstrap request from address %s: "+
			"got incorrect response: %s", address, response)
	}
	data := response.GetResponse().GetBootstrap()
=======

	data := response.GetData().(*NodeBootstrapResponse)
	logger := inslogger.FromContext(ctx)

>>>>>>> 1888f42c
	switch data.Code {
	case packet.Rejected:
		return nil, errors.New("Rejected: " + data.RejectReason)
<<<<<<< HEAD
	case packet.Redirected:
		return bootstrap(ctx, data.RedirectHost, bc.options, bc.startBootstrap)
=======
	case Redirected:
		logger.Infof("bootstrap redirected from %s to %s", bc.NodeKeeper.GetOrigin().Address(), data.Permission.ReconnectTo)
		return bootstrap(ctx, data.Permission.ReconnectTo, bc.options, bc.startBootstrap, &data.Permission)
	case UpdateSchedule:
		// TODO: INS-1960
>>>>>>> 1888f42c
	}

	return &network.BootstrapResult{
		Host:              response.GetSenderHost(),
		ReconnectRequired: data.Code == packet.ReconnectRequired,
		NetworkSize:       int(data.NetworkSize),
	}, nil
}

func (bc *bootstrapper) startCyclicBootstrap(ctx context.Context) {
	for atomic.LoadInt32(&bc.cyclicBootstrapStop) == 0 {
		results := make([]*network.BootstrapResult, 0)
		nodes := bc.getInactivenodes()
		for _, node := range nodes {
			res, err := bc.startBootstrap(ctx, node.GetHost(), nil)
			if err != nil {
				logger := inslogger.FromContext(ctx)
				logger.Errorf("[ StartCyclicBootstrap ] ", err)
				continue
			}
			results = append(results, res)
		}
		if len(results) != 0 {
			index := bc.getLagerNetorkIndex(ctx, results)
			if index >= 0 {
				bc.reconnectToNewNetwork(ctx, nodes[index].GetHost())
			}
		}
		time.Sleep(time.Second * bootstrapTimeout)
	}
}

func (bc *bootstrapper) getLagerNetorkIndex(ctx context.Context, results []*network.BootstrapResult) int {
	networkSize := results[0].NetworkSize
	index := 0
	for i := 1; i < len(results); i++ {
		if results[i].NetworkSize > networkSize {
			networkSize = results[i].NetworkSize
			index = i
		}
	}
	if networkSize > len(bc.NodeKeeper.GetAccessor().GetActiveNodes()) {
		return index
	}
	return -1
}

func (bc *bootstrapper) StopCyclicBootstrap() {
	atomic.StoreInt32(&bc.cyclicBootstrapStop, 1)
}

<<<<<<< HEAD
func (bc *bootstrapper) processBootstrap(ctx context.Context, request network.Packet) (network.Packet, error) {
	if request.GetRequest() == nil || request.GetRequest().GetBootstrap() == nil {
		return nil, errors.Errorf("process bootstrap: got invalid protobuf request message: %s", request)
	}

	var code packet.ResponseCode
	if bc.Gatewayer.Gateway().GetState() == insolar.CompleteNetworkState {
		code = packet.ReconnectRequired
	} else {
		code = packet.Accepted
=======
func (bc *bootstrapper) processBootstrap(ctx context.Context, request network.Request) (network.Response, error) {
	var code Code
	bootstrapRequest := request.GetData().(*NodeBootstrapRequest)
	if bootstrapRequest == nil {
		return nil, errors.New("received broken bootstrap request")
>>>>>>> 1888f42c
	}
	bootstrapRequest := request.GetRequest().GetBootstrap()
	var shortID insolar.ShortNodeID
	if CheckShortIDCollision(bc.NodeKeeper, bootstrapRequest.JoinClaim.ShortNodeID) {
		shortID = GenerateShortID(bc.NodeKeeper, bootstrapRequest.JoinClaim.GetNodeID())
	} else {
		shortID = bootstrapRequest.JoinClaim.ShortNodeID
	}
	lastPulse, err := bc.PulseAccessor.Latest(ctx)
	if err != nil {
		lastPulse = *insolar.GenesisPulse
	}

	if permissionIsEmpty(bootstrapRequest.Permission) {
		code = Redirected
		err := bc.updatePermissionsOnRequest(bootstrapRequest)
		if err != nil {
			return nil, errors.Wrap(err, "failed to update a permission in request")
		}
	} else {
		code, err = bc.getCodeFromPermission(bootstrapRequest.Permission)
		if err != nil {
			return nil, errors.Wrap(err, "failed to get a code from permission")
		}
	}

	if bc.Gatewayer.Gateway().GetState() == insolar.CompleteNetworkState {
		code = ReconnectRequired
	}

	return bc.Network.BuildResponse(ctx, request,
		&packet.BootstrapResponse{
			Code:         code,
			RejectReason: "",
			// TODO: calculate ETA
			AssignShortID:    uint32(shortID),
			UpdateSincePulse: lastPulse.PulseNumber,
<<<<<<< HEAD
			// TODO: implement permissions
			NetworkSize: uint32(len(bc.NodeKeeper.GetAccessor().GetActiveNodes())),
		}), nil
}

func (bc *bootstrapper) processGenesis(ctx context.Context, request network.Packet) (network.Packet, error) {
	if request.GetRequest() == nil || request.GetRequest().GetGenesis() == nil {
		return nil, errors.Errorf("process genesis: got invalid protobuf request message: %s", request)
	}

	data := request.GetRequest().GetGenesis()
	discovery, err := bc.NodeKeeper.GetOriginJoinClaim()
=======
			NetworkSize:      len(bc.NodeKeeper.GetAccessor().GetActiveNodes()),
			Permission:       bootstrapRequest.Permission,
		}), nil
}

func (bc *bootstrapper) getCodeFromPermission(permission Permission) (Code, error) {
	verified, err := bc.checkPermissionSign(permission)
	if err != nil {
		return Rejected, errors.Wrap(err, "failed to check a permission sign")
	}
	if !verified {
		return Rejected, errors.New("failed to verify a permission sign")
	}

	// TODO: INS-1960
	// etaDiff := time.Since(permission.UTC)
	// if etaDiff > updateScheduleETA {
	// 	return UpdateSchedule, nil
	// }

	return Accepted, nil
}

func (bc *bootstrapper) updatePermissionsOnRequest(request *NodeBootstrapRequest) error {
	request.Permission.DiscoveryRef = bc.NodeKeeper.GetOrigin().ID()
	t, err := time.Now().GobEncode()
	if err != nil {
		return errors.Wrap(err, "failed to encode a time")
	}
	request.Permission.UTC = t
	request.Permission.ReconnectTo = bc.getRandActiveDiscoveryAddress()

	sign, err := bc.getPermissionSign(request.Permission)
	if err != nil {
		return errors.Wrap(err, "failed to get a permission sign")
	}

	request.Permission.Signature = sign
	return nil
}

func (bc *bootstrapper) processGenesis(ctx context.Context, request network.Request) (network.Response, error) {
	data := request.GetData().(*GenesisRequest)
	discovery, err := newNodeStruct(bc.NodeKeeper.GetOrigin())
>>>>>>> 1888f42c
	if err != nil {
		return bc.Network.BuildResponse(ctx, request, &packet.GenesisResponse{Error: err.Error()}), nil
	}
	bc.SetLastPulse(data.LastPulse)
	bc.setRequest(request.GetSender(), data)
	return bc.Network.BuildResponse(ctx, request, &packet.GenesisResponse{
		Response: &packet.GenesisRequest{Discovery: discovery, LastPulse: bc.GetLastPulse()},
	}), nil
}

func (bc *bootstrapper) Init(ctx context.Context) error {
	bc.firstPulseTime = time.Now()
	bc.pinger = pinger.NewPinger(bc.Network)
	bc.Network.RegisterRequestHandler(types.Bootstrap, bc.processBootstrap)
	bc.Network.RegisterRequestHandler(types.Genesis, bc.processGenesis)
	return nil
}

func parseBotstrapResults(results []*network.BootstrapResult) *network.BootstrapResult {
	minIDIndex := 0
	minID := results[0].Host.NodeID
	for i, result := range results {
		if minID.Compare(result.Host.NodeID) > 0 {
			minIDIndex = i
		}
	}
	return results[minIDIndex]
}

func (bc *bootstrapper) getInactivenodes() []insolar.DiscoveryNode {
	res := make([]insolar.DiscoveryNode, 0)
	for _, node := range bc.Certificate.GetDiscoveryNodes() {
		if bc.NodeKeeper.GetAccessor().GetActiveNode(*node.GetNodeRef()) != nil {
			res = append(res, node)
		}
	}
	return res
}

func (bc *bootstrapper) checkPermissionSign(permission Permission) (bool, error) {
	nodes := bc.Certificate.GetDiscoveryNodes()
	var discoveryPubKey crypto.PublicKey
	found := false
	for _, node := range nodes {
		if node.GetNodeRef().Equal(permission.DiscoveryRef) {
			discoveryPubKey = node.GetPublicKey()
			found = true
		}
	}
	if !found {
		return false, errors.New("failed to find a discovery node from reference in permission")
	}
	verified := bc.Cryptography.Verify(discoveryPubKey, insolar.SignatureFromBytes(permission.Signature), permission.RawBytes())
	return verified, nil
}

func (bc *bootstrapper) getRandActiveDiscoveryAddress() string {
	if len(bc.NodeKeeper.GetAccessor().GetActiveNodes()) <= 1 {
		return bc.NodeKeeper.GetOrigin().Address()
	}

	r := rand.New(rand.NewSource(time.Now().UnixNano()))
	index := r.Intn(len(bc.Certificate.GetDiscoveryNodes()))
	node := bc.NodeKeeper.GetAccessor().GetActiveNode(*bc.Certificate.GetDiscoveryNodes()[index].GetNodeRef())
	if (node != nil) && (node.GetState() == insolar.NodeReady) {
		return bc.Certificate.GetDiscoveryNodes()[index].GetHost()
	}

	return bc.NodeKeeper.GetOrigin().Address()
}

func (bc *bootstrapper) getPermissionSign(perm Permission) ([]byte, error) {
	sign, err := bc.Cryptography.Sign(perm.RawBytes())
	if err != nil {
		return nil, errors.Wrap(err, "failed to sign a permission")
	}
	return sign.Bytes(), nil
}

func permissionIsEmpty(perm Permission) bool {
	if len(perm.ReconnectTo) == 0 {
		return true
	}
	if perm.DiscoveryRef.IsEmpty() {
		return true
	}
	if len(perm.Signature) == 0 {
		return true
	}
	return false
}

func NewBootstrapper(options *common.Options, reconnectToNewNetwork func(ctx context.Context, address string)) Bootstrapper {
	return &bootstrapper{
		options:                 options,
		bootstrapLock:           make(chan struct{}),
		genesisRequestsReceived: make(map[insolar.Reference]*packet.GenesisRequest),
		reconnectToNewNetwork:   reconnectToNewNetwork,
	}
}<|MERGE_RESOLUTION|>--- conflicted
+++ resolved
@@ -52,11 +52,7 @@
 
 import (
 	"context"
-<<<<<<< HEAD
-=======
 	"crypto"
-	"encoding/gob"
->>>>>>> 1888f42c
 	"fmt"
 	"math"
 	"math/rand"
@@ -69,6 +65,7 @@
 	"github.com/insolar/insolar/network/hostnetwork/packet"
 	"github.com/insolar/insolar/network/node"
 	"github.com/insolar/insolar/network/utils"
+	"github.com/insolar/insolar/platformpolicy"
 	"github.com/insolar/insolar/version"
 
 	"github.com/pkg/errors"
@@ -169,107 +166,6 @@
 	bc.genesisRequestsReceived[ref] = req
 }
 
-<<<<<<< HEAD
-=======
-type NodeBootstrapRequest struct {
-	// TODO: change to mandate cuz cert not registered for gob
-	// Certificate   insolar.Certificate
-	JoinClaim packets.NodeJoinClaim
-	// LastNodePulse is a last received pulse number.
-	LastNodePulse insolar.PulseNumber
-	// Permission is a information for reconnect to another discovery node.
-	Permission Permission
-}
-
-type NodeBootstrapResponse struct {
-	Code         Code
-	RejectReason string
-	// ETA - promise to accept joiner node to the network (in seconds).
-	ETA int
-	// AssignShortID is an demand to use this short id.
-	AssignShortID insolar.ShortNodeID
-	// UpdateSincePulse is a pulse number from which origin have to update storage.
-	UpdateSincePulse insolar.PulseNumber
-	// NetworkSize is a size of the network from bootstrap node.
-	NetworkSize int
-	// Permission is a information for reconnect to another discovery node.
-	Permission Permission
-}
-
-type GenesisRequest struct {
-	LastPulse insolar.PulseNumber
-	Discovery *NodeStruct
-}
-
-type GenesisResponse struct {
-	Response GenesisRequest
-	Error    string
-}
-
-type StartSessionRequest struct{}
-
-type StartSessionResponse struct {
-	SessionID SessionID
-}
-
-type NodeStruct struct {
-	ID      insolar.Reference
-	SID     insolar.ShortNodeID
-	Role    insolar.StaticRole
-	PK      []byte
-	Address string
-	Version string
-}
-
-func newNode(n *NodeStruct) (insolar.NetworkNode, error) {
-	pk, err := platformpolicy.NewKeyProcessor().ImportPublicKeyBinary(n.PK)
-	if err != nil {
-		return nil, errors.Wrap(err, "error deserializing node public key")
-	}
-
-	result := node.NewNode(n.ID, n.Role, pk, n.Address, n.Version)
-	mNode := result.(node.MutableNode)
-	mNode.SetShortID(n.SID)
-	return mNode, nil
-}
-
-func newNodeStruct(node insolar.NetworkNode) (*NodeStruct, error) {
-	pk, err := platformpolicy.NewKeyProcessor().ExportPublicKeyBinary(node.PublicKey())
-	if err != nil {
-		return nil, errors.Wrap(err, "error serializing node public key")
-	}
-
-	return &NodeStruct{
-		ID:      node.ID(),
-		SID:     node.ShortID(),
-		Role:    node.Role(),
-		PK:      pk,
-		Address: node.Address(),
-		Version: node.Version(),
-	}, nil
-}
-
-// Code is bootstrap result code
-type Code uint8
-
-const (
-	Accepted = Code(iota + 1)
-	Rejected
-	Redirected
-	ReconnectRequired
-	UpdateSchedule
-)
-
-func init() {
-	gob.Register(&NodeBootstrapRequest{})
-	gob.Register(&NodeBootstrapResponse{})
-	gob.Register(&StartSessionRequest{})
-	gob.Register(&StartSessionResponse{})
-	gob.Register(&GenesisRequest{})
-	gob.Register(&GenesisResponse{})
-}
-
->>>>>>> 1888f42c
 // Bootstrap on the discovery node (step 1 of the bootstrap process)
 func (bc *bootstrapper) Bootstrap(ctx context.Context) (*network.BootstrapResult, *DiscoveryNode, error) {
 	log.Info("Bootstrapping to discovery node")
@@ -601,18 +497,12 @@
 	if err != nil {
 		lastPulse = *insolar.GenesisPulse
 	}
-<<<<<<< HEAD
+
 	request := &packet.BootstrapRequest{
 		JoinClaim:     claim,
 		LastNodePulse: lastPulse.PulseNumber,
 	}
 	future, err := bc.Network.SendRequestToHost(ctx, types.Bootstrap, request, bootstrapHost)
-=======
-
-	bootstrapReq := &NodeBootstrapRequest{
-		JoinClaim:     *claim,
-		LastNodePulse: lastPulse.PulseNumber,
-	}
 
 	if perm == nil {
 		proc := platformpolicy.NewKeyProcessor()
@@ -627,7 +517,6 @@
 
 	request := bc.Network.NewRequestBuilder().Type(types.Bootstrap).Data(bootstrapReq).Build()
 	future, err := bc.Network.SendRequestToHost(ctx, request, bootstrapHost)
->>>>>>> 1888f42c
 	if err != nil {
 		return nil, errors.Wrapf(err, "Failed to send bootstrap request to address %s", address)
 	}
@@ -636,31 +525,20 @@
 	if err != nil {
 		return nil, errors.Wrapf(err, "Failed to get response to bootstrap request from address %s", address)
 	}
-<<<<<<< HEAD
 	if response.GetResponse() == nil || response.GetResponse().GetBootstrap() == nil {
 		return nil, errors.Errorf("Failed to get response to bootstrap request from address %s: "+
 			"got incorrect response: %s", address, response)
 	}
 	data := response.GetResponse().GetBootstrap()
-=======
-
-	data := response.GetData().(*NodeBootstrapResponse)
 	logger := inslogger.FromContext(ctx)
-
->>>>>>> 1888f42c
 	switch data.Code {
 	case packet.Rejected:
 		return nil, errors.New("Rejected: " + data.RejectReason)
-<<<<<<< HEAD
 	case packet.Redirected:
-		return bootstrap(ctx, data.RedirectHost, bc.options, bc.startBootstrap)
-=======
-	case Redirected:
 		logger.Infof("bootstrap redirected from %s to %s", bc.NodeKeeper.GetOrigin().Address(), data.Permission.ReconnectTo)
 		return bootstrap(ctx, data.Permission.ReconnectTo, bc.options, bc.startBootstrap, &data.Permission)
-	case UpdateSchedule:
+	case packet.UpdateSchedule:
 		// TODO: INS-1960
->>>>>>> 1888f42c
 	}
 
 	return &network.BootstrapResult{
@@ -712,7 +590,6 @@
 	atomic.StoreInt32(&bc.cyclicBootstrapStop, 1)
 }
 
-<<<<<<< HEAD
 func (bc *bootstrapper) processBootstrap(ctx context.Context, request network.Packet) (network.Packet, error) {
 	if request.GetRequest() == nil || request.GetRequest().GetBootstrap() == nil {
 		return nil, errors.Errorf("process bootstrap: got invalid protobuf request message: %s", request)
@@ -723,13 +600,6 @@
 		code = packet.ReconnectRequired
 	} else {
 		code = packet.Accepted
-=======
-func (bc *bootstrapper) processBootstrap(ctx context.Context, request network.Request) (network.Response, error) {
-	var code Code
-	bootstrapRequest := request.GetData().(*NodeBootstrapRequest)
-	if bootstrapRequest == nil {
-		return nil, errors.New("received broken bootstrap request")
->>>>>>> 1888f42c
 	}
 	bootstrapRequest := request.GetRequest().GetBootstrap()
 	var shortID insolar.ShortNodeID
@@ -767,21 +637,7 @@
 			// TODO: calculate ETA
 			AssignShortID:    uint32(shortID),
 			UpdateSincePulse: lastPulse.PulseNumber,
-<<<<<<< HEAD
-			// TODO: implement permissions
-			NetworkSize: uint32(len(bc.NodeKeeper.GetAccessor().GetActiveNodes())),
-		}), nil
-}
-
-func (bc *bootstrapper) processGenesis(ctx context.Context, request network.Packet) (network.Packet, error) {
-	if request.GetRequest() == nil || request.GetRequest().GetGenesis() == nil {
-		return nil, errors.Errorf("process genesis: got invalid protobuf request message: %s", request)
-	}
-
-	data := request.GetRequest().GetGenesis()
-	discovery, err := bc.NodeKeeper.GetOriginJoinClaim()
-=======
-			NetworkSize:      len(bc.NodeKeeper.GetAccessor().GetActiveNodes()),
+			NetworkSize:      uint32(len(bc.NodeKeeper.GetAccessor().GetActiveNodes())),
 			Permission:       bootstrapRequest.Permission,
 		}), nil
 }
@@ -822,10 +678,13 @@
 	return nil
 }
 
-func (bc *bootstrapper) processGenesis(ctx context.Context, request network.Request) (network.Response, error) {
-	data := request.GetData().(*GenesisRequest)
-	discovery, err := newNodeStruct(bc.NodeKeeper.GetOrigin())
->>>>>>> 1888f42c
+func (bc *bootstrapper) processGenesis(ctx context.Context, request network.Packet) (network.Packet, error) {
+	if request.GetRequest() == nil || request.GetRequest().GetGenesis() == nil {
+		return nil, errors.Errorf("process genesis: got invalid protobuf request message: %s", request)
+	}
+
+	data := request.GetRequest().GetGenesis()
+	discovery, err := bc.NodeKeeper.GetOriginJoinClaim()
 	if err != nil {
 		return bc.Network.BuildResponse(ctx, request, &packet.GenesisResponse{Error: err.Error()}), nil
 	}
