/*
 *    Copyright 2018 Insolar
 *
 *    Licensed under the Apache License, Version 2.0 (the "License");
 *    you may not use this file except in compliance with the License.
 *    You may obtain a copy of the License at
 *
 *        http://www.apache.org/licenses/LICENSE-2.0
 *
 *    Unless required by applicable law or agreed to in writing, software
 *    distributed under the License is distributed on an "AS IS" BASIS,
 *    WITHOUT WARRANTIES OR CONDITIONS OF ANY KIND, either express or implied.
 *    See the License for the specific language governing permissions and
 *    limitations under the License.
 */

package controller

import (
	"context"
	"time"

	"github.com/insolar/insolar/configuration"
	"github.com/insolar/insolar/core"
	"github.com/insolar/insolar/network"
	"github.com/insolar/insolar/network/controller/bootstrap"
	"github.com/insolar/insolar/network/controller/common"
	"github.com/insolar/insolar/network/transport/packet/types"
)

// Controller contains network logic.
type Controller struct {
	Bootstrapper  bootstrap.NetworkBootstrapper `inject:""`
	RPCController RPCController                 `inject:""`

	network network.HostNetwork
}

func (c *Controller) SetLastIgnoredPulse(number core.PulseNumber) {
	c.Bootstrapper.SetLastPulse(number)
}

func (c *Controller) GetLastIgnoredPulse() core.PulseNumber {
	return c.Bootstrapper.GetLastPulse()
}

// SendParcel send message to nodeID.
func (c *Controller) SendMessage(nodeID core.RecordRef, name string, msg core.Parcel) ([]byte, error) {
	return c.RPCController.SendMessage(nodeID, name, msg)
}

// RemoteProcedureRegister register remote procedure that will be executed when message is received.
func (c *Controller) RemoteProcedureRegister(name string, method core.RemoteProcedure) {
	c.RPCController.RemoteProcedureRegister(name, method)
}

// SendCascadeMessage sends a message from MessageBus to a cascade of nodes.
func (c *Controller) SendCascadeMessage(data core.Cascade, method string, msg core.Parcel) error {
	return c.RPCController.SendCascadeMessage(data, method, msg)
}

// Bootstrap init bootstrap process: 1. Connect to discovery node; 2. Reconnect to new discovery node if redirected.
<<<<<<< HEAD
func (c *Controller) Bootstrap(ctx context.Context) (*network.BootstrapResult, error) {
	return c.bootstrapper.Bootstrap(ctx)
=======
func (c *Controller) Bootstrap(ctx context.Context) error {
	return c.Bootstrapper.Bootstrap(ctx)
>>>>>>> ea8be5e3
}

// Inject inject components.
func (c *Controller) Start(ctx context.Context) error {
	c.network.RegisterRequestHandler(types.Ping, func(ctx context.Context, request network.Request) (network.Response, error) {
		return c.network.BuildResponse(ctx, request, nil), nil
	})
	return nil
}

// ConfigureOptions convert daemon configuration to controller options
func ConfigureOptions(conf configuration.Configuration) *common.Options {
	config := conf.Host
	return &common.Options{
		InfinityBootstrap:   config.InfinityBootstrap,
		TimeoutMult:         time.Duration(config.TimeoutMult) * time.Second,
		MinTimeout:          time.Duration(config.MinTimeout) * time.Second,
		MaxTimeout:          time.Duration(config.MaxTimeout) * time.Second,
		PingTimeout:         1 * time.Second,
		PacketTimeout:       10 * time.Second,
		BootstrapTimeout:    10 * time.Second,
		HandshakeSessionTTL: time.Duration(config.HandshakeSessionTTL) * time.Millisecond,
		FakePulseDuration:   time.Duration(conf.Pulsar.PulseTime) * time.Millisecond,
	}
}

// NewNetworkController create new network controller.
func NewNetworkController(net network.HostNetwork) network.Controller {
	return &Controller{network: net}
}<|MERGE_RESOLUTION|>--- conflicted
+++ resolved
@@ -60,13 +60,8 @@
 }
 
 // Bootstrap init bootstrap process: 1. Connect to discovery node; 2. Reconnect to new discovery node if redirected.
-<<<<<<< HEAD
 func (c *Controller) Bootstrap(ctx context.Context) (*network.BootstrapResult, error) {
-	return c.bootstrapper.Bootstrap(ctx)
-=======
-func (c *Controller) Bootstrap(ctx context.Context) error {
 	return c.Bootstrapper.Bootstrap(ctx)
->>>>>>> ea8be5e3
 }
 
 // Inject inject components.
