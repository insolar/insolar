--- conflicted
+++ resolved
@@ -21,6 +21,7 @@
 	"context"
 
 	"github.com/insolar/insolar/component"
+	"github.com/insolar/insolar/core"
 	"github.com/insolar/insolar/log"
 	"github.com/insolar/insolar/network"
 	"github.com/insolar/insolar/network/transport/packet"
@@ -34,21 +35,13 @@
 }
 
 type pulseController struct {
-<<<<<<< HEAD
-	PulseHandler network.PulseHandler `inject:""`
-	NodeKeeper   network.NodeKeeper   `inject:""`
-	Resolver     network.RoutingTable `inject:""`
-	Network      network.HostNetwork  `inject:""`
-=======
 	PulseHandler        network.PulseHandler            `inject:""`
 	NodeKeeper          network.NodeKeeper              `inject:""`
 	CryptographyScheme  core.PlatformCryptographyScheme `inject:""`
 	KeyProcessor        core.KeyProcessor               `inject:""`
 	CryptographyService core.CryptographyService        `inject:""`
-
-	hostNetwork  network.HostNetwork
-	routingTable network.RoutingTable
->>>>>>> f6d702c9
+	Resolver            network.RoutingTable            `inject:""`
+	Network             network.HostNetwork             `inject:""`
 }
 
 func (pc *pulseController) Init(ctx context.Context) error {
@@ -59,10 +52,6 @@
 
 func (pc *pulseController) processPulse(ctx context.Context, request network.Request) (network.Response, error) {
 	data := request.GetData().(*packet.RequestPulse)
-<<<<<<< HEAD
-	// if we are a joiner node, we should receive pulse from phase1 packet and ignore pulse from pulsar
-	if !pc.NodeKeeper.GetConsensusInfo().IsJoiner() {
-=======
 	verified, err := pc.verifyPulseSign(data.Pulse)
 	if err != nil {
 		return nil, errors.Wrap(err, "[ pulseController ] processPulse: error to verify a pulse sign")
@@ -70,10 +59,8 @@
 	if !verified {
 		return nil, errors.New("[ pulseController ] processPulse: failed to verify a pulse sign")
 	}
-	// we should not process pulses in Waiting state because network can be unready to join current node,
-	// so we should wait for pulse from consensus phase1 packet
-	if pc.NodeKeeper.GetState() != core.WaitingNodeNetworkState {
->>>>>>> f6d702c9
+	// if we are a joiner node, we should receive pulse from phase1 packet and ignore pulse from pulsar
+	if !pc.NodeKeeper.GetConsensusInfo().IsJoiner() {
 		go pc.PulseHandler.HandlePulse(context.Background(), data.Pulse)
 	} else {
 		log.Debugf("Ignore pulse %v from pulsar, waiting for consensus phase1 packet", data.Pulse)
@@ -87,10 +74,6 @@
 	return pc.Network.BuildResponse(ctx, request, &packet.ResponseGetRandomHosts{Hosts: randomHosts}), nil
 }
 
-<<<<<<< HEAD
-func NewPulseController() PulseController {
-	return &pulseController{}
-=======
 func (pc *pulseController) verifyPulseSign(pulse core.Pulse) (bool, error) {
 	hashProvider := pc.CryptographyScheme.IntegrityHasher()
 	if len(pulse.Signs) == 0 {
@@ -116,7 +99,6 @@
 	return true, nil
 }
 
-func NewPulseController(hostNetwork network.HostNetwork, routingTable network.RoutingTable) PulseController {
-	return &pulseController{hostNetwork: hostNetwork, routingTable: routingTable}
->>>>>>> f6d702c9
+func NewPulseController() PulseController {
+	return &pulseController{}
 }