//
// Modified BSD 3-Clause Clear License
//
// Copyright (c) 2019 Insolar Technologies GmbH
//
// All rights reserved.
//
// Redistribution and use in source and binary forms, with or without modification,
// are permitted (subject to the limitations in the disclaimer below) provided that
// the following conditions are met:
//  * Redistributions of source code must retain the above copyright notice, this list
//    of conditions and the following disclaimer.
//  * Redistributions in binary form must reproduce the above copyright notice, this list
//    of conditions and the following disclaimer in the documentation and/or other materials
//    provided with the distribution.
//  * Neither the name of Insolar Technologies GmbH nor the names of its contributors
//    may be used to endorse or promote products derived from this software without
//    specific prior written permission.
//
// NO EXPRESS OR IMPLIED LICENSES TO ANY PARTY'S PATENT RIGHTS ARE GRANTED
// BY THIS LICENSE. THIS SOFTWARE IS PROVIDED BY THE COPYRIGHT HOLDERS
// AND CONTRIBUTORS "AS IS" AND ANY EXPRESS OR IMPLIED WARRANTIES,
// INCLUDING, BUT NOT LIMITED TO, THE IMPLIED WARRANTIES OF MERCHANTABILITY
// AND FITNESS FOR A PARTICULAR PURPOSE ARE DISCLAIMED. IN NO EVENT SHALL
// THE COPYRIGHT HOLDER OR CONTRIBUTORS BE LIABLE FOR ANY DIRECT, INDIRECT,
// INCIDENTAL, SPECIAL, EXEMPLARY, OR CONSEQUENTIAL DAMAGES (INCLUDING,
// BUT NOT LIMITED TO, PROCUREMENT OF SUBSTITUTE GOODS OR SERVICES; LOSS
// OF USE, DATA, OR PROFITS; OR BUSINESS INTERRUPTION) HOWEVER CAUSED AND
// ON ANY THEORY OF LIABILITY, WHETHER IN CONTRACT, STRICT LIABILITY, OR TORT
// (INCLUDING NEGLIGENCE OR OTHERWISE) ARISING IN ANY WAY OUT OF THE USE
// OF THIS SOFTWARE, EVEN IF ADVISED OF THE POSSIBILITY OF SUCH DAMAGE.
//
// Notwithstanding any other provisions of this license, it is prohibited to:
//    (a) use this software,
//
//    (b) prepare modifications and derivative works of this software,
//
//    (c) distribute this software (including without limitation in source code, binary or
//        object code form), and
//
//    (d) reproduce copies of this software
//
//    for any commercial purposes, and/or
//
//    for the purposes of making available this software to third parties as a service,
//    including, without limitation, any software-as-a-service, platform-as-a-service,
//    infrastructure-as-a-service or other similar online service, irrespective of
//    whether it competes with the products or services of Insolar Technologies GmbH.
//

package adapters

import (
	"context"
<<<<<<< HEAD
	"github.com/insolar/insolar/network/consensus/common/timer"
=======
>>>>>>> 4acedf1d
	"sync"
	"time"

	"github.com/insolar/insolar/instrumentation/inslogger"
	"github.com/insolar/insolar/network/consensus/gcpv2/api/profiles"

	"github.com/insolar/insolar/insolar"
	"github.com/insolar/insolar/network/consensus/common/capacity"
	"github.com/insolar/insolar/network/consensus/common/endpoints"
	"github.com/insolar/insolar/network/consensus/gcpv2/api"
	"github.com/insolar/insolar/network/consensus/gcpv2/api/census"
	"github.com/insolar/insolar/network/consensus/gcpv2/api/member"
	"github.com/insolar/insolar/network/consensus/gcpv2/api/power"
	"github.com/insolar/insolar/network/consensus/gcpv2/api/proofs"
	"github.com/insolar/insolar/network/consensus/gcpv2/api/transport"
	"github.com/insolar/insolar/pulse"
)

const (
	defaultEphemeralPulseDuration = 2 * time.Second
	defaultEphemeralHeartbeat     = 10 * time.Second
)

type EphemeralController interface {
	EphemeralMode(nodes []insolar.NetworkNode) bool
}

func NewConsensusControlFeeder() *ConsensusControlFeeder {
	return &ConsensusControlFeeder{
		mu:            &sync.RWMutex{},
		capacityLevel: capacity.LevelNormal,
	}
}

var _ api.ConsensusControlFeeder = &ConsensusControlFeeder{}

type ConsensusControlFeeder struct {
	mu            *sync.RWMutex
	capacityLevel capacity.Level
	leave         bool
	leaveReason   uint32
}

func (cf *ConsensusControlFeeder) OnFailedPreparePulseChange() {
}

func (cf *ConsensusControlFeeder) OnFullRoundStarting() {
}

func (cf *ConsensusControlFeeder) OnPreparePulseChange(report api.UpstreamReport) {
}

func (cf *ConsensusControlFeeder) OnCommitPulseChange(report api.UpstreamReport, pulseData pulse.Data, activeCensus census.Operational) {
}

func (cf *ConsensusControlFeeder) OnCancelPulseChange() {
}

func (cf *ConsensusControlFeeder) OnConsensusFinished(report api.UpstreamReport, expectedCensus census.Operational) {
}

func (cf *ConsensusControlFeeder) OnConsensusAborted() {
}

func (cf *ConsensusControlFeeder) SetRequiredGracefulLeave(reason uint32) {
	cf.mu.Lock()
	defer cf.mu.Unlock()

	cf.leave = true
	cf.leaveReason = reason
}

func (cf *ConsensusControlFeeder) SetRequiredPowerLevel(level capacity.Level) {
	cf.mu.Lock()
	defer cf.mu.Unlock()

	cf.capacityLevel = level
}

func (cf *ConsensusControlFeeder) GetRequiredGracefulLeave() (bool, uint32) {
	cf.mu.RLock()
	defer cf.mu.RUnlock()

	return cf.leave, cf.leaveReason
}

func (cf *ConsensusControlFeeder) GetRequiredPowerLevel() power.Request {
	cf.mu.RLock()
	defer cf.mu.RUnlock()

	return power.NewRequestByLevel(capacity.LevelNormal)
}

func (cf *ConsensusControlFeeder) CanFastForwardPulse(expected, received pulse.Number, lastPulseData pulse.Data) bool {
	return true
}

func (cf *ConsensusControlFeeder) CanStopOnHastyPulse(pn pulse.Number, expectedEndOfConsensus time.Time) bool {
	return true
}

func (cf *ConsensusControlFeeder) OnPulseDetected() {
}

func (cf *ConsensusControlFeeder) OnAppliedMembershipProfile(mode member.OpMode, pw member.Power, effectiveSince pulse.Number) {
}

func (cf *ConsensusControlFeeder) OnAppliedGracefulLeave(exitCode uint32, effectiveSince pulse.Number) {
}

func (cf *ConsensusControlFeeder) SetTrafficLimit(level capacity.Level, duration time.Duration) {
}

func (cf *ConsensusControlFeeder) ResumeTraffic() {
}

func InterceptConsensusControl(originalFeeder *ConsensusControlFeeder) *ControlFeederInterceptor {
	r := ControlFeederInterceptor{}
	r.internal.ConsensusControlFeeder = originalFeeder
	r.internal.mu = &sync.Mutex{}
	return &r
}

type ControlFeederInterceptor struct {
	internal InternalControlFeederAdapter
}

func (i *ControlFeederInterceptor) Feeder() *InternalControlFeederAdapter {
	return &i.internal
}

func (i *ControlFeederInterceptor) PrepareLeave() <-chan struct{} {
	i.internal.mu.Lock()
	defer i.internal.mu.Unlock()

	if i.internal.zeroReadyChannel != nil {
		panic("illegal state")
	}
	i.internal.zeroReadyChannel = make(chan struct{})
	if i.internal.hasZero || i.internal.zeroPending {
		i.internal.hasZero = true
		close(i.internal.zeroReadyChannel)
	}
	return i.internal.zeroReadyChannel
}

func (i *ControlFeederInterceptor) Leave(leaveReason uint32) <-chan struct{} {
	i.internal.mu.Lock()
	defer i.internal.mu.Unlock()

	if i.internal.leavingChannel != nil {
		panic("illegal state")
	}
	i.internal.leaveReason = leaveReason
	i.internal.leavingChannel = make(chan struct{})
	if i.internal.hasLeft {
		i.internal.setHasZero()
		close(i.internal.leavingChannel)
	}
	return i.internal.leavingChannel
}

var _ api.ConsensusControlFeeder = &InternalControlFeederAdapter{}

type InternalControlFeederAdapter struct {
	*ConsensusControlFeeder

	mu *sync.Mutex

	hasLeft bool
	hasZero bool

	zeroPending bool

	leaveReason      uint32
	zeroReadyChannel chan struct{}
	leavingChannel   chan struct{}
}

func (cf *InternalControlFeederAdapter) GetRequiredPowerLevel() power.Request {
	cf.mu.Lock()
	defer cf.mu.Unlock()

	if cf.zeroReadyChannel != nil || cf.leavingChannel != nil {
		return power.NewRequestByLevel(capacity.LevelZero)
	}
	return cf.ConsensusControlFeeder.GetRequiredPowerLevel()
}

func (cf *InternalControlFeederAdapter) OnAppliedMembershipProfile(mode member.OpMode, pw member.Power, effectiveSince pulse.Number) {
	cf.mu.Lock()
	defer cf.mu.Unlock()

	cf.zeroPending = pw == 0
	if pw == 0 && cf.zeroReadyChannel != nil {
		cf.setHasZero()
	}

	if mode.IsEvicted() {
		cf.setHasLeft()
	}

	cf.ConsensusControlFeeder.OnAppliedMembershipProfile(mode, pw, effectiveSince)
}

func (cf *InternalControlFeederAdapter) GetRequiredGracefulLeave() (bool, uint32) {
	cf.mu.Lock()
	defer cf.mu.Unlock()

	if cf.leavingChannel != nil {
		return true, cf.leaveReason
	}
	return cf.ConsensusControlFeeder.GetRequiredGracefulLeave()
}

func (cf *InternalControlFeederAdapter) OnPulseDetected() {
	cf.mu.Lock()
	defer cf.mu.Unlock()

	if cf.zeroPending {
		cf.setHasZero()
	}
	cf.ConsensusControlFeeder.OnPulseDetected()
}

func (cf *InternalControlFeederAdapter) setHasZero() {
	if !cf.hasZero && cf.zeroReadyChannel != nil {
		close(cf.zeroReadyChannel)
	}
	cf.hasZero = true
}

func (cf *InternalControlFeederAdapter) setHasLeft() {
	cf.setHasZero()

	if !cf.hasLeft && cf.leavingChannel != nil {
		close(cf.leavingChannel)
	}
	cf.hasLeft = true
}

func NewEphemeralControlFeeder(ephemeralController EphemeralController) *EphemeralControlFeeder {
	return &EphemeralControlFeeder{
		ephemeralController: ephemeralController,

		pulseDuration: defaultEphemeralPulseDuration,
		heartbeat:     defaultEphemeralHeartbeat,
	}
}

type EphemeralControlFeeder struct {
	pulseChanger        PulseChanger
	ephemeralController EphemeralController

	pulseDuration time.Duration
	heartbeat     time.Duration
}

func (f *EphemeralControlFeeder) OnFailedPreparePulseChange() {
}

func (f *EphemeralControlFeeder) OnPulseDetected() {
}

func (f *EphemeralControlFeeder) OnFullRoundStarting() {
}

func (f *EphemeralControlFeeder) OnPreparePulseChange(report api.UpstreamReport) {
}

func (f *EphemeralControlFeeder) OnCommitPulseChange(report api.UpstreamReport, pulseData pulse.Data, activeCensus census.Operational) {
}

func (f *EphemeralControlFeeder) OnCancelPulseChange() {
}

func (f *EphemeralControlFeeder) OnConsensusFinished(report api.UpstreamReport, expectedCensus census.Operational) {
}

func (f *EphemeralControlFeeder) OnConsensusAborted() {
}

func (f *EphemeralControlFeeder) CanFastForwardPulse(expected, received pulse.Number, lastPulseData pulse.Data) bool {
	return true
}

func (f *EphemeralControlFeeder) CanStopEphemeralByPulse(pd pulse.Data, localNode profiles.ActiveNode) bool {
	return true
}

func (f *EphemeralControlFeeder) OnEphemeralCancelled() {
	// TODO is called on cancellation by both Ph1 packets and TryConvertFromEphemeral
}

<<<<<<< HEAD
=======
func (f *EphemeralControlFeeder) GetMinDuration() time.Duration {
	return f.pulseDuration
}

func (f *EphemeralControlFeeder) GetMaxDuration() time.Duration {
	return f.heartbeat
}

>>>>>>> 4acedf1d
func (f *EphemeralControlFeeder) OnNonEphemeralPacket(ctx context.Context, parser transport.PacketParser, inbound endpoints.Inbound) error {
	inslogger.FromContext(ctx).Info("non-ephemeral packet")
	return nil
}

func (f *EphemeralControlFeeder) CanStopEphemeralByCensus(expected census.Expected) bool {
	if expected == nil {
		return false
	}

	population := expected.GetOnlinePopulation()
	if !population.IsValid() {
		return false
	}

	networkNodes := NewNetworkNodeList(population.GetProfiles())
	if f.ephemeralController.EphemeralMode(networkNodes) {
		return false
	}

	return true
}

func (f *EphemeralControlFeeder) EphemeralConsensusFinished(isNextEphemeral bool, roundStartedAt timer.Occasion, expected census.Operational) {
}

func (f *EphemeralControlFeeder) GetEphemeralTimings(config api.LocalNodeConfiguration) api.RoundTimings {
	delta := f.pulseDuration / time.Second
	if delta < 2 {
		delta = 2
	}

	return config.GetConsensusTimings(uint16(delta))
}

func (f *EphemeralControlFeeder) IsActive() bool {
	return true
}

func (f *EphemeralControlFeeder) CreateEphemeralPulsePacket(census census.Operational) proofs.OriginalPulsarPacket {
	_, pd := census.GetNearestPulseData()
	if pd.IsEmpty() {
		pd = pulse.NewFirstEphemeralData()
	}
	pd = pd.CreateNextEphemeralPulse()

	return NewPulsePacketParser(pd, time.Now())
}

func (f *EphemeralControlFeeder) CanStopOnHastyPulse(pn pulse.Number, expectedEndOfConsensus time.Time) bool {
	return false
}<|MERGE_RESOLUTION|>--- conflicted
+++ resolved
@@ -52,10 +52,7 @@
 
 import (
 	"context"
-<<<<<<< HEAD
 	"github.com/insolar/insolar/network/consensus/common/timer"
-=======
->>>>>>> 4acedf1d
 	"sync"
 	"time"
 
@@ -76,7 +73,6 @@
 
 const (
 	defaultEphemeralPulseDuration = 2 * time.Second
-	defaultEphemeralHeartbeat     = 10 * time.Second
 )
 
 type EphemeralController interface {
@@ -302,7 +298,6 @@
 		ephemeralController: ephemeralController,
 
 		pulseDuration: defaultEphemeralPulseDuration,
-		heartbeat:     defaultEphemeralHeartbeat,
 	}
 }
 
@@ -311,7 +306,6 @@
 	ephemeralController EphemeralController
 
 	pulseDuration time.Duration
-	heartbeat     time.Duration
 }
 
 func (f *EphemeralControlFeeder) OnFailedPreparePulseChange() {
@@ -350,17 +344,6 @@
 	// TODO is called on cancellation by both Ph1 packets and TryConvertFromEphemeral
 }
 
-<<<<<<< HEAD
-=======
-func (f *EphemeralControlFeeder) GetMinDuration() time.Duration {
-	return f.pulseDuration
-}
-
-func (f *EphemeralControlFeeder) GetMaxDuration() time.Duration {
-	return f.heartbeat
-}
-
->>>>>>> 4acedf1d
 func (f *EphemeralControlFeeder) OnNonEphemeralPacket(ctx context.Context, parser transport.PacketParser, inbound endpoints.Inbound) error {
 	inslogger.FromContext(ctx).Info("non-ephemeral packet")
 	return nil
