//
// Modified BSD 3-Clause Clear License
//
// Copyright (c) 2019 Insolar Technologies GmbH
//
// All rights reserved.
//
// Redistribution and use in source and binary forms, with or without modification,
// are permitted (subject to the limitations in the disclaimer below) provided that
// the following conditions are met:
//  * Redistributions of source code must retain the above copyright notice, this list
//    of conditions and the following disclaimer.
//  * Redistributions in binary form must reproduce the above copyright notice, this list
//    of conditions and the following disclaimer in the documentation and/or other materials
//    provided with the distribution.
//  * Neither the name of Insolar Technologies GmbH nor the names of its contributors
//    may be used to endorse or promote products derived from this software without
//    specific prior written permission.
//
// NO EXPRESS OR IMPLIED LICENSES TO ANY PARTY'S PATENT RIGHTS ARE GRANTED
// BY THIS LICENSE. THIS SOFTWARE IS PROVIDED BY THE COPYRIGHT HOLDERS
// AND CONTRIBUTORS "AS IS" AND ANY EXPRESS OR IMPLIED WARRANTIES,
// INCLUDING, BUT NOT LIMITED TO, THE IMPLIED WARRANTIES OF MERCHANTABILITY
// AND FITNESS FOR A PARTICULAR PURPOSE ARE DISCLAIMED. IN NO EVENT SHALL
// THE COPYRIGHT HOLDER OR CONTRIBUTORS BE LIABLE FOR ANY DIRECT, INDIRECT,
// INCIDENTAL, SPECIAL, EXEMPLARY, OR CONSEQUENTIAL DAMAGES (INCLUDING,
// BUT NOT LIMITED TO, PROCUREMENT OF SUBSTITUTE GOODS OR SERVICES; LOSS
// OF USE, DATA, OR PROFITS; OR BUSINESS INTERRUPTION) HOWEVER CAUSED AND
// ON ANY THEORY OF LIABILITY, WHETHER IN CONTRACT, STRICT LIABILITY, OR TORT
// (INCLUDING NEGLIGENCE OR OTHERWISE) ARISING IN ANY WAY OUT OF THE USE
// OF THIS SOFTWARE, EVEN IF ADVISED OF THE POSSIBILITY OF SUCH DAMAGE.
//
// Notwithstanding any other provisions of this license, it is prohibited to:
//    (a) use this software,
//
//    (b) prepare modifications and derivative works of this software,
//
//    (c) distribute this software (including without limitation in source code, binary or
//        object code form), and
//
//    (d) reproduce copies of this software
//
//    for any commercial purposes, and/or
//
//    for the purposes of making available this software to third parties as a service,
//    including, without limitation, any software-as-a-service, platform-as-a-service,
//    infrastructure-as-a-service or other similar online service, irrespective of
//    whether it competes with the products or services of Insolar Technologies GmbH.
//

package adapters

import (
	"fmt"
	"time"

	"github.com/insolar/insolar/insolar"
	"github.com/insolar/insolar/longbits"
	"github.com/insolar/insolar/network/consensus/common/cryptkit"
	"github.com/insolar/insolar/network/consensus/gcpv2/api/phases"
	"github.com/insolar/insolar/network/consensus/gcpv2/api/proofs"
	"github.com/insolar/insolar/network/consensus/gcpv2/api/transport"
	"github.com/insolar/insolar/network/consensus/serialization/pulseserialization"
	"github.com/insolar/insolar/pulse"
)

const nanosecondsInSecond = int64(time.Second / time.Nanosecond)

func NewPulse(pulseData pulse.Data) insolar.Pulse {
	var prev insolar.PulseNumber
	if !pulseData.IsFirstPulse() {
		prev = insolar.PulseNumber(pulseData.GetPrevPulseNumber())
	} else {
		prev = insolar.PulseNumber(pulseData.PulseNumber)
	}

	entropy := insolar.Entropy{}
	bs := pulseData.PulseEntropy.AsBytes()
	copy(entropy[:], bs)
	copy(entropy[pulseData.PulseEntropy.FixedByteSize():], bs)

	return insolar.Pulse{
		PulseNumber:      insolar.PulseNumber(pulseData.PulseNumber),
		NextPulseNumber:  insolar.PulseNumber(pulseData.GetNextPulseNumber()),
		PrevPulseNumber:  prev,
		PulseTimestamp:   int64(pulseData.Timestamp) * nanosecondsInSecond,
		EpochPulseNumber: int(pulseData.PulseEpoch),
		Entropy:          entropy,
	}
}

func NewPulseData(p insolar.Pulse) pulse.Data {
	data := pulse.NewPulsarData(
		pulse.Number(p.PulseNumber),
		uint16(p.NextPulseNumber-p.PulseNumber),
		uint16(p.PulseNumber-p.PrevPulseNumber),
		longbits.NewBits512FromBytes(p.Entropy[:]).FoldToBits256(),
	)
	data.Timestamp = uint32(p.PulseTimestamp / nanosecondsInSecond)
	data.PulseEpoch = uint32(p.EpochPulseNumber)
	return data
}

func NewPulseDigest(data pulse.Data) cryptkit.Digest {
	entropySize := data.PulseEntropy.FixedByteSize()

	bits := longbits.Bits512{}
	copy(bits[:entropySize], data.PulseEntropy[:])
	copy(bits[entropySize:], data.PulseEntropy[:])

	// It's not digest actually :)
	return cryptkit.NewDigest(&bits, SHA3512Digest)
}

<<<<<<< HEAD
func CreateEphemeralPulseData(data pulse.Data) []byte {
	insolarPulse := NewPulse(data)
	pulsePacket := pulsenetwork.NewPulsePacket(&insolarPulse, nil, nil, 0)
	bs, _ := packet.SerializePacket(pulsePacket)
	receivedPacket, _ := packet.DeserializePacketRaw(bytes.NewReader(bs), time.Now())
	return receivedPacket.Bytes()
}

=======
>>>>>>> e2d70917
type PulsePacketParser struct {
	longbits.FixedReader
	digest     cryptkit.DigestHolder
	pulse      pulse.Data
	receivedAt time.Time
}

<<<<<<< HEAD
func NewPulsePacketParser(pulse pulse.Data, receivedAt time.Time, data []byte) *PulsePacketParser {
=======
func NewPulsePacketParser(pulse pulse.Data) *PulsePacketParser {
	data, err := pulseserialization.Serialize(pulse)
	if err != nil {
		panic(err.Error())
	}

>>>>>>> e2d70917
	return &PulsePacketParser{
		FixedReader: longbits.NewMutableFixedSize(data),
		digest:      NewPulseDigest(pulse).AsDigestHolder(),
		pulse:       pulse,
		receivedAt:  receivedAt,
	}
}

func (p PulsePacketParser) String() string {
	return fmt.Sprintf("<pt=pulse body=<%s>>", p.pulse.String())
}

func (p *PulsePacketParser) ParsePacketBody() (transport.PacketParser, error) {
	return nil, nil
}

func (p *PulsePacketParser) IsRelayForbidden() bool {
	return true
}

func (p *PulsePacketParser) GetSourceID() insolar.ShortNodeID {
	return insolar.AbsentShortNodeID
}

func (p *PulsePacketParser) GetReceiverID() insolar.ShortNodeID {
	return insolar.AbsentShortNodeID
}

func (p *PulsePacketParser) GetTargetID() insolar.ShortNodeID {
	return insolar.AbsentShortNodeID
}

func (p *PulsePacketParser) GetPacketType() phases.PacketType {
	return phases.PacketPulsarPulse
}

func (p *PulsePacketParser) GetPacketReceivedAt() time.Time {
	return p.receivedAt
}

func (p *PulsePacketParser) GetPulseNumber() pulse.Number {
	return p.pulse.PulseNumber
}

func (p *PulsePacketParser) GetPulsePacket() transport.PulsePacketReader {
	return p
}

func (p *PulsePacketParser) GetMemberPacket() transport.MemberPacketReader {
	return nil
}

func (p *PulsePacketParser) GetPacketSignature() cryptkit.SignedDigest {
	return cryptkit.SignedDigest{}
}

func (p *PulsePacketParser) GetPulseDataDigest() cryptkit.DigestHolder {
	return p.digest
}

func (p *PulsePacketParser) OriginalPulsarPacket() {}

func (p *PulsePacketParser) GetPulseData() pulse.Data {
	return p.pulse
}

func (p *PulsePacketParser) GetPulseDataEvidence() proofs.OriginalPulsarPacket {
	return p
}<|MERGE_RESOLUTION|>--- conflicted
+++ resolved
@@ -112,39 +112,22 @@
 	return cryptkit.NewDigest(&bits, SHA3512Digest)
 }
 
-<<<<<<< HEAD
-func CreateEphemeralPulseData(data pulse.Data) []byte {
-	insolarPulse := NewPulse(data)
-	pulsePacket := pulsenetwork.NewPulsePacket(&insolarPulse, nil, nil, 0)
-	bs, _ := packet.SerializePacket(pulsePacket)
-	receivedPacket, _ := packet.DeserializePacketRaw(bytes.NewReader(bs), time.Now())
-	return receivedPacket.Bytes()
+type PulsePacketParser struct {
+	longbits.FixedReader
+	digest cryptkit.DigestHolder
+	pulse  pulse.Data
 }
 
-=======
->>>>>>> e2d70917
-type PulsePacketParser struct {
-	longbits.FixedReader
-	digest     cryptkit.DigestHolder
-	pulse      pulse.Data
-	receivedAt time.Time
-}
-
-<<<<<<< HEAD
-func NewPulsePacketParser(pulse pulse.Data, receivedAt time.Time, data []byte) *PulsePacketParser {
-=======
 func NewPulsePacketParser(pulse pulse.Data) *PulsePacketParser {
 	data, err := pulseserialization.Serialize(pulse)
 	if err != nil {
 		panic(err.Error())
 	}
 
->>>>>>> e2d70917
 	return &PulsePacketParser{
-		FixedReader: longbits.NewMutableFixedSize(data),
+		FixedReader: longbits.NewFixedReader(data),
 		digest:      NewPulseDigest(pulse).AsDigestHolder(),
 		pulse:       pulse,
-		receivedAt:  receivedAt,
 	}
 }
 
@@ -176,10 +159,6 @@
 	return phases.PacketPulsarPulse
 }
 
-func (p *PulsePacketParser) GetPacketReceivedAt() time.Time {
-	return p.receivedAt
-}
-
 func (p *PulsePacketParser) GetPulseNumber() pulse.Number {
 	return p.pulse.PulseNumber
 }
