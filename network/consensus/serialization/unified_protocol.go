--- conflicted
+++ resolved
@@ -73,12 +73,8 @@
 	payloadLengthMax     = payloadLengthMask
 
 	pulseNumberBitSize = 30
-<<<<<<< HEAD
-	pulseNumberMask    = 1<<pulseNumberBitSize - 1
-=======
 	pulseNumberMask    = 1<<pulseNumberBitSize - 1 // 0b00111111111111111111111111111111
 	pulseNumberMax     = pulseNumberMask
->>>>>>> 11f87d8f
 )
 
 type Flag uint8
@@ -172,11 +168,7 @@
 }
 
 func (h *Header) setPayloadLength(payloadLength uint16) {
-<<<<<<< HEAD
-	if payloadLength > 1<<(payloadLengthBitSize+1)-1 {
-=======
 	if payloadLength > payloadLengthMax {
->>>>>>> 11f87d8f
 		panic("invalid payload length")
 	}
 
