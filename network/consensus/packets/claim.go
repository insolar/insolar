--- conflicted
+++ resolved
@@ -63,17 +63,10 @@
 type ClaimType uint8
 
 const (
-<<<<<<< HEAD
 	TypeNodeJoinClaim      = ClaimType(1)
 	TypeNodeAnnounceClaim  = ClaimType(2)
-	TypeNodeViolationBlame = ClaimType(3)
 	TypeNodeLeaveClaim     = ClaimType(4)
 	TypeChangeNetworkClaim = ClaimType(5)
-=======
-	TypeNodeJoinClaim     = ClaimType(1)
-	TypeNodeAnnounceClaim = ClaimType(2)
-	TypeNodeLeaveClaim    = ClaimType(3)
->>>>>>> 24e05ecb
 )
 
 const claimHeaderSize = 2
