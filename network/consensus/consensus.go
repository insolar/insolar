/*
 *    Copyright 2018 Insolar
 *
 *    Licensed under the Apache License, Version 2.0 (the "License");
 *    you may not use this file except in compliance with the License.
 *    You may obtain a copy of the License at
 *
 *        http://www.apache.org/licenses/LICENSE-2.0
 *
 *    Unless required by applicable law or agreed to in writing, software
 *    distributed under the License is distributed on an "AS IS" BASIS,
 *    WITHOUT WARRANTIES OR CONDITIONS OF ANY KIND, either express or implied.
 *    See the License for the specific language governing permissions and
 *    limitations under the License.
 */

package consensus

import (
	"context"
<<<<<<< HEAD
	"errors"
=======
>>>>>>> ee41b6e5
	"time"

	"github.com/insolar/insolar/core"
)

// Participant describes one consensus participant
type Participant interface {
	GetActiveNode() *core.ActiveNode
}

type NodeUnsyncHash struct {
	NodeID core.RecordRef
	Hash   []byte
	// TODO: add signature
}

// UnsyncHolder
type UnsyncHolder interface {
	// GetUnsync returns list of local unsync nodes. This list is created
	GetUnsync() []*core.ActiveNode
	// GetPulse returns actual pulse for current consensus process.
	GetPulse() core.PulseNumber
	// SetHash sets hash of unsync lists for each node of consensus.
	SetHash([]*NodeUnsyncHash)
	// GetHash get hash of unsync lists for each node of consensus. If hash is not calculated yet, then this call blocks
	// until the hash is calculated with SetHash() call
	GetHash(blockTimeout time.Duration) ([]*NodeUnsyncHash, error)
}

// Consensus interface provides method to make consensus between participants
type Consensus interface {
	// DoConsensus is sync method, it performs all consensus steps and returns list of synced nodes
	// method should be executed in goroutine
	DoConsensus(ctx context.Context, holder UnsyncHolder, self Participant, allParticipants []Participant) ([]*core.ActiveNode, error)
}

// Communicator interface is used to exchange messages between participants
type Communicator interface {
	// ExchangeData used in first consensus step to exchange data between participants
	ExchangeData(ctx context.Context, pulse core.PulseNumber, p Participant, data []*core.ActiveNode) ([]*core.ActiveNode, error)

	// ExchangeHash used in second consensus step to exchange only hashes of merged data vectors
	ExchangeHash(ctx context.Context, pulse core.PulseNumber, p Participant, data []*NodeUnsyncHash) ([]*NodeUnsyncHash, error)
}

// NewConsensus creates consensus
func NewConsensus(communicator Communicator) (Consensus, error) {
<<<<<<< HEAD
	return nil, errors.New("not implemented")
=======
	return &baseConsensus{communicator: communicator}, nil
>>>>>>> ee41b6e5
}<|MERGE_RESOLUTION|>--- conflicted
+++ resolved
@@ -18,10 +18,6 @@
 
 import (
 	"context"
-<<<<<<< HEAD
-	"errors"
-=======
->>>>>>> ee41b6e5
 	"time"
 
 	"github.com/insolar/insolar/core"
@@ -69,9 +65,5 @@
 
 // NewConsensus creates consensus
 func NewConsensus(communicator Communicator) (Consensus, error) {
-<<<<<<< HEAD
-	return nil, errors.New("not implemented")
-=======
 	return &baseConsensus{communicator: communicator}, nil
->>>>>>> ee41b6e5
 }