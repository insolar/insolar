//
// Modified BSD 3-Clause Clear License
//
// Copyright (c) 2019 Insolar Technologies GmbH
//
// All rights reserved.
//
// Redistribution and use in source and binary forms, with or without modification,
// are permitted (subject to the limitations in the disclaimer below) provided that
// the following conditions are met:
//  * Redistributions of source code must retain the above copyright notice, this list
//    of conditions and the following disclaimer.
//  * Redistributions in binary form must reproduce the above copyright notice, this list
//    of conditions and the following disclaimer in the documentation and/or other materials
//    provided with the distribution.
//  * Neither the name of Insolar Technologies GmbH nor the names of its contributors
//    may be used to endorse or promote products derived from this software without
//    specific prior written permission.
//
// NO EXPRESS OR IMPLIED LICENSES TO ANY PARTY'S PATENT RIGHTS ARE GRANTED
// BY THIS LICENSE. THIS SOFTWARE IS PROVIDED BY THE COPYRIGHT HOLDERS
// AND CONTRIBUTORS "AS IS" AND ANY EXPRESS OR IMPLIED WARRANTIES,
// INCLUDING, BUT NOT LIMITED TO, THE IMPLIED WARRANTIES OF MERCHANTABILITY
// AND FITNESS FOR A PARTICULAR PURPOSE ARE DISCLAIMED. IN NO EVENT SHALL
// THE COPYRIGHT HOLDER OR CONTRIBUTORS BE LIABLE FOR ANY DIRECT, INDIRECT,
// INCIDENTAL, SPECIAL, EXEMPLARY, OR CONSEQUENTIAL DAMAGES (INCLUDING,
// BUT NOT LIMITED TO, PROCUREMENT OF SUBSTITUTE GOODS OR SERVICES; LOSS
// OF USE, DATA, OR PROFITS; OR BUSINESS INTERRUPTION) HOWEVER CAUSED AND
// ON ANY THEORY OF LIABILITY, WHETHER IN CONTRACT, STRICT LIABILITY, OR TORT
// (INCLUDING NEGLIGENCE OR OTHERWISE) ARISING IN ANY WAY OUT OF THE USE
// OF THIS SOFTWARE, EVEN IF ADVISED OF THE POSSIBILITY OF SUCH DAMAGE.
//
// Notwithstanding any other provisions of this license, it is prohibited to:
//    (a) use this software,
//
//    (b) prepare modifications and derivative works of this software,
//
//    (c) distribute this software (including without limitation in source code, binary or
//        object code form), and
//
//    (d) reproduce copies of this software
//
//    for any commercial purposes, and/or
//
//    for the purposes of making available this software to third parties as a service,
//    including, without limitation, any software-as-a-service, platform-as-a-service,
//    infrastructure-as-a-service or other similar online service, irrespective of
//    whether it competes with the products or services of Insolar Technologies GmbH.
//

package phasebundle

import (
	"time"

	"github.com/insolar/insolar/network/consensus/gcpv2/core"

	"github.com/insolar/insolar/network/consensus/gcpv2/api"
	"github.com/insolar/insolar/network/consensus/gcpv2/api/census"
	"github.com/insolar/insolar/network/consensus/gcpv2/api/transport"
	"github.com/insolar/insolar/network/consensus/gcpv2/phasebundle/consensus"
	"github.com/insolar/insolar/network/consensus/gcpv2/phasebundle/inspectors"
	"github.com/insolar/insolar/network/consensus/gcpv2/phasebundle/pulsectl"
)

const loopingMinimalDelay = 2 * time.Millisecond

func NewStandardBundleFactoryDefault() core.PhaseControllersBundleFactory {
	return NewStandardBundleFactory(CreateDefaultBundleFactoryConfig(), CreateDefaultBundleConfig())
}

func NewStandardBundleFactory(factoryConfig BundleFactoryConfig, config BundleConfig) core.PhaseControllersBundleFactory {
	return &standardBundleFactory{factoryConfig, config}
}

func CreateDefaultBundleFactoryConfig() BundleFactoryConfig {
	return BundleFactoryConfig{
		pulsectl.NewTakeFirstSelectionStrategyFactory(),
		consensus.NewSimpleSelectionStrategyFactory(),
		inspectors.NewVectorInspectionFactory(),
	}
}

func CreateDefaultBundleConfig() BundleConfig {
	return BundleConfig{
		loopingMinimalDelay,
		transport.OnlyBriefIntroAboutJoiner,
		0,
		0,
		false,
		false,
		false,
		false,
		true,
<<<<<<< HEAD
		false,
=======
		true,
>>>>>>> df9bb7d5
	}
}

type BundleConfig struct {
	LoopingMinimalDelay time.Duration

	MemberPacketOptions             transport.PacketPrepareOptions
	JoinerPacketOptions             transport.PacketPrepareOptions
	VectorInspectInliningLimit      int
	DisableVectorInspectionOnJoiner bool
	EnableFastPhase3                bool
	IgnoreVectorHashes              bool
	DisableAggressivePhasing        bool
	IgnoreHostVerificationForPulses bool
	LockOSThreadForWorker           bool
}

type BundleFactories struct {
	PulseSelectionStrategy pulsectl.PulseSelectionStrategy
	ConsensusStrategy      consensus.SelectionStrategy
	VectorInspection       inspectors.VectorInspection
}

type BundleFactoryConfig struct {
	PulseSelectionStrategyFactory pulsectl.PulseSelectionStrategyFactory
	ConsensusStrategyFactory      consensus.SelectionStrategyFactory
	VectorInspectionFactory       inspectors.VectorInspectionFactory
}

type standardBundleFactory struct {
	factories      BundleFactoryConfig
	configTemplate BundleConfig
}

func (p *standardBundleFactory) CreateControllersBundle(population census.OnlinePopulation,
	config api.LocalNodeConfiguration) core.PhaseControllersBundle {

	lp := population.GetLocalProfile()
	mode := lp.GetOpMode()

	bundleConfig := p.configTemplate
	// strategy.AdjustBundleConfig(&bundleConfig)

	aggressivePhasing := !bundleConfig.DisableAggressivePhasing && population.IsValid() &&
		population.GetSuspendedCount() == 0 && population.GetMistrustedCount() == 0

	bf := BundleFactories{
		p.factories.PulseSelectionStrategyFactory.CreatePulseSelectionStrategy(population, config),
		p.factories.ConsensusStrategyFactory.CreateSelectionStrategy(aggressivePhasing),
		p.factories.VectorInspectionFactory.CreateVectorInspection(bundleConfig.VectorInspectInliningLimit),
	}

	switch {
	case mode.IsEvicted():
		panic("EVICTED DETECTED: consensus can NOT be started for an evicted node")
	case lp.IsJoiner():
		if population.GetIndexedCapacity() != 0 {
			panic("joiner can only start with a zero node population")
		}
		return NewJoinerPhaseBundle(bf, bundleConfig)
	case mode.IsSuspended() || !population.IsValid():
		panic("SUSPENDED DETECTED: not implemented")
		// TODO work as suspected
	default:
		return NewRegularPhaseBundle(bf, bundleConfig)
	}
}<|MERGE_RESOLUTION|>--- conflicted
+++ resolved
@@ -92,11 +92,7 @@
 		false,
 		false,
 		true,
-<<<<<<< HEAD
-		false,
-=======
 		true,
->>>>>>> df9bb7d5
 	}
 }
 
