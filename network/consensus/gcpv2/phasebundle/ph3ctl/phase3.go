--- conflicted
+++ resolved
@@ -53,12 +53,9 @@
 import (
 	"context"
 	"fmt"
-<<<<<<< HEAD
 	"github.com/insolar/insolar/network/consensus/common/watchdog"
 	"github.com/insolar/insolar/network/consensus/gcpv2/core/coreapi"
-=======
 	"runtime"
->>>>>>> e2d70917
 	"sync"
 	"time"
 
@@ -282,13 +279,8 @@
 			chasingDelayTimer.ClearExpired()
 			logger.Debug(">>>>workerPrePhase3: chaseExpired")
 			break outer
-<<<<<<< HEAD
 		case <-startOfPhase3.Channel():
-			log.Debug(">>>>workerPrePhase3: startOfPhase3")
-=======
-		case <-startOfPhase3:
 			logger.Debug(">>>>workerPrePhase3: startOfPhase3")
->>>>>>> e2d70917
 			break outer
 		case upd := <-c.queueTrustUpdated:
 			logger.Debug(">>>>workerPrePhase3: c.queueTrustUpdated")
@@ -347,13 +339,8 @@
 				!didFastPhase3 {
 
 				didFastPhase3 = true
-<<<<<<< HEAD
-				log.Debugf(">>>>workerPrePhase3: try FastPhase3: %d", c.R.GetSelfNodeID())
+				logger.Debugf(">>>>workerPrePhase3: try FastPhase3: %d", c.R.GetSelfNodeID())
 				go watchdog.Call(ctx, "workerSendFastPhase3", c.workerSendFastPhase3)
-=======
-				logger.Debugf(">>>>workerPrePhase3: try FastPhase3: %d", c.R.GetSelfNodeID())
-				go c.workerSendFastPhase3(ctx)
->>>>>>> e2d70917
 			}
 
 			if chasingDelayTimer.IsEnabled() {
@@ -444,7 +431,7 @@
 				break
 			}
 		}
-			
+
 		// capture range value
 		sendNo := i
 		p3.SendToMany(ctx, len(nodes), c.R.GetPacketSender(),
@@ -524,13 +511,8 @@
 		case <-ctx.Done():
 			logger.Warn("Phase3 cancelled")
 			return false
-<<<<<<< HEAD
 		case <-softDeadline.Channel():
-			log.Debug("Phase3 deadline")
-=======
-		case <-softDeadline:
 			logger.Warn("Phase3 deadline")
->>>>>>> e2d70917
 			consensusSelection = c.consensusStrategy.SelectOnStopped(&verifiedStatTbl, true, consensuskit.BftMajority(popCount))
 			break outer
 		case <-chasingDelayTimer.Channel():
