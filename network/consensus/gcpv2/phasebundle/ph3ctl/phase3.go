//
// Modified BSD 3-Clause Clear License
//
// Copyright (c) 2019 Insolar Technologies GmbH
//
// All rights reserved.
//
// Redistribution and use in source and binary forms, with or without modification,
// are permitted (subject to the limitations in the disclaimer below) provided that
// the following conditions are met:
//  * Redistributions of source code must retain the above copyright notice, this list
//    of conditions and the following disclaimer.
//  * Redistributions in binary form must reproduce the above copyright notice, this list
//    of conditions and the following disclaimer in the documentation and/or other materials
//    provided with the distribution.
//  * Neither the name of Insolar Technologies GmbH nor the names of its contributors
//    may be used to endorse or promote products derived from this software without
//    specific prior written permission.
//
// NO EXPRESS OR IMPLIED LICENSES TO ANY PARTY'S PATENT RIGHTS ARE GRANTED
// BY THIS LICENSE. THIS SOFTWARE IS PROVIDED BY THE COPYRIGHT HOLDERS
// AND CONTRIBUTORS "AS IS" AND ANY EXPRESS OR IMPLIED WARRANTIES,
// INCLUDING, BUT NOT LIMITED TO, THE IMPLIED WARRANTIES OF MERCHANTABILITY
// AND FITNESS FOR A PARTICULAR PURPOSE ARE DISCLAIMED. IN NO EVENT SHALL
// THE COPYRIGHT HOLDER OR CONTRIBUTORS BE LIABLE FOR ANY DIRECT, INDIRECT,
// INCIDENTAL, SPECIAL, EXEMPLARY, OR CONSEQUENTIAL DAMAGES (INCLUDING,
// BUT NOT LIMITED TO, PROCUREMENT OF SUBSTITUTE GOODS OR SERVICES; LOSS
// OF USE, DATA, OR PROFITS; OR BUSINESS INTERRUPTION) HOWEVER CAUSED AND
// ON ANY THEORY OF LIABILITY, WHETHER IN CONTRACT, STRICT LIABILITY, OR TORT
// (INCLUDING NEGLIGENCE OR OTHERWISE) ARISING IN ANY WAY OUT OF THE USE
// OF THIS SOFTWARE, EVEN IF ADVISED OF THE POSSIBILITY OF SUCH DAMAGE.
//
// Notwithstanding any other provisions of this license, it is prohibited to:
//    (a) use this software,
//
//    (b) prepare modifications and derivative works of this software,
//
//    (c) distribute this software (including without limitation in source code, binary or
//        object code form), and
//
//    (d) reproduce copies of this software
//
//    for any commercial purposes, and/or
//
//    for the purposes of making available this software to third parties as a service,
//    including, without limitation, any software-as-a-service, platform-as-a-service,
//    infrastructure-as-a-service or other similar online service, irrespective of
//    whether it competes with the products or services of Insolar Technologies GmbH.
//

package ph3ctl

import (
	"context"
	"fmt"
	"sync"
	"time"

	"github.com/insolar/insolar/network/consensus/common/consensuskit"
	"github.com/insolar/insolar/network/consensus/gcpv2/phasebundle/consensus"
	"github.com/insolar/insolar/network/consensus/gcpv2/phasebundle/inspectors"

	"github.com/insolar/insolar/network/consensus/common/chaser"
	"github.com/insolar/insolar/network/consensus/gcpv2/api/member"
	"github.com/insolar/insolar/network/consensus/gcpv2/api/phases"
	"github.com/insolar/insolar/network/consensus/gcpv2/api/statevector"
	"github.com/insolar/insolar/network/consensus/gcpv2/api/transport"
	"github.com/insolar/insolar/network/consensus/gcpv2/phasebundle/nodeset"
	"github.com/insolar/insolar/network/consensus/gcpv2/phasebundle/ph2ctl"

	"github.com/insolar/insolar/insolar"
	"github.com/insolar/insolar/instrumentation/inslogger"

	"github.com/insolar/insolar/network/consensus/gcpv2/core"
)

func NewPhase3Controller(loopingMinimalDelay time.Duration, packetPrepareOptions transport.PacketSendOptions,
	queueTrustUpdated <-chan ph2ctl.TrustUpdateSignal, consensusStrategy consensus.SelectionStrategy,
	inspectionFactory inspectors.VectorInspectorFactory, enabledFast bool) *Phase3Controller {
	return &Phase3Controller{
		packetPrepareOptions: packetPrepareOptions,
		queueTrustUpdated:    queueTrustUpdated,
		consensusStrategy:    consensusStrategy,
		loopingMinimalDelay:  loopingMinimalDelay,
		inspectionFactory:    inspectionFactory,
		isFastEnabled:        enabledFast,
	}
}

var _ core.PhaseController = &Phase3Controller{}

type Phase3Controller struct {
	core.PhaseControllerTemplate
	packetPrepareOptions transport.PacketSendOptions
	queueTrustUpdated    <-chan ph2ctl.TrustUpdateSignal
	queuePh3Recv         chan inspectors.InspectedVector
	consensusStrategy    consensus.SelectionStrategy
	inspectionFactory    inspectors.VectorInspectorFactory
	loopingMinimalDelay  time.Duration
	isFastEnabled        bool
	R                    *core.FullRealm

	rw        sync.RWMutex
	inspector inspectors.VectorInspector

	// packetHandler to Worker channel
}

type Phase3PacketDispatcher struct {
	core.MemberPacketDispatcherTemplate
	ctl           *Phase3Controller
	customOptions uint32
}

const outOfOrderPhase3 = 1

func (c *Phase3Controller) CreatePacketDispatcher(pt phases.PacketType, ctlIndex int, realm *core.FullRealm) (core.PacketDispatcher, core.PerNodePacketDispatcherFactory) {
	customOptions := uint32(0)
	if pt != phases.PacketPhase3 {
		customOptions = outOfOrderPhase3
	}
	return &Phase3PacketDispatcher{ctl: c, customOptions: customOptions}, nil
}

func (*Phase3Controller) GetPacketType() []phases.PacketType {
	return []phases.PacketType{phases.PacketPhase3, phases.PacketFastPhase3}
}

func (c *Phase3PacketDispatcher) DispatchMemberPacket(ctx context.Context, reader transport.MemberPacketReader, n *core.NodeAppearance) error {

	p3 := reader.AsPhase3Packet()

	// TODO validations

	iv := c.ctl.getInspector().InspectVector(ctx, n, c.customOptions, statevector.NewVector(p3.GetBitset(),
		statevector.NewSubVector(p3.GetTrustedGlobulaAnnouncementHash(), p3.GetTrustedGlobulaStateSignature(), p3.GetTrustedExpectedRank()),
		statevector.NewSubVector(p3.GetDoubtedGlobulaAnnouncementHash(), p3.GetDoubtedGlobulaStateSignature(), p3.GetDoubtedExpectedRank())))

	if iv == nil {
		panic("illegal state")
	}
	c.ctl.queuePh3Recv <- iv

	return nil
}

func (c *Phase3Controller) getInspector() inspectors.VectorInspector {
	c.rw.RLock()
	defer c.rw.RUnlock()
	return c.inspector
}

func (c *Phase3Controller) setInspector(inspector inspectors.VectorInspector) {
	c.rw.Lock()
	defer c.rw.Unlock()
	c.inspector = inspector
}

func (c *Phase3Controller) StartWorker(ctx context.Context, realm *core.FullRealm) {
	c.R = realm
	c.queuePh3Recv = make(chan inspectors.InspectedVector, c.R.GetNodeCount())
	c.inspector = inspectors.NewBypassInspector()

	go c.workerPhase3(ctx)
}

func (c *Phase3Controller) workerPhase3(ctx context.Context) {

	if !c.workerPrePhase3(ctx) {
		// context was stopped in a hard way, we are dead in terms of consensus
		// TODO should wait for further packets to decide if we need to turn ourselves into suspended state
		// c.R.StopRoundByTimeout()
		return
	}

	vectorHelper := c.R.GetPopulation().CreateVectorHelper()
	localProjection := vectorHelper.CreateProjection()
	localInspector := c.inspectionFactory.CreateInspector(&localProjection, c.R.GetDigestFactory(), c.R.GetSelfNodeID())

	// enables parallel use
	localInspector.PrepareForInspection(ctx)
	c.setInspector(localInspector)

	if !c.R.IsJoiner() {
		// joiner has no vote in consensus, hence there is no reason to send Phase3 from it
		localHashedVector := localInspector.CreateVector(c.R.GetSigner())
		go c.workerSendPhase3(ctx, localHashedVector, c.packetPrepareOptions)
	}

	if !c.workerRecvPhase3(ctx, localInspector) {
		// context was stopped in a hard way or we have left a consensus
		return
	}
	// TODO should wait for further packets to decide if we need to turn ourselves into suspended state
	// c.R.StopRoundByTimeout()

	workerQueueFlusher(c.R, c.queuePh3Recv, c.queueTrustUpdated)
}

func workerQueueFlusher(realm *core.FullRealm, q0 chan inspectors.InspectedVector, q1 <-chan ph2ctl.TrustUpdateSignal) {
	realm.AddPoll(func(ctx context.Context) bool {
		select {
		case _, ok := <-q0:
			return ok
		default:
			return q0 != nil
		}
	})

	realm.AddPoll(func(ctx context.Context) bool {
		select {
		case _, ok := <-q1:
			return ok
		default:
			return q1 != nil
		}
	})
}

func (c *Phase3Controller) workerPrePhase3(ctx context.Context) bool {
	log := inslogger.FromContext(ctx)

	log.Debug(">>>>workerPrePhase3: begin")

	timings := c.R.GetTimings()
	startOfPhase3 := time.After(c.R.AdjustedAfter(timings.EndOfPhase2))
	chasingDelayTimer := chaser.NewChasingTimer(timings.BeforeInPhase2ChasingDelay)

	var countFraud = 0
	var countHasNsh = 0
	var countTrustBySome = 0
	var countTrustByNeighbors = 0

	pop := c.R.GetPopulation()
	didFastPhase3 := false

outer:
	for {
		select {
		case <-ctx.Done():
			log.Debug(">>>>workerPrePhase3: ctx.Done")
			return false // ctx.Err() ?
		case <-chasingDelayTimer.Channel():
			log.Debug(">>>>workerPrePhase3: chaseExpired")
			break outer
		case <-startOfPhase3:
			log.Debug(">>>>workerPrePhase3: startOfPhase3")
			break outer
		case sig := <-c.queueTrustUpdated:
			switch {
			case sig.IsPingSignal(): // ping indicates arrival of Phase2 packet, to support chasing
				// TODO chasing
				continue
			case sig.NewTrustLevel < 0:
				countFraud++
				continue // no chasing delay on fraud
			case sig.NewTrustLevel == member.UnknownTrust:
				countHasNsh++
			case sig.NewTrustLevel >= member.TrustByNeighbors:
				countTrustByNeighbors++
				fallthrough
			default:
				countTrustBySome++

				indexedCount, isComplete := pop.GetCountAndCompleteness(false)
				bftMajority := consensuskit.BftMajority(indexedCount)

				// We have some-trusted from all nodes, and the majority of them are well-trusted
				if isComplete && countTrustBySome >= indexedCount && countTrustByNeighbors >= bftMajority {
					log.Debug(">>>>workerPrePhase3: all and complete")
					break outer
				}

				if chasingDelayTimer.IsEnabled() {
					// We have answers from all nodes, and the majority of them are well-trusted
					if countHasNsh >= indexedCount && countTrustByNeighbors >= bftMajority {
						chasingDelayTimer.RestartChase()
						log.Debug(">>>>workerPrePhase3: chaseStartedAll")
					} else if countTrustBySome-countFraud >= bftMajority {
						// We can start chasing-timeout after getting answers from majority of some-trusted nodes
						chasingDelayTimer.RestartChase()
						log.Debug(">>>>workerPrePhase3: chaseStartedSome")
					}
				}
			}

			// if we didn't went for a full phase3 sending, but we have all nodes, then should try a shortcut
			if c.isFastEnabled {
				indexedCount, isComplete := pop.GetCountAndCompleteness(false)
				if isComplete && countHasNsh >= indexedCount && !didFastPhase3 {
					didFastPhase3 = true
					go c.workerSendFastPhase3(ctx)
				}
			}
		}
	}

	/* Ensure that NSH is available, otherwise we can't normally build packets */
	for c.R.GetSelf().IsNshRequired() {
		select {
		case <-ctx.Done():
			log.Debug(">>>>workerPrePhase3: ctx.Done")
			return false // ctx.Err() ?
		case <-c.queueTrustUpdated:
		case <-time.After(c.loopingMinimalDelay):
		}
	}
	return true
}

func (c *Phase3Controller) workerRescanForMissing(ctx context.Context, missing chan inspectors.InspectedVector) {
	for {
		select {
		case <-ctx.Done():
			return
		case sig := <-c.queueTrustUpdated:
			if sig.IsPingSignal() {
				continue
			}
			// TODO
		case <-missing:
			// TODO - rescan vector and send results
			// c.queuePh3Recv <- d
		}
	}
}

func (c *Phase3Controller) workerSendFastPhase3(ctx context.Context) {

	// TODO vector calculation for fast options
	// handling of fast phase3 may also require a separate vector inspector
	// c.workerSendPhase3(ctx, nil, c.packetPrepareOptions|transport.AlternativePhasePacket)
}

func (c *Phase3Controller) workerSendPhase3(ctx context.Context, selfData statevector.Vector, options transport.PacketSendOptions) {

	p3 := c.R.GetPacketBuilder().PreparePhase3Packet(c.R.CreateLocalAnnouncement(), selfData, options)

	selfID := c.R.GetSelfNodeID()
	otherNodes := c.R.GetPopulation().GetAnyNodes(true, true)

	p3.SendToMany(ctx, len(otherNodes), c.R.GetPacketSender(),
		func(ctx context.Context, targetIdx int) (transport.TargetProfile, transport.PacketSendOptions) {
			np := otherNodes[targetIdx]
			if np.GetNodeID() == selfID {
				return nil, 0
			}
			np.SetPacketSent(phases.PacketPhase3)
			return np, 0
		})
}

func (c *Phase3Controller) workerRecvPhase3(ctx context.Context, localInspector inspectors.VectorInspector) bool {

	log := inslogger.FromContext(ctx)

	var queueMissing chan inspectors.InspectedVector

	timings := c.R.GetTimings()
	softDeadline := time.After(c.R.AdjustedAfter(timings.EndOfPhase3))
	chasingDelayTimer := chaser.NewChasingTimer(timings.BeforeInPhase3ChasingDelay)

	verifiedStatTbl := nodeset.NewConsensusStatTable(c.R.GetNodeCount())
	originalStatTbl := nodeset.NewConsensusStatTable(c.R.GetNodeCount())

	processedNodesFlawlessly := 0

	if !c.R.IsJoiner() {
		selfIndex := c.R.GetSelf().GetIndex().AsInt()
		// should it be updatable?
		localStat := nodeset.StateToConsensusStatRow(localInspector.GetBitset())
		localStatCopy := localStat
		verifiedStatTbl.PutRow(selfIndex, &localStat)
		originalStatTbl.PutRow(selfIndex, &localStatCopy)
		processedNodesFlawlessly++
	}

	population := c.R.GetPopulation()

	// TODO detect nodes produced similar bitmaps, but different GSH
	// even if we wont have all NSH, we can let to know these nodes on such collision
	// bitsetMatcher := make(map[gcpv2.StateBitset])

	// hasher := nodeset.NewFilteredSequenceHasher(c.R.GetDigestFactory(), localVector)

	// alteredDoubtedGshCount := 0
	var consensusSelection consensus.Selection

outer:
	for {
		popCount, popCompleteness := population.GetCountAndCompleteness(false)
		if popCompleteness && popCount <= processedNodesFlawlessly {
			consensusSelection = c.consensusStrategy.SelectOnStopped(&verifiedStatTbl, false,
				population.GetBftMajorityCount())

			log.Debug("Phase3 done all")
			break outer
		}

		select {
		case <-ctx.Done():
			log.Debug("Phase3 cancelled")
			return false
		case <-softDeadline:
			log.Debug("Phase3 deadline")
			consensusSelection = c.consensusStrategy.SelectOnStopped(&verifiedStatTbl, true, population.GetBftMajorityCount())
			break outer
		case <-chasingDelayTimer.Channel():
			log.Debug("Phase3 chasing expired")
			consensusSelection = c.consensusStrategy.SelectOnStopped(&verifiedStatTbl, true, population.GetBftMajorityCount())
			break outer
		case d := <-c.queuePh3Recv:
			switch {
			case d.HasMissingMembers():
				if queueMissing == nil {
					queueMissing = make(chan inspectors.InspectedVector, len(c.queuePh3Recv))
					go c.workerRescanForMissing(ctx, queueMissing)
				}
				queueMissing <- d
				// do chasing
			case !d.IsInspected():
				d = d.Reinspect(ctx, localInspector)
				if !d.IsInspected() {
					if d.HasMissingMembers() {
						// loop it back to be picked by "case d.HasMissingMembers()"
						c.queuePh3Recv <- d
					}
					// TODO heavy inspection with hash recalculations should be running on a limited pool
					// go func() {
					d.Inspect(ctx)
					if !d.IsInspected() {
						inslogger.FromContext(ctx).Errorf("unable to inspect vector: %v", d)
						break
						// } else {
						//	c.queuePh3Recv <- d
					}
					// }()
					// break // do chasing
				}
				fallthrough
			default:
				inspectedNode := d.GetNode()
				nodeIndex := -1
				if inspectedNode.IsJoiner() {
					panic("not implemented")
				} else {
					nodeIndex = inspectedNode.GetIndex().AsInt()
				}

				nodeStats, vr := d.GetInspectionResults()

				if log.Is(insolar.DebugLevel) {
					popLimit, popSealed := population.GetSealedLimit()
					remains := popLimit - originalStatTbl.RowCount() - 1
					logMsg := "validated"
					switch {
					case nodeStats == nil:
						remains++
						fallthrough
					case d.HasSenderFault() || nodeStats == nil:
						logMsg = "fault"
					case nodeStats.HasAllValues(nodeset.ConsensusStatUnknown):
						logMsg = "missed"
					case !vr.AnyOf(nodeset.NvrTrustedValid | nodeset.NvrDoubtedValid):
						if vr.AnyOf(nodeset.NvrTrustedFraud|nodeset.NvrDoubtedFraud) || !c.R.IsJoiner() {
							logMsg = "failed"
						} else {
							logMsg = "received"
						}
					}
					completenessMark := ' '
					if !popSealed {
						completenessMark = '+'
					}

					na := d.GetNode()
					log.Debugf(
						"%s: idx:%d remains:%d%c\n Here(%04d):%v\nThere(%04d):%v\n     Result:%v\n Comparison:%v\n",
						//													    Compared
						logMsg, na.GetIndex(), remains, completenessMark, c.R.GetSelf().GetNodeID(), localInspector.GetBitset(),
						na.GetNodeID(), d.GetBitset(),
						nodeStats, d,
					)
				}

				if nodeStats != nil {
					currentRow, _ := verifiedStatTbl.GetRow(nodeIndex)
					if currentRow != nil && currentRow.GetCustomOptions() == outOfOrderPhase3 && nodeStats.GetCustomOptions() != outOfOrderPhase3 {
						// TODO do something more efficient
						originalStatTbl.RemoveRow(nodeIndex)
						verifiedStatTbl.RemoveRow(nodeIndex)

						if currentRow.HasAllValuesOf(nodeset.ConsensusStatTrusted, nodeset.ConsensusStatDoubted) {
							processedNodesFlawlessly--
						}
					}

					originalStat := nodeset.StateToConsensusStatRow(d.GetBitset())
					originalStatTbl.PutRow(nodeIndex, &originalStat)
					verifiedStatTbl.PutRow(nodeIndex, nodeStats)
					if nodeStats.HasAllValuesOf(nodeset.ConsensusStatTrusted, nodeset.ConsensusStatDoubted) {
						processedNodesFlawlessly++
					}
				} else {
					break
				}

				consensusSelection = c.consensusStrategy.TrySelectOnAdded(&verifiedStatTbl,
					d.GetNode().GetProfile().GetStatic(), nodeStats)

				// remainingNodes--

				// if vr.AnyOf(nodeset.NvrDoubtedAlteredNodeSet) {
				//	alteredDoubtedGshCount++
				// }
			}

			if consensusSelection != nil {
				if !consensusSelection.CanBeImproved() || !chasingDelayTimer.IsEnabled() {
					log.Debug("Phase3 done earlier by strategy")
					break outer
				}

				log.Debug("Phase3 (re)start chasing")
				chasingDelayTimer.RestartChase()
			}
		}
	}

	if log.Is(insolar.DebugLevel) {

		limit, sealed := population.GetSealedLimit()
		limitStr := ""
		if sealed {
			limitStr = fmt.Sprintf("%d", limit)
		} else {
			limitStr = fmt.Sprintf("%d+", limit)
		}
		tblHeader := fmt.Sprintf("%%sConsensus Node View (%%s): ID=%v Members=%d/%s Joiners=%d",
			c.R.GetSelfNodeID(), population.GetIndexedCount(), limitStr, population.GetJoinersCount())
		typeHeader := "Original, Verified"
		prev := ""
		if !originalStatTbl.EqualsTyped(&verifiedStatTbl) {
			prev = originalStatTbl.TableFmt(fmt.Sprintf(tblHeader, prev, "Original"), nodeset.FmtConsensusStat)
			typeHeader = "Verified"
		}
		log.Debug(verifiedStatTbl.TableFmt(fmt.Sprintf(tblHeader, prev, typeHeader), nodeset.FmtConsensusStat))
	}

	if consensusSelection == nil {
		panic("illegal state")
	}

<<<<<<< HEAD
	var sameWithActive bool
	selectionSet := (*nodeset.ConsensusBitsetRow)(nil)

	if consensusSelection.IsSameWithActive() {
		sameWithActive = true
	} else {
		selectionSet = consensusSelection.GetConsensusNodes()
		sameWithActive = selectionSet.Len() == c.R.GetNodeCount() && selectionSet.HasAllValues(nodeset.CbsIncluded)
	}
=======
	selectionSet := consensusSelection.GetConsensusVector()
>>>>>>> de091b32

	if selectionSet.HasValues(nodeset.CbsExcluded) {
		log.Infof("Consensus is finished as different, %v", selectionSet)
		// TODO update population and/or start Phase 4
	} else {
		log.Info("Consensus is finished as expected")
	}

	popRanks, csh, gsh := localInspector.CreateNextPopulation(selectionSet)
	c.R.BuildNextPopulation(ctx, popRanks, gsh, csh)

	return true
}<|MERGE_RESOLUTION|>--- conflicted
+++ resolved
@@ -551,19 +551,7 @@
 		panic("illegal state")
 	}
 
-<<<<<<< HEAD
-	var sameWithActive bool
-	selectionSet := (*nodeset.ConsensusBitsetRow)(nil)
-
-	if consensusSelection.IsSameWithActive() {
-		sameWithActive = true
-	} else {
-		selectionSet = consensusSelection.GetConsensusNodes()
-		sameWithActive = selectionSet.Len() == c.R.GetNodeCount() && selectionSet.HasAllValues(nodeset.CbsIncluded)
-	}
-=======
 	selectionSet := consensusSelection.GetConsensusVector()
->>>>>>> de091b32
 
 	if selectionSet.HasValues(nodeset.CbsExcluded) {
 		log.Infof("Consensus is finished as different, %v", selectionSet)
