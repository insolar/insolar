//
// Modified BSD 3-Clause Clear License
//
// Copyright (c) 2019 Insolar Technologies GmbH
//
// All rights reserved.
//
// Redistribution and use in source and binary forms, with or without modification,
// are permitted (subject to the limitations in the disclaimer below) provided that
// the following conditions are met:
//  * Redistributions of source code must retain the above copyright notice, this list
//    of conditions and the following disclaimer.
//  * Redistributions in binary form must reproduce the above copyright notice, this list
//    of conditions and the following disclaimer in the documentation and/or other materials
//    provided with the distribution.
//  * Neither the name of Insolar Technologies GmbH nor the names of its contributors
//    may be used to endorse or promote products derived from this software without
//    specific prior written permission.
//
// NO EXPRESS OR IMPLIED LICENSES TO ANY PARTY'S PATENT RIGHTS ARE GRANTED
// BY THIS LICENSE. THIS SOFTWARE IS PROVIDED BY THE COPYRIGHT HOLDERS
// AND CONTRIBUTORS "AS IS" AND ANY EXPRESS OR IMPLIED WARRANTIES,
// INCLUDING, BUT NOT LIMITED TO, THE IMPLIED WARRANTIES OF MERCHANTABILITY
// AND FITNESS FOR A PARTICULAR PURPOSE ARE DISCLAIMED. IN NO EVENT SHALL
// THE COPYRIGHT HOLDER OR CONTRIBUTORS BE LIABLE FOR ANY DIRECT, INDIRECT,
// INCIDENTAL, SPECIAL, EXEMPLARY, OR CONSEQUENTIAL DAMAGES (INCLUDING,
// BUT NOT LIMITED TO, PROCUREMENT OF SUBSTITUTE GOODS OR SERVICES; LOSS
// OF USE, DATA, OR PROFITS; OR BUSINESS INTERRUPTION) HOWEVER CAUSED AND
// ON ANY THEORY OF LIABILITY, WHETHER IN CONTRACT, STRICT LIABILITY, OR TORT
// (INCLUDING NEGLIGENCE OR OTHERWISE) ARISING IN ANY WAY OUT OF THE USE
// OF THIS SOFTWARE, EVEN IF ADVISED OF THE POSSIBILITY OF SUCH DAMAGE.
//
// Notwithstanding any other provisions of this license, it is prohibited to:
//    (a) use this software,
//
//    (b) prepare modifications and derivative works of this software,
//
//    (c) distribute this software (including without limitation in source code, binary or
//        object code form), and
//
//    (d) reproduce copies of this software
//
//    for any commercial purposes, and/or
//
//    for the purposes of making available this software to third parties as a service,
//    including, without limitation, any software-as-a-service, platform-as-a-service,
//    infrastructure-as-a-service or other similar online service, irrespective of
//    whether it competes with the products or services of Insolar Technologies GmbH.
//

package ph2ctl

import (
	"context"
	"math"
	"time"

	"github.com/insolar/insolar/network/consensus/gcpv2/api/misbehavior"
	"github.com/insolar/insolar/network/consensus/gcpv2/phasebundle/announce"

	"github.com/insolar/insolar/network/consensus/common/lazyhead"
	"github.com/insolar/insolar/network/consensus/gcpv2/api/member"
	"github.com/insolar/insolar/network/consensus/gcpv2/api/phases"
	"github.com/insolar/insolar/network/consensus/gcpv2/api/profiles"
	"github.com/insolar/insolar/network/consensus/gcpv2/api/transport"

	"github.com/insolar/insolar/instrumentation/inslogger"

	"github.com/insolar/insolar/network/consensus/gcpv2/core"
)

func NewPhase2Controller(loopingMinimalDelay time.Duration, packetPrepareOptions transport.PacketSendOptions,
	queueNshReady <-chan *core.NodeAppearance) *Phase2Controller {

	return &Phase2Controller{
		packetPrepareOptions: packetPrepareOptions,
		queueNshReady:        queueNshReady,
		loopingMinimalDelay:  loopingMinimalDelay,
	}
}

var _ core.PhaseController = &Phase2Controller{}

type Phase2Controller struct {
	core.PhaseControllerTemplate
	core.MemberPacketDispatcherTemplate
	R                    *core.FullRealm
	packetPrepareOptions transport.PacketSendOptions
	queueNshReady        <-chan *core.NodeAppearance
	loopingMinimalDelay  time.Duration
}

type TrustUpdateSignal struct {
	NewTrustLevel member.TrustLevel
	UpdatedNode   *core.NodeAppearance
}

var pingSignal = TrustUpdateSignal{}

func (v *TrustUpdateSignal) IsPingSignal() bool {
	return v.UpdatedNode == nil
}

func (c *Phase2Controller) GetPacketType() []phases.PacketType {
	return []phases.PacketType{phases.PacketPhase2}
}

func (c *Phase2Controller) CreatePacketDispatcher(pt phases.PacketType, ctlIndex int, realm *core.FullRealm) (core.PacketDispatcher, core.PerNodePacketDispatcherFactory) {
	c.R = realm
	return c, nil
}

type resolvedNeighbour struct {
	neighbour *core.NodeAppearance
	ma        profiles.MembershipAnnouncement
}

func (c *Phase2Controller) DispatchMemberPacket(ctx context.Context, reader transport.MemberPacketReader, sender *core.NodeAppearance) error {

	p2 := reader.AsPhase2Packet()

	signalSent, err := announce.ApplyMemberAnnouncement(ctx, p2, p2.GetBriefIntroduction(), sender, c.R)
	if err != nil {
		return err
	}

	neighbourhood := p2.GetNeighbourhood()
	neighbours, err := c.verifyNeighbourhood(neighbourhood, sender)
	if err != nil {
		rep := misbehavior.FraudOf(err)
		if rep != nil {
			return sender.RegisterFraud(*rep)
		}
		return err
	}

	for i, nb := range neighbours {
		modified, err := nb.neighbour.ApplyNeighbourEvidence(sender, nb.ma)
		if err == nil && modified {
			signalSent = true

			if nb.neighbour.IsJoiner() {
				ja := neighbourhood[i].GetJoinerAnnouncement()
<<<<<<< HEAD
				err = c.R.AdvancePurgatoryNode(nb.neighbour.GetNodeID(), ja.GetBriefIntroduction(), nil, nb.neighbour)
			} else {
=======
				err = c.R.AdvancePurgatoryNode(nb.neighbour.GetShortNodeID(), ja.GetBriefIntroduction(), nil, nb.neighbour)
			} else if !nb.ma.JoinerID.IsAbsent() {
>>>>>>> 6d3d88e0
				err = c.R.AdvancePurgatoryNode(nb.ma.JoinerID, nil, nil, nb.neighbour)
			}
		}
		if err != nil {
			inslogger.FromContext(ctx).Error(err)
			continue
		}
	}
	if !signalSent {
		sender.NotifyOnCustom(pingSignal)
	}

	return nil
}

func (c *Phase2Controller) verifyNeighbourhood(neighbourhood []transport.MembershipAnnouncementReader,
	n *core.NodeAppearance) ([]resolvedNeighbour, error) {

	hasThis := false
	hasSelf := false
	neighbours := make([]resolvedNeighbour, len(neighbourhood))
	nc := c.R.GetNodeCount()
	localID := c.R.GetSelfNodeID()

	for idx, nb := range neighbourhood {
		nid := nb.GetNodeID()
		if nid == n.GetNodeID() {
			hasSelf = true
		}
		neighbour := c.R.GetPopulation().GetNodeAppearance(nid)
		if neighbour == nil {
			return nil, n.Frauds().NewUnknownNeighbour(n.GetProfile())
		}
		nr := nb.GetNodeRank()

		if !profiles.MatchIntroAndRank(neighbour.GetProfile(), nc, nr) {
			return nil, n.Frauds().NewMismatchedNeighbourRank(n.GetProfile())
		}

		// TODO validate node proof - if fails, then fraud on sender
		// neighbourProfile.IsValidPacketSignature(nshEvidence.GetSignature())

		neighbours[idx].ma = announce.AnnouncementFromReader(nb)
		neighbours[idx].neighbour = neighbour

		if nid == localID {
			hasThis = true
		}
	}

	if !hasThis || hasSelf {
		return nil, n.Frauds().NewNeighbourMissingTarget(n.GetProfile())
	}
	if hasSelf {
		return nil, n.Frauds().NewNeighbourContainsRource(n.GetProfile())
	}
	return neighbours, nil
}

func (c *Phase2Controller) StartWorker(ctx context.Context, realm *core.FullRealm) {
	go c.workerPhase2(ctx)
}

func (c *Phase2Controller) workerPhase2(ctx context.Context) {

	// This duration is a soft timeout - the worker will attempt to send all data in the queue before stopping.
	timings := c.R.GetTimings()
	// endOfPhase := time.After(c.R.AdjustedAfter(timings.EndOfPhase2))
	weightScaler := NewNeighbourWeightScalerInt64(timings.EndOfPhase1.Nanoseconds())

	if timings.StartPhase1RetryAt > 0 {
		timer := time.AfterFunc(c.R.AdjustedAfter(timings.StartPhase1RetryAt), func() {
			c.workerRetryOnMissingNodes(ctx)
		})
		defer timer.Stop()
	}

	neighbourSizes := c.R.GetNeighbourhoodSizes()
	neighbourSizes.VerifySizes()
	neighbourSize := neighbourSizes.NeighbourhoodSize
	neighbourJoiners := neighbourSizes.JoinersPerNeighbourhood
	joinersBoost := neighbourSizes.JoinersBoost

	neighbourhoodBuf := make([]interface{}, 0, neighbourSize-1)

	remainingJoiners := c.R.GetPopulation().GetJoinersCount()
	remainingNodes := c.R.GetNodeCount() - remainingJoiners

	if c.R.IsJoiner() { // exclude self
		neighbourJoiners--
		remainingJoiners--
	} else {
		remainingNodes--
	}

	/*
		Is is safe to use an unsafe core.LessByNeighbourWeightForNodeAppearance as all objects have passed
		through a channel (sync) after neighbourWeight field was modified.
	*/
	nodeQueue := lazyhead.NewHeadedLazySortedList(neighbourSize-1, core.LessByNeighbourWeightForNodeAppearance, remainingNodes>>1)
	joinQueue := lazyhead.NewHeadedLazySortedList(neighbourJoiners+joinersBoost, core.LessByNeighbourWeightForNodeAppearance, remainingJoiners>>1)

	idleLoop := false
	softTimeout := false
	for {
	inner:
		for {
			/*	This loop attempts to reads all messages from the channel before passing out
				Also it does some waiting on idle loops, but such waiting should be minimal, as queue weights are time-based.
			*/
			np, done := readQueueOrDone(ctx, idleLoop, c.loopingMinimalDelay, c.queueNshReady)
			switch {
			case done:
				return
			case np == nil:
				switch {
				case softTimeout && idleLoop:
					return
				case joinQueue.Len() > 0 || nodeQueue.Len() > 0 || !softTimeout:
					break inner
				case softTimeout:
					idleLoop = true
				}
			case np.IsJoiner():
				joinQueue.Add(np)
			default:
				nodeQueue.Add(np)
			}
		}
		idleLoop = true
		if c.R.GetSelf().IsNshRequired() {
			// we can't send anything yet - NSH wasn't provided yet
			continue
		}

		maxWeight := weightScaler.ScaleInt64(time.Since(c.R.GetStartedAt()).Nanoseconds())
		if maxWeight == math.MaxUint32 { // time is up
			softTimeout = true
		}

		takeJoiners := availableInQueue(joinersBoost, joinQueue, remainingJoiners, maxWeight)
		takeNodes := availableInQueue(takeJoiners, nodeQueue, remainingNodes, maxWeight)

		if joinersBoost > 0 && takeNodes == 0 && joinQueue.Len() > takeJoiners {
			// when no normal nodes are zero then Ph2 can carry more joiners, lets unblock the boost
			takeJoiners = availableInQueue(0, joinQueue, remainingJoiners, maxWeight)
		}

		// NB! There is no reason to send Ph2 packet to only 1 non-joining node - the data will be the same as for Phase1
		if takeNodes > 1 || takeJoiners > 0 {
			nhBuf := neighbourhoodBuf[0:0]
			nhBuf = joinQueue.CutOffHeadByLenInto(takeJoiners, nhBuf)
			nhBuf = nodeQueue.CutOffHeadByLenInto(takeNodes, nhBuf)
			remainingJoiners -= takeJoiners
			remainingNodes -= takeNodes

			nh := make([]*core.NodeAppearance, len(nhBuf))
			for i, np := range nhBuf {
				// don't create MembershipAnnouncementReader here to avoid hitting lock by this only process
				nh[i] = np.(*core.NodeAppearance)
			}

			go c.sendPhase2(ctx, nh)

			idleLoop = false
		}
	}
}

func (c *Phase2Controller) sendPhase2(ctx context.Context, neighbourhood []*core.NodeAppearance) {

	neighbourhoodAnnouncements := make([]transport.MembershipAnnouncementReader, len(neighbourhood))
	for i, np := range neighbourhood {
		neighbourhoodAnnouncements[i] = c.R.CreateAnnouncement(np)
	}

	p2 := c.R.GetPacketBuilder().PreparePhase2Packet(c.R.CreateLocalAnnouncement(), nil,
		neighbourhoodAnnouncements, c.packetPrepareOptions)

	p2.SendToMany(ctx, len(neighbourhood), c.R.GetPacketSender(),
		func(ctx context.Context, targetIdx int) (profiles.ActiveNode, transport.PacketSendOptions) {
			np := neighbourhood[targetIdx]
			np.SetPacketSent(phases.PacketPhase2)
			return np.GetProfile(), 0
		})
}

func availableInQueue(captured int, queue lazyhead.HeadedLazySortedList, remains int, maxWeight uint32) int {
	if maxWeight == math.MaxUint32 {
		return queue.GetAvailableHeadLen(captured)
	}

	if queue.HasFullHead(captured) || (queue.Len() > 0 && queue.Len() >= remains) {
		if queue.GetReversedHead(captured).(*core.NodeAppearance).GetNeighbourWeight() <= maxWeight {
			return queue.GetAvailableHeadLen(captured)
		}
	}
	return 0
}

func readQueueOrDone(ctx context.Context, needsSleep bool, sleep time.Duration,
	q <-chan *core.NodeAppearance) (np *core.NodeAppearance, done bool) {

	if needsSleep {
		select {
		case <-ctx.Done():
			return nil, true // ctx.Err() ?
		case np = <-q:
			return np, false
		case <-time.After(sleep):
			return nil, false
		}
	} else {
		select {
		case <-ctx.Done():
			return nil, true // ctx.Err() ?
		case np = <-q:
			return np, false
		default:
			return nil, false
		}
	}
}

func (c *Phase2Controller) workerRetryOnMissingNodes(ctx context.Context) {
	log := inslogger.FromContext(ctx)

	log.Info("Phase2 has started re-requesting Phase1")

	s := c.R.GetSelf()
	if s.IsNshRequired() {
		// we are close to end of Phase2 have no NSH - so missing Phase1 packets is the lesser problem
		return
	}

	pr1 := c.R.GetPacketBuilder().PreparePhase1Packet(c.R.CreateLocalAnnouncement(),
		c.R.GetOriginalPulse(), nil, transport.RequestForPhase1|c.packetPrepareOptions)

	for _, v := range c.R.GetPopulation().GetShuffledOtherNodes() {
		select {
		case <-ctx.Done():
			return
		default:
		}
		if !v.IsNshRequired() {
			continue
		}
		pr1.SendTo(ctx, v.GetProfile(), 0, c.R.GetPacketSender())
	}
}

// func (R *ConsensusRoundController) preparePhase1Packet(po gcpv2.PacketSendOptions) gcpv2.PreparedSendPacket {
//
// 	var selfIntro gcpv2.NodeIntroduction = nil
// 	if c.R.joinersCount > 0 {
// 		selfIntro = c.R.self.nodeProfile.GetLastPublishedIntroduction()
// 	}
//
// 	return c.R.callback.PreparePhase1Packet(c.R.activePulse.originalPacket, selfIntro,
// 		c.R.self.membership, c.R.strategy.GetPacketOptions(gcpv2.Phase1)|po)
// }<|MERGE_RESOLUTION|>--- conflicted
+++ resolved
@@ -141,13 +141,8 @@
 
 			if nb.neighbour.IsJoiner() {
 				ja := neighbourhood[i].GetJoinerAnnouncement()
-<<<<<<< HEAD
 				err = c.R.AdvancePurgatoryNode(nb.neighbour.GetNodeID(), ja.GetBriefIntroduction(), nil, nb.neighbour)
-			} else {
-=======
-				err = c.R.AdvancePurgatoryNode(nb.neighbour.GetShortNodeID(), ja.GetBriefIntroduction(), nil, nb.neighbour)
 			} else if !nb.ma.JoinerID.IsAbsent() {
->>>>>>> 6d3d88e0
 				err = c.R.AdvancePurgatoryNode(nb.ma.JoinerID, nil, nil, nb.neighbour)
 			}
 		}
