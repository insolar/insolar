//
// Modified BSD 3-Clause Clear License
//
// Copyright (c) 2019 Insolar Technologies GmbH
//
// All rights reserved.
//
// Redistribution and use in source and binary forms, with or without modification,
// are permitted (subject to the limitations in the disclaimer below) provided that
// the following conditions are met:
//  * Redistributions of source code must retain the above copyright notice, this list
//    of conditions and the following disclaimer.
//  * Redistributions in binary form must reproduce the above copyright notice, this list
//    of conditions and the following disclaimer in the documentation and/or other materials
//    provided with the distribution.
//  * Neither the name of Insolar Technologies GmbH nor the names of its contributors
//    may be used to endorse or promote products derived from this software without
//    specific prior written permission.
//
// NO EXPRESS OR IMPLIED LICENSES TO ANY PARTY'S PATENT RIGHTS ARE GRANTED
// BY THIS LICENSE. THIS SOFTWARE IS PROVIDED BY THE COPYRIGHT HOLDERS
// AND CONTRIBUTORS "AS IS" AND ANY EXPRESS OR IMPLIED WARRANTIES,
// INCLUDING, BUT NOT LIMITED TO, THE IMPLIED WARRANTIES OF MERCHANTABILITY
// AND FITNESS FOR A PARTICULAR PURPOSE ARE DISCLAIMED. IN NO EVENT SHALL
// THE COPYRIGHT HOLDER OR CONTRIBUTORS BE LIABLE FOR ANY DIRECT, INDIRECT,
// INCIDENTAL, SPECIAL, EXEMPLARY, OR CONSEQUENTIAL DAMAGES (INCLUDING,
// BUT NOT LIMITED TO, PROCUREMENT OF SUBSTITUTE GOODS OR SERVICES; LOSS
// OF USE, DATA, OR PROFITS; OR BUSINESS INTERRUPTION) HOWEVER CAUSED AND
// ON ANY THEORY OF LIABILITY, WHETHER IN CONTRACT, STRICT LIABILITY, OR TORT
// (INCLUDING NEGLIGENCE OR OTHERWISE) ARISING IN ANY WAY OUT OF THE USE
// OF THIS SOFTWARE, EVEN IF ADVISED OF THE POSSIBILITY OF SUCH DAMAGE.
//
// Notwithstanding any other provisions of this license, it is prohibited to:
//    (a) use this software,
//
//    (b) prepare modifications and derivative works of this software,
//
//    (c) distribute this software (including without limitation in source code, binary or
//        object code form), and
//
//    (d) reproduce copies of this software
//
//    for any commercial purposes, and/or
//
//    for the purposes of making available this software to third parties as a service,
//    including, without limitation, any software-as-a-service, platform-as-a-service,
//    infrastructure-as-a-service or other similar online service, irrespective of
//    whether it competes with the products or services of Insolar Technologies GmbH.
//

package phasebundle

import (
	"github.com/insolar/insolar/network/consensus/gcpv2/api/transport"
	"github.com/insolar/insolar/network/consensus/gcpv2/core"
	"github.com/insolar/insolar/network/consensus/gcpv2/phasebundle/inspectors"
	"github.com/insolar/insolar/network/consensus/gcpv2/phasebundle/ph01ctl"
	"github.com/insolar/insolar/network/consensus/gcpv2/phasebundle/ph2ctl"
	"github.com/insolar/insolar/network/consensus/gcpv2/phasebundle/ph3ctl"
)

func NewJoinerPhaseBundle(factories BundleFactories, config BundleConfig) core.PhaseControllersBundle {
	return &JoinerPhaseBundle{factories, config}
}

type JoinerPhaseBundle struct {
	BundleFactories
	BundleConfig
}

func (r JoinerPhaseBundle) String() string {
	return "JoinerPhaseBundle"
}

func (r *JoinerPhaseBundle) IsDynamicPopulationRequired() bool {
	return true
}

func (r *JoinerPhaseBundle) CreatePrepPhaseControllers() []core.PrepPhaseController {

	return []core.PrepPhaseController{
		ph01ctl.NewJoinerPhase01PrepController(r.PulseSelectionStrategy),
	}
}

func (r *JoinerPhaseBundle) CreateFullPhaseControllers(nodeCount int) ([]core.PhaseController, core.NodeUpdateCallback) {

<<<<<<< HEAD
	/* Ensure sufficient sizes of queues to avoid lockups */
	if nodeCount == 0 {
		panic("illegal value")
	}

	rcb := &regularCallback{
		make(chan *core.NodeAppearance, 1+nodeCount*2),
		make(chan ph2ctl.UpdateSignal, 1+nodeCount*6),
		make(chan core.MemberPacketSender, 1+nodeCount*2),
	}
=======
	rcb := newPopulationEventHandler(nodeCount)
>>>>>>> b0eb8830

	vif := r.VectorInspection
	if r.DisableVectorInspectionOnJoiner {
		vif = inspectors.NewIgnorantVectorInspection()
	}

	packetPrepareOptions := r.JoinerPacketOptions | transport.PrepareWithIntro

	return []core.PhaseController{
		ph01ctl.NewPhase01Controller(packetPrepareOptions|transport.PrepareWithoutPulseData, rcb.qForPhase1),
		ph2ctl.NewPhase2Controller(r.LoopingMinimalDelay, packetPrepareOptions, rcb.qForPhase2 /*->*/),
		ph3ctl.NewPhase3Controller(r.LoopingMinimalDelay, packetPrepareOptions, rcb.qForPhase3, /*->*/
			r.ConsensusStrategy, vif, r.EnableFastPhase3),
	}, rcb
}<|MERGE_RESOLUTION|>--- conflicted
+++ resolved
@@ -85,20 +85,7 @@
 
 func (r *JoinerPhaseBundle) CreateFullPhaseControllers(nodeCount int) ([]core.PhaseController, core.NodeUpdateCallback) {
 
-<<<<<<< HEAD
-	/* Ensure sufficient sizes of queues to avoid lockups */
-	if nodeCount == 0 {
-		panic("illegal value")
-	}
-
-	rcb := &regularCallback{
-		make(chan *core.NodeAppearance, 1+nodeCount*2),
-		make(chan ph2ctl.UpdateSignal, 1+nodeCount*6),
-		make(chan core.MemberPacketSender, 1+nodeCount*2),
-	}
-=======
 	rcb := newPopulationEventHandler(nodeCount)
->>>>>>> b0eb8830
 
 	vif := r.VectorInspection
 	if r.DisableVectorInspectionOnJoiner {
