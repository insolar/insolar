//
// Modified BSD 3-Clause Clear License
//
// Copyright (c) 2019 Insolar Technologies GmbH
//
// All rights reserved.
//
// Redistribution and use in source and binary forms, with or without modification,
// are permitted (subject to the limitations in the disclaimer below) provided that
// the following conditions are met:
//  * Redistributions of source code must retain the above copyright notice, this list
//    of conditions and the following disclaimer.
//  * Redistributions in binary form must reproduce the above copyright notice, this list
//    of conditions and the following disclaimer in the documentation and/or other materials
//    provided with the distribution.
//  * Neither the name of Insolar Technologies GmbH nor the names of its contributors
//    may be used to endorse or promote products derived from this software without
//    specific prior written permission.
//
// NO EXPRESS OR IMPLIED LICENSES TO ANY PARTY'S PATENT RIGHTS ARE GRANTED
// BY THIS LICENSE. THIS SOFTWARE IS PROVIDED BY THE COPYRIGHT HOLDERS
// AND CONTRIBUTORS "AS IS" AND ANY EXPRESS OR IMPLIED WARRANTIES,
// INCLUDING, BUT NOT LIMITED TO, THE IMPLIED WARRANTIES OF MERCHANTABILITY
// AND FITNESS FOR A PARTICULAR PURPOSE ARE DISCLAIMED. IN NO EVENT SHALL
// THE COPYRIGHT HOLDER OR CONTRIBUTORS BE LIABLE FOR ANY DIRECT, INDIRECT,
// INCIDENTAL, SPECIAL, EXEMPLARY, OR CONSEQUENTIAL DAMAGES (INCLUDING,
// BUT NOT LIMITED TO, PROCUREMENT OF SUBSTITUTE GOODS OR SERVICES; LOSS
// OF USE, DATA, OR PROFITS; OR BUSINESS INTERRUPTION) HOWEVER CAUSED AND
// ON ANY THEORY OF LIABILITY, WHETHER IN CONTRACT, STRICT LIABILITY, OR TORT
// (INCLUDING NEGLIGENCE OR OTHERWISE) ARISING IN ANY WAY OUT OF THE USE
// OF THIS SOFTWARE, EVEN IF ADVISED OF THE POSSIBILITY OF SUCH DAMAGE.
//
// Notwithstanding any other provisions of this license, it is prohibited to:
//    (a) use this software,
//
//    (b) prepare modifications and derivative works of this software,
//
//    (c) distribute this software (including without limitation in source code, binary or
//        object code form), and
//
//    (d) reproduce copies of this software
//
//    for any commercial purposes, and/or
//
//    for the purposes of making available this software to third parties as a service,
//    including, without limitation, any software-as-a-service, platform-as-a-service,
//    infrastructure-as-a-service or other similar online service, irrespective of
//    whether it competes with the products or services of Insolar Technologies GmbH.
//

package core

import (
	"context"
	"fmt"
	"github.com/insolar/insolar/network/consensus/gcpv2/api/misbehavior"
	"sync"
	"time"

	"github.com/insolar/insolar/instrumentation/inslogger"
	"github.com/insolar/insolar/network/consensus/common/args"
	"github.com/insolar/insolar/network/consensus/common/endpoints"
	"github.com/insolar/insolar/network/consensus/gcpv2/api"
	"github.com/insolar/insolar/network/consensus/gcpv2/api/census"
	"github.com/insolar/insolar/network/consensus/gcpv2/api/transport"
	"github.com/insolar/insolar/network/consensus/gcpv2/core/coreapi"
	gcpErrors "github.com/insolar/insolar/network/consensus/gcpv2/core/errors"
	"github.com/insolar/insolar/pulse"
)

<<<<<<< HEAD
=======
type RoundStrategyFactory interface {
	CreateRoundStrategy(online census.OnlinePopulation, config api.LocalNodeConfiguration) (RoundStrategy, PhaseControllersBundle)
}

type RoundStrategy interface {
	GetBaselineWeightForNeighbours() uint32
	ShuffleNodeSequence(n int, swap func(i, j int))

	ConfigureRoundContext(ctx context.Context, expectedPulse pulse.Number, self profiles.LocalNode) context.Context
	AdjustConsensusTimings(timings *api.RoundTimings)
}

>>>>>>> e2d70917
var _ api.RoundController = &PhasedRoundController{}

type PhasedRoundController struct {
	rw sync.RWMutex

	/* Derived from the provided externally - set at init() or start(). Don't need mutex */
	chronicle api.ConsensusChronicles
	bundle    PhaseControllersBundle

	// fullCancel     context.CancelFunc /* cancels prepareCancel as well */
	prepareCancel context.CancelFunc

	roundWorker RoundStateMachineWorker

	/* Other fields - need mutex */
	prepR *PrepRealm
	realm FullRealm
}

func NewPhasedRoundController(strategy RoundStrategy, chronicle api.ConsensusChronicles, bundle PhaseControllersBundle,
	transport transport.Factory, config api.LocalNodeConfiguration,
	controlFeeder api.ConsensusControlFeeder, candidateFeeder api.CandidateControlFeeder, ephemeralFeeder api.EphemeralControlFeeder,
) *PhasedRoundController {

	r := &PhasedRoundController{chronicle: chronicle, bundle: bundle}

	latestCensus, _ := chronicle.GetLatestCensus()
	r.realm.coreRealm.initBefore(&r.rw, strategy, transport, config, latestCensus,
		controlFeeder, candidateFeeder, ephemeralFeeder)

	nbhSizes := r.realm.initBefore(transport)
	r.realm.coreRealm.initBeforePopulation(nbhSizes)

	return r
}

func (r *PhasedRoundController) PrepareConsensusRound(upstream api.UpstreamController) {
	r.rw.Lock()
	defer r.rw.Unlock()

	ctlFeeder := r.realm.coreRealm.controlFeeder

	r.realm.coreRealm.roundContext = r.roundWorker.preInit(
		r.realm.coreRealm.strategy.ConfigureRoundContext(
			r.realm.config.GetParentContext(),
			r.realm.initialCensus.GetExpectedPulseNumber(),
			r.realm.GetLocalProfile(),
<<<<<<< HEAD
		),
		upstream, ctlFeeder, ctlFeeder, time.Second*2) // TODO parametrize the constant
=======
		), upstream, r.realm.coreRealm.controlFeeder, time.Second*2) // TODO parameterize the constant
>>>>>>> e2d70917

	r.realm.coreRealm.stateMachine = &r.roundWorker

	r.realm.coreRealm.postponedPacketFn = func(packet transport.PacketParser, from endpoints.Inbound, verifyFlags coreapi.PacketVerifyFlags) bool {
		// There is no real context for delayed reprocessing, so we use the round context
		ctx := r.realm.coreRealm.roundContext
		inslogger.FromContext(ctx).Warnf("replayPacket %v", packet)
		_, err := r.handlePacket(ctx, packet, from, verifyFlags)
		if err != nil {
			inslogger.FromContext(ctx).Error(err)
		}
		return true
	}

	inslogger.FromContext(r.realm.roundContext).Warnf(
		"Starting consensus round: self={%v}, ephemeral=%v, bundle=%v, census=%+v", r.realm.GetLocalProfile(),
		r.realm.ephemeralFeeder != nil, r.bundle, r.realm.initialCensus)

	preps := r.bundle.CreatePrepPhaseControllers()
	if len(preps) == 0 {
		panic("illegal state - no prep realm")
	}

	prep := PrepRealm{coreRealm: &r.realm.coreRealm}
	prep.init(
		func(successful bool, startedAt time.Time) {
			// RUNS under lock
			if r.prepR == nil {
				return
			}
			defer r.prepR.stop() // initiates handover from PrepRealm
			r.prepR = nil
<<<<<<< HEAD
			if !startedAt.IsZero() {
				r.realm.roundStartedAt = startedAt
			}
=======

>>>>>>> e2d70917
			r.roundWorker.Start() // ensures that worker was started
			r._startFullRealm(successful)
		})

	var prepCtx context.Context
	// r.prepareCancel will be cancelled through full cancel
	prepCtx, r.prepareCancel = context.WithCancel(r.realm.roundContext)

	r.prepR = &prep
	r.prepR.beforeStart(prepCtx, preps)

	r.roundWorker.init(func() {
		// requires r.roundWorker.StartXXX to happen under lock
		r._setStartedAtNow()
		if r.prepR != nil { // PrepRealm can be finished before starting
			r.prepR._startWorkers(prepCtx, preps)
		}
	},
		// both further handlers MUST not use round's lock inside
<<<<<<< HEAD
		r._onConsensusStopper,
		r._onConsensusFinished,
=======
		r.onConsensusStopper,
		nil, // r.onConsensusFinished,
>>>>>>> e2d70917
	)

	r.realm.coreRealm.pollingWorker.Start(r.realm.roundContext, 100*time.Millisecond)
	r.prepR.prepareEphemeralPolling(prepCtx)
}

<<<<<<< HEAD
func (r *PhasedRoundController) _onConsensusStopper() {
	latest := r.chronicle.GetLatestCensus()

	inslogger.FromContext(r.realm.roundContext).Debugf(
		"Stopping consensus round: self={%v}, ephemeral=%v, bundle=%v, census=%+v", r.realm.GetLocalProfile(),
		r.realm.ephemeralFeeder != nil, r.bundle, latest)
=======
func (r *PhasedRoundController) onConsensusStopper() {
>>>>>>> e2d70917

	latest, isExpected := r.chronicle.GetLatestCensus()
	var expt interface{}
	failed := false

	switch {
	case latest == r.realm.census:
		expt = "<nil>"
		failed = true
	case !isExpected:
		expt = "<unknown>"
	default:
		expected := latest.(census.Expected)
		if expected.GetPrevious() == r.realm.census {
			expt = expected
		} else {
			expt = "<unknown>"
		}
	}

	inslogger.FromContext(r.realm.roundContext).Warnf(
		"Stopping consensus round: self={%v}, ephemeral=%v, bundle=%v, census=%+v, expected=%+v", r.realm.GetLocalProfile(),
		r.realm.ephemeralFeeder != nil, r.bundle, r.realm.census, expt)

	if failed {
		panic("DEBUG FAIL-FAST: consensus didn't finish")
	}

	// TODO print purgatory
}

<<<<<<< HEAD
func (r *PhasedRoundController) _onConsensusFinished() {
	// prevents memory leak and disallows older controller to handle messages after a consensus is done
	if r.prevPulseRound != nil {
		r.prevPulseRound.StopConsensusRound()
	}
	r.prevPulseRound = nil
}

func (r *PhasedRoundController) _setStartedAtNow() {
=======
func (r *PhasedRoundController) _setStartedAt() {
>>>>>>> e2d70917
	if r.realm.roundStartedAt.IsZero() { // can be called a few times
		r.realm.roundStartedAt = time.Now()
	}
}

func (r *PhasedRoundController) StopConsensusRound() {
	r.roundWorker.Stop()
}

func (r *PhasedRoundController) IsRunning() bool {
	return r.roundWorker.IsRunning()
}

func (r *PhasedRoundController) beforeHandlePacket() (prep *PrepRealm, current pulse.Number, possibleNext pulse.Number) {

	r.rw.RLock()
	defer r.rw.RUnlock()
	if r.prepR != nil {
		return r.prepR, r.realm.coreRealm.initialCensus.GetExpectedPulseNumber(), 0
	}
	return nil, r.realm.GetPulseNumber(), r.realm.GetNextPulseNumber()
}

/*
RUNS under lock.
Can be called from a polling function (for ephemeral), and happen BEFORE PrepRealm start
*/
func (r *PhasedRoundController) _startFullRealm(prepWasSuccessful bool) {

	r._setStartedAtNow()

	if !prepWasSuccessful {
		r.roundWorker.OnPrepRoundFailed()
		return
	}

	r.roundWorker.OnFullRoundStarting()

	chronicle := r.chronicle
	lastCensus, isLastExpected := chronicle.GetLatestCensus()
	pd := r.realm.pulseData

	var active census.Active
	if lastCensus.GetCensusState() == census.PrimingCensus {
		/* This is the priming census */
		priming := lastCensus.GetMandateRegistry().GetPrimingCloudHash()
		active = lastCensus.(census.Prime).BuildCopy(pd, priming, priming).MakeExpected().MakeActive(pd)
	} else {
		// TODO restore to exact equality for expected population!!!!!
		if !lastCensus.GetPulseNumber().IsUnknownOrEqualTo(pd.PulseNumber) {
			// TODO inform control feeder when our pulse is less
			panic(fmt.Sprintf("illegal state - pulse number of expected census (%v) and of the realm (%v) are mismatched for %v",
				lastCensus.GetPulseNumber(), pd.PulseNumber, r.realm.GetSelfNodeID()))
		}
		if !isLastExpected {
			if lastCensus.GetOnlinePopulation().GetLocalProfile().IsJoiner() {
				panic("DEBUG FAIL-FAST: local remains as joiner")
			}
			panic("DEBUG FAIL-FAST: previous consensus didn't finish")
			//r.realm.unsafeRound = true
			//active = lastCensus.(census.Active)
		} else {
			/* Auto-activation of the prepared lastCensus */
			expCensus := lastCensus.(census.Expected)
			if !r.realm.unsafeRound {
				unsafe := true
				switch {
				case expCensus.GetPulseNumber() != pd.PulseNumber:
					inslogger.FromContext(r.realm.roundContext).Debugf("Unsafe round: expected=%d, pn=%d", expCensus.GetPulseNumber(), pd.PulseNumber)
				case !expCensus.GetPrevious().GetExpectedPulseNumber().IsUnknownOrEqualTo(pd.PulseNumber):
					inslogger.FromContext(r.realm.roundContext).Debugf("Unsafe round: prev.expected=%d, pn=%d", expCensus.GetPrevious().GetExpectedPulseNumber(), pd.PulseNumber)
				case !expCensus.GetOnlinePopulation().IsClean():
					inslogger.FromContext(r.realm.roundContext).Debugf("Unsafe round: population.clean=false, pn=%d", pd.PulseNumber)
				default:
					unsafe = false
				}
				r.realm.unsafeRound = unsafe
			}
			active = expCensus.MakeActive(pd)
		}
	}

	if r.realm.ephemeralFeeder != nil && !active.GetPulseData().IsFromEphemeral() {
		r.realm.ephemeralFeeder.OnEphemeralCancelled()
		r.realm.ephemeralFeeder = nil
		r.realm.unsafeRound = true
	}

	r.realm.start(active, active.GetOnlinePopulation(), r.bundle)
<<<<<<< HEAD
	r.roundWorker.SetTimeoutTimer(r.realm.timings.EndOfConsensus().NewTimer())
=======

	endOf := r.realm.roundStartedAt.Add(r.realm.timings.EndOfConsensus)
	r.roundWorker.SetTimeout(endOf)

	inslogger.FromContext(r.realm.roundContext).Warnf(
		"Starting consensus full realm: self={%v}, ephemeral=%v, unsafe=%v, startedAt=%v, endOf=%v, census=%+v", r.realm.GetLocalProfile(),
		r.realm.ephemeralFeeder != nil, r.realm.unsafeRound,
		args.LazyTimeFmt("15:04:05.000000", r.realm.GetStartedAt()),
		args.LazyTimeFmt("15:04:05.000000", endOf), active)
>>>>>>> e2d70917
}

func (r *PhasedRoundController) ensureStarted() bool {

	isStarted, isRunning := r.roundWorker.IsStartedAndRunning()
	if isStarted {
		return isRunning
	}

	r.rw.Lock() // ensure that starting closure will run under lock
	defer r.rw.Unlock()
	return r.roundWorker.SafeStartAndGetIsRunning()
}

func (r *PhasedRoundController) HandlePacket(ctx context.Context, packet transport.PacketParser,
	from endpoints.Inbound) (api.RoundControlCode, error) {

	inslogger.FromContext(ctx).Warnf("processPacket %v", packet)
	return r.handlePacket(ctx, packet, from, coreapi.DefaultVerify)
}

func (r *PhasedRoundController) handlePacket(ctx context.Context, packet transport.PacketParser, from endpoints.Inbound,
	verifyFlags coreapi.PacketVerifyFlags) (api.RoundControlCode, error) {

<<<<<<< HEAD
	rcc, prep, err := r._handlePacket(ctx, packet, from, verifyFlags)

	if report, isReport := err.(misbehavior.Report); isReport && report.CaptureMark() == nil {
		if prep != nil {
			prep.captureReport(ctx, report)
		} else {
			r.realm.captureReport(ctx, report)
		}
	}

	return rcc, err
}

func (r *PhasedRoundController) _handlePacket(ctx context.Context, packet transport.PacketParser, from endpoints.Inbound,
	verifyFlags coreapi.PacketVerifyFlags) (api.RoundControlCode, *PrepRealm, error) {
=======
	isHandled, prep, err := r._handlePacket(ctx, packet, from, verifyFlags)
	if !isHandled || err == nil {
		return api.KeepRound, err
	}

	isPulse, pn := gcpErrors.IsMismatchPulseError(err)
	if !isPulse {
		return api.KeepRound, err
	}

	return r.handlePulseChange(ctx, pn, prep, err)
}

func (r *PhasedRoundController) _handlePacket(ctx context.Context, packet transport.PacketParser, from endpoints.Inbound,
	verifyFlags coreapi.PacketVerifyFlags) (bool, *PrepRealm, error) {
>>>>>>> e2d70917

	pn := packet.GetPulseNumber()
	/* a separate method with lock is to ensure that further packet processing is not connected to a lock */
	prep, filterPN, _ := r.beforeHandlePacket()

	// TODO HACK - network doesnt have information about pulsars to validate packets, hackIgnoreVerification must be removed when fixed
	const defaultOptions = coreapi.SkipVerify // coreapi.DefaultVerify

<<<<<<< HEAD
	if prev != nil && filterPN > pn { // TODO fix as filterPN can be zero during ephemeral transition
		// something from a previous round?
		_, err := prev.HandlePacket(ctx, packet, from)
		return api.KeepRound, prep, fmt.Errorf("on prev round: %v", err)
		// defaultOptions = coreapi.SkipVerify // validation was done by the prev controller
	}

	if r.realm.ephemeralFeeder != nil && !packet.GetPacketType().IsEphemeralPacket() && (prep == nil || !prep.disableEphemeral) { // TODO need fix, too ugly
=======
	//if prev != nil && filterPN > pn { // TODO fix as filterPN can be zero during ephemeral transition
	//	// something from a previous round?
	//	_, err := prev.HandlePacket(ctx, packet, from)
	//	return false, fmt.Errorf("on prev round: %v", err)
	//	// defaultOptions = coreapi.SkipVerify // validation was done by the prev controller
	//}
>>>>>>> e2d70917

	if r.realm.ephemeralFeeder != nil && (prep == nil || !prep.disableEphemeral) && !packet.GetPacketType().IsEphemeralPacket() { // TODO need fix, too ugly
		_, err := r.realm.VerifyPacketAuthenticity(ctx, packet, from, nil, coreapi.DefaultVerify, nil, defaultOptions)
		if err == nil {
			err = r.realm.ephemeralFeeder.OnNonEphemeralPacket(ctx, packet, from)
		}
<<<<<<< HEAD
		return api.KeepRound, prep, err
=======
		return false, nil, err
>>>>>>> e2d70917
	}

	if prep != nil {
		// NB! Round may NOT be running yet here - ensure it is working before calling the state machine
		r.ensureStarted()

		if !pn.IsUnknown() && (filterPN.IsUnknown() || filterPN == pn) && r.roundWorker.IsRunning() /* can be already stopped */ {
			r.roundWorker.OnPulseDetected()
		}

		return true, prep, prep.dispatchPacket(ctx, packet, from, defaultOptions) // prep realm can't inherit flags
	}

	return true, nil, r.realm.dispatchPacket(ctx, packet, from, verifyFlags|defaultOptions)
}

func (r *PhasedRoundController) handlePulseChange(ctx context.Context, pn pulse.Number, prep *PrepRealm, origErr error) (api.RoundControlCode, error) {

	var pulseControl api.PulseControlFeeder
	if r.realm.ephemeralFeeder != nil && (prep == nil || !prep.disableEphemeral) {
		pulseControl = r.realm.ephemeralFeeder
	} else {
<<<<<<< HEAD
		err = r.realm.dispatchPacket(ctx, packet, from, verifyFlags|defaultOptions)

	}

	isPulse := false
	isPulse, pn = errors2.IsMismatchPulseError(err)
	if !isPulse {
		return api.KeepRound, prep, err
=======
		pulseControl = r.realm.controlFeeder
	}

	var epn pulse.Number
	var c census.Operational

	if prep != nil {
		c = prep.initialCensus
		epn = c.GetPulseNumber()
	} else {
		c = r.realm.census
		epn = c.GetExpectedPulseNumber()
	}

	expected := r.chronicle.GetExpectedCensus()
	if expected != nil {
		if expected.GetPrevious() != c {
			inslogger.FromContext(ctx).Warnf("unable to switch a past round/population")
			return api.KeepRound, origErr
		}
		epn = expected.GetPulseNumber()
>>>>>>> e2d70917
	}

	switch {
	case epn.IsUnknownOrEqualTo(epn):
		break

	case pn < epn:
		r.roundWorker.onUnexpectedPulse(pn)
<<<<<<< HEAD
		return api.KeepRound, prep, err
	}

	if r.roundWorker.IsRunning() {
		canStop := true
		//endOfConsensus := r.realm.GetStartedAt().Add(r.realm.timings.EndOfConsensus)
		//if time.Now().Before(endOfConsensus) {

		end := r.realm.timings.EndOfConsensus()

		if !end.IsExpired() {
			if r.realm.ephemeralFeeder != nil {
				canStop = r.realm.ephemeralFeeder.CanStopOnHastyPulse(pn, end.Deadline())
			} else {
				canStop = r.realm.controlFeeder.CanStopOnHastyPulse(pn, end.Deadline())
			}
		}

		if !canStop {
			r.roundWorker.onUnexpectedPulse(pn)
			return api.KeepRound, prep, err
		}
		inslogger.FromContext(ctx).Debug("stopping round by changed pulse")
		r.StopConsensusRound()
		// TODO should allow some time to handover a broken population?
		// TODO build a one-node population for Suspected mode
		//} else if !r.realm.census.IsActive() {
		//	return api.KeepRound, err
	} else { // there is a chance of racing here, but it will be handled by member controller as well
		expected := r.chronicle.GetExpectedCensus()
		if expected == nil || !expected.GetOnlinePopulation().IsValid() {
			return api.NextRoundTerminate, prep, fmt.Errorf("next population is invalid or not ready on: %v", err)
=======
		return api.KeepRound, origErr

	case c.GetCensusState() == census.PrimingCensus:
		panic(fmt.Sprintf("unable to fast-forward a priming census: %s", origErr.Error()))

	default:
		_, pd := c.GetNearestPulseData()
		if !pulseControl.CanFastForwardPulse(epn, pn, pd) {
			r.roundWorker.onUnexpectedPulse(pn)
			return api.KeepRound, origErr
		}
	}

	switch {
	case !r.roundWorker.IsRunning():
		latest, _ := r.chronicle.GetLatestCensus()
		if c == latest && !c.GetOnlinePopulation().IsValid() {
			return api.NextRoundTerminate, fmt.Errorf("current population is invalid and an expected population is missing: %v", origErr.Error())
		}
		if expected == nil {
			return api.KeepRound, origErr
		}

		inslogger.FromContext(ctx).Debug("switch to a next round by changed pulse: ", origErr)
	default:
		endOfConsensus := r.realm.GetStartedAt().Add(r.realm.timings.EndOfConsensus)
		if time.Now().Before(endOfConsensus) && !pulseControl.CanStopOnHastyPulse(pn, endOfConsensus) {
			return api.KeepRound, fmt.Errorf("too early: %v", origErr)
		}
		if expected == nil {
			return api.KeepRound, origErr
>>>>>>> e2d70917
		}

		inslogger.FromContext(ctx).Debug("stopping round by changed pulse: ", origErr)
	}

	if !expected.GetPulseNumber().IsUnknownOrEqualTo(pn) {
		expected.Rebuild(pn).MakeExpected()
	}
	r.roundWorker.onNextPulse(pn)

	return api.StartNextRound, prep, nil
}<|MERGE_RESOLUTION|>--- conflicted
+++ resolved
@@ -68,21 +68,6 @@
 	"github.com/insolar/insolar/pulse"
 )
 
-<<<<<<< HEAD
-=======
-type RoundStrategyFactory interface {
-	CreateRoundStrategy(online census.OnlinePopulation, config api.LocalNodeConfiguration) (RoundStrategy, PhaseControllersBundle)
-}
-
-type RoundStrategy interface {
-	GetBaselineWeightForNeighbours() uint32
-	ShuffleNodeSequence(n int, swap func(i, j int))
-
-	ConfigureRoundContext(ctx context.Context, expectedPulse pulse.Number, self profiles.LocalNode) context.Context
-	AdjustConsensusTimings(timings *api.RoundTimings)
-}
-
->>>>>>> e2d70917
 var _ api.RoundController = &PhasedRoundController{}
 
 type PhasedRoundController struct {
@@ -130,12 +115,8 @@
 			r.realm.config.GetParentContext(),
 			r.realm.initialCensus.GetExpectedPulseNumber(),
 			r.realm.GetLocalProfile(),
-<<<<<<< HEAD
 		),
 		upstream, ctlFeeder, ctlFeeder, time.Second*2) // TODO parametrize the constant
-=======
-		), upstream, r.realm.coreRealm.controlFeeder, time.Second*2) // TODO parameterize the constant
->>>>>>> e2d70917
 
 	r.realm.coreRealm.stateMachine = &r.roundWorker
 
@@ -168,13 +149,10 @@
 			}
 			defer r.prepR.stop() // initiates handover from PrepRealm
 			r.prepR = nil
-<<<<<<< HEAD
 			if !startedAt.IsZero() {
 				r.realm.roundStartedAt = startedAt
 			}
-=======
-
->>>>>>> e2d70917
+
 			r.roundWorker.Start() // ensures that worker was started
 			r._startFullRealm(successful)
 		})
@@ -194,29 +172,15 @@
 		}
 	},
 		// both further handlers MUST not use round's lock inside
-<<<<<<< HEAD
 		r._onConsensusStopper,
-		r._onConsensusFinished,
-=======
-		r.onConsensusStopper,
-		nil, // r.onConsensusFinished,
->>>>>>> e2d70917
+		nil, //r._onConsensusFinished,
 	)
 
 	r.realm.coreRealm.pollingWorker.Start(r.realm.roundContext, 100*time.Millisecond)
 	r.prepR.prepareEphemeralPolling(prepCtx)
 }
 
-<<<<<<< HEAD
 func (r *PhasedRoundController) _onConsensusStopper() {
-	latest := r.chronicle.GetLatestCensus()
-
-	inslogger.FromContext(r.realm.roundContext).Debugf(
-		"Stopping consensus round: self={%v}, ephemeral=%v, bundle=%v, census=%+v", r.realm.GetLocalProfile(),
-		r.realm.ephemeralFeeder != nil, r.bundle, latest)
-=======
-func (r *PhasedRoundController) onConsensusStopper() {
->>>>>>> e2d70917
 
 	latest, isExpected := r.chronicle.GetLatestCensus()
 	var expt interface{}
@@ -248,19 +212,7 @@
 	// TODO print purgatory
 }
 
-<<<<<<< HEAD
-func (r *PhasedRoundController) _onConsensusFinished() {
-	// prevents memory leak and disallows older controller to handle messages after a consensus is done
-	if r.prevPulseRound != nil {
-		r.prevPulseRound.StopConsensusRound()
-	}
-	r.prevPulseRound = nil
-}
-
 func (r *PhasedRoundController) _setStartedAtNow() {
-=======
-func (r *PhasedRoundController) _setStartedAt() {
->>>>>>> e2d70917
 	if r.realm.roundStartedAt.IsZero() { // can be called a few times
 		r.realm.roundStartedAt = time.Now()
 	}
@@ -350,19 +302,14 @@
 	}
 
 	r.realm.start(active, active.GetOnlinePopulation(), r.bundle)
-<<<<<<< HEAD
-	r.roundWorker.SetTimeoutTimer(r.realm.timings.EndOfConsensus().NewTimer())
-=======
-
-	endOf := r.realm.roundStartedAt.Add(r.realm.timings.EndOfConsensus)
-	r.roundWorker.SetTimeout(endOf)
+	endOf := r.realm.timings.EndOfConsensus()
+	r.roundWorker.SetTimeoutTimer(endOf.NewTimer())
 
 	inslogger.FromContext(r.realm.roundContext).Warnf(
 		"Starting consensus full realm: self={%v}, ephemeral=%v, unsafe=%v, startedAt=%v, endOf=%v, census=%+v", r.realm.GetLocalProfile(),
 		r.realm.ephemeralFeeder != nil, r.realm.unsafeRound,
 		args.LazyTimeFmt("15:04:05.000000", r.realm.GetStartedAt()),
-		args.LazyTimeFmt("15:04:05.000000", endOf), active)
->>>>>>> e2d70917
+		args.LazyTimeFmt("15:04:05.000000", endOf.Deadline()), active)
 }
 
 func (r *PhasedRoundController) ensureStarted() bool {
@@ -387,8 +334,14 @@
 func (r *PhasedRoundController) handlePacket(ctx context.Context, packet transport.PacketParser, from endpoints.Inbound,
 	verifyFlags coreapi.PacketVerifyFlags) (api.RoundControlCode, error) {
 
-<<<<<<< HEAD
-	rcc, prep, err := r._handlePacket(ctx, packet, from, verifyFlags)
+	isHandled, prep, err := r._handlePacket(ctx, packet, from, verifyFlags)
+	rcc := api.KeepRound
+	if isHandled && err != nil {
+		isPulse, pn := gcpErrors.IsMismatchPulseError(err)
+		if isPulse {
+			rcc, err = r.handlePulseChange(ctx, pn, prep, err)
+		}
+	}
 
 	if report, isReport := err.(misbehavior.Report); isReport && report.CaptureMark() == nil {
 		if prep != nil {
@@ -402,24 +355,7 @@
 }
 
 func (r *PhasedRoundController) _handlePacket(ctx context.Context, packet transport.PacketParser, from endpoints.Inbound,
-	verifyFlags coreapi.PacketVerifyFlags) (api.RoundControlCode, *PrepRealm, error) {
-=======
-	isHandled, prep, err := r._handlePacket(ctx, packet, from, verifyFlags)
-	if !isHandled || err == nil {
-		return api.KeepRound, err
-	}
-
-	isPulse, pn := gcpErrors.IsMismatchPulseError(err)
-	if !isPulse {
-		return api.KeepRound, err
-	}
-
-	return r.handlePulseChange(ctx, pn, prep, err)
-}
-
-func (r *PhasedRoundController) _handlePacket(ctx context.Context, packet transport.PacketParser, from endpoints.Inbound,
 	verifyFlags coreapi.PacketVerifyFlags) (bool, *PrepRealm, error) {
->>>>>>> e2d70917
 
 	pn := packet.GetPulseNumber()
 	/* a separate method with lock is to ensure that further packet processing is not connected to a lock */
@@ -428,34 +364,19 @@
 	// TODO HACK - network doesnt have information about pulsars to validate packets, hackIgnoreVerification must be removed when fixed
 	const defaultOptions = coreapi.SkipVerify // coreapi.DefaultVerify
 
-<<<<<<< HEAD
-	if prev != nil && filterPN > pn { // TODO fix as filterPN can be zero during ephemeral transition
-		// something from a previous round?
-		_, err := prev.HandlePacket(ctx, packet, from)
-		return api.KeepRound, prep, fmt.Errorf("on prev round: %v", err)
-		// defaultOptions = coreapi.SkipVerify // validation was done by the prev controller
-	}
-
-	if r.realm.ephemeralFeeder != nil && !packet.GetPacketType().IsEphemeralPacket() && (prep == nil || !prep.disableEphemeral) { // TODO need fix, too ugly
-=======
 	//if prev != nil && filterPN > pn { // TODO fix as filterPN can be zero during ephemeral transition
 	//	// something from a previous round?
 	//	_, err := prev.HandlePacket(ctx, packet, from)
 	//	return false, fmt.Errorf("on prev round: %v", err)
 	//	// defaultOptions = coreapi.SkipVerify // validation was done by the prev controller
 	//}
->>>>>>> e2d70917
 
 	if r.realm.ephemeralFeeder != nil && (prep == nil || !prep.disableEphemeral) && !packet.GetPacketType().IsEphemeralPacket() { // TODO need fix, too ugly
 		_, err := r.realm.VerifyPacketAuthenticity(ctx, packet, from, nil, coreapi.DefaultVerify, nil, defaultOptions)
 		if err == nil {
 			err = r.realm.ephemeralFeeder.OnNonEphemeralPacket(ctx, packet, from)
 		}
-<<<<<<< HEAD
-		return api.KeepRound, prep, err
-=======
 		return false, nil, err
->>>>>>> e2d70917
 	}
 
 	if prep != nil {
@@ -478,16 +399,6 @@
 	if r.realm.ephemeralFeeder != nil && (prep == nil || !prep.disableEphemeral) {
 		pulseControl = r.realm.ephemeralFeeder
 	} else {
-<<<<<<< HEAD
-		err = r.realm.dispatchPacket(ctx, packet, from, verifyFlags|defaultOptions)
-
-	}
-
-	isPulse := false
-	isPulse, pn = errors2.IsMismatchPulseError(err)
-	if !isPulse {
-		return api.KeepRound, prep, err
-=======
 		pulseControl = r.realm.controlFeeder
 	}
 
@@ -509,7 +420,6 @@
 			return api.KeepRound, origErr
 		}
 		epn = expected.GetPulseNumber()
->>>>>>> e2d70917
 	}
 
 	switch {
@@ -518,40 +428,6 @@
 
 	case pn < epn:
 		r.roundWorker.onUnexpectedPulse(pn)
-<<<<<<< HEAD
-		return api.KeepRound, prep, err
-	}
-
-	if r.roundWorker.IsRunning() {
-		canStop := true
-		//endOfConsensus := r.realm.GetStartedAt().Add(r.realm.timings.EndOfConsensus)
-		//if time.Now().Before(endOfConsensus) {
-
-		end := r.realm.timings.EndOfConsensus()
-
-		if !end.IsExpired() {
-			if r.realm.ephemeralFeeder != nil {
-				canStop = r.realm.ephemeralFeeder.CanStopOnHastyPulse(pn, end.Deadline())
-			} else {
-				canStop = r.realm.controlFeeder.CanStopOnHastyPulse(pn, end.Deadline())
-			}
-		}
-
-		if !canStop {
-			r.roundWorker.onUnexpectedPulse(pn)
-			return api.KeepRound, prep, err
-		}
-		inslogger.FromContext(ctx).Debug("stopping round by changed pulse")
-		r.StopConsensusRound()
-		// TODO should allow some time to handover a broken population?
-		// TODO build a one-node population for Suspected mode
-		//} else if !r.realm.census.IsActive() {
-		//	return api.KeepRound, err
-	} else { // there is a chance of racing here, but it will be handled by member controller as well
-		expected := r.chronicle.GetExpectedCensus()
-		if expected == nil || !expected.GetOnlinePopulation().IsValid() {
-			return api.NextRoundTerminate, prep, fmt.Errorf("next population is invalid or not ready on: %v", err)
-=======
 		return api.KeepRound, origErr
 
 	case c.GetCensusState() == census.PrimingCensus:
@@ -577,13 +453,19 @@
 
 		inslogger.FromContext(ctx).Debug("switch to a next round by changed pulse: ", origErr)
 	default:
-		endOfConsensus := r.realm.GetStartedAt().Add(r.realm.timings.EndOfConsensus)
-		if time.Now().Before(endOfConsensus) && !pulseControl.CanStopOnHastyPulse(pn, endOfConsensus) {
+		endOfConsensus := r.realm.timings.EndOfConsensus()
+
+		canStop := endOfConsensus.IsExpired() ||
+			pulseControl.CanStopOnHastyPulse(pn, endOfConsensus.Deadline())
+
+		if !canStop {
+			r.roundWorker.onUnexpectedPulse(pn)
 			return api.KeepRound, fmt.Errorf("too early: %v", origErr)
 		}
+
 		if expected == nil {
+			r.roundWorker.onUnexpectedPulse(pn)
 			return api.KeepRound, origErr
->>>>>>> e2d70917
 		}
 
 		inslogger.FromContext(ctx).Debug("stopping round by changed pulse: ", origErr)
@@ -594,5 +476,5 @@
 	}
 	r.roundWorker.onNextPulse(pn)
 
-	return api.StartNextRound, prep, nil
+	return api.StartNextRound, nil
 }