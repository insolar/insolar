//
// Modified BSD 3-Clause Clear License
//
// Copyright (c) 2019 Insolar Technologies GmbH
//
// All rights reserved.
//
// Redistribution and use in source and binary forms, with or without modification,
// are permitted (subject to the limitations in the disclaimer below) provided that
// the following conditions are met:
//  * Redistributions of source code must retain the above copyright notice, this list
//    of conditions and the following disclaimer.
//  * Redistributions in binary form must reproduce the above copyright notice, this list
//    of conditions and the following disclaimer in the documentation and/or other materials
//    provided with the distribution.
//  * Neither the name of Insolar Technologies GmbH nor the names of its contributors
//    may be used to endorse or promote products derived from this software without
//    specific prior written permission.
//
// NO EXPRESS OR IMPLIED LICENSES TO ANY PARTY'S PATENT RIGHTS ARE GRANTED
// BY THIS LICENSE. THIS SOFTWARE IS PROVIDED BY THE COPYRIGHT HOLDERS
// AND CONTRIBUTORS "AS IS" AND ANY EXPRESS OR IMPLIED WARRANTIES,
// INCLUDING, BUT NOT LIMITED TO, THE IMPLIED WARRANTIES OF MERCHANTABILITY
// AND FITNESS FOR A PARTICULAR PURPOSE ARE DISCLAIMED. IN NO EVENT SHALL
// THE COPYRIGHT HOLDER OR CONTRIBUTORS BE LIABLE FOR ANY DIRECT, INDIRECT,
// INCIDENTAL, SPECIAL, EXEMPLARY, OR CONSEQUENTIAL DAMAGES (INCLUDING,
// BUT NOT LIMITED TO, PROCUREMENT OF SUBSTITUTE GOODS OR SERVICES; LOSS
// OF USE, DATA, OR PROFITS; OR BUSINESS INTERRUPTION) HOWEVER CAUSED AND
// ON ANY THEORY OF LIABILITY, WHETHER IN CONTRACT, STRICT LIABILITY, OR TORT
// (INCLUDING NEGLIGENCE OR OTHERWISE) ARISING IN ANY WAY OUT OF THE USE
// OF THIS SOFTWARE, EVEN IF ADVISED OF THE POSSIBILITY OF SUCH DAMAGE.
//
// Notwithstanding any other provisions of this license, it is prohibited to:
//    (a) use this software,
//
//    (b) prepare modifications and derivative works of this software,
//
//    (c) distribute this software (including without limitation in source code, binary or
//        object code form), and
//
//    (d) reproduce copies of this software
//
//    for any commercial purposes, and/or
//
//    for the purposes of making available this software to third parties as a service,
//    including, without limitation, any software-as-a-service, platform-as-a-service,
//    infrastructure-as-a-service or other similar online service, irrespective of
//    whether it competes with the products or services of Insolar Technologies GmbH.
//

package core

import (
	"context"
	"fmt"
	"github.com/insolar/insolar/longbits"
	"github.com/insolar/insolar/network/consensus/gcpv2/api/misbehavior"
	"sync"
	"time"

	"github.com/insolar/insolar/instrumentation/inslogger"
	"github.com/insolar/insolar/network/consensus/common/watchdog"
	"github.com/insolar/insolar/network/consensus/gcpv2/core/coreapi"

	"github.com/insolar/insolar/network/consensus/common/cryptkit"
	"github.com/insolar/insolar/network/consensus/common/endpoints"
	"github.com/insolar/insolar/network/consensus/gcpv2/api/census"
	"github.com/insolar/insolar/network/consensus/gcpv2/api/member"
	"github.com/insolar/insolar/network/consensus/gcpv2/api/phases"
	"github.com/insolar/insolar/network/consensus/gcpv2/api/proofs"
	"github.com/insolar/insolar/network/consensus/gcpv2/api/transport"

	"github.com/insolar/insolar/network/consensus/gcpv2/core/errors"
	"github.com/insolar/insolar/network/consensus/gcpv2/core/population"
	"github.com/insolar/insolar/pulse"
)

/*
	PrepRealm is a functionally limited and temporary realm that is used when this node doesn't know pulse or last consensus.
	It can ONLY pre-processed packets, but is disallowed to send them.

	Pre-processed packets as postponed by default and processing will be repeated when FullRealm is activated.
*/
type PrepRealm struct {
	/* Provided externally. Don't need mutex */
	*coreRealm // points the core part realms, it is shared between of all Realms of a Round

	completeFn PrepCompleteFunc // MUST be called under lock, consequent calls are ignored

	/* Derived from the provided externally - set at init() or start(). Don't need mutex */
	packetDispatchers []population.PacketDispatcher
	packetRecorder    population.PacketRecorder
	// queueToFull       chan packetrecorder.PostponedPacket
	// phase2ExtLimit    uint8

	/* Other fields - need mutex */

	limiters           sync.Map
	lastCloudStateHash cryptkit.DigestHolder
	disableEphemeral   bool                       // blocks polling
	prepSelf           *population.NodeAppearance /* local copy to avoid race */
}

type PrepCompleteFunc func(successful bool, startedAt time.Time)

func (p *PrepRealm) init(completeFn PrepCompleteFunc) {
	p.completeFn = completeFn
	if p.coreRealm.self == nil {
		panic("illegal state")
	}
	p.prepSelf = p.coreRealm.self
}

func (p *PrepRealm) dispatchPacket(ctx context.Context, packet transport.PacketParser, from endpoints.Inbound,
	verifyFlags coreapi.PacketVerifyFlags) error {

	pt := packet.GetPacketType()
	selfID := p.prepSelf.GetNodeID()

	var limiterKey longbits.ByteString
	switch {
	case pt.GetLimitPerSender() == 0:
		return fmt.Errorf("packet type (%v) is unknown", pt)
	case pt.IsMemberPacket():
		strict, err := coreapi.VerifyPacketRoute(ctx, packet, selfID, from)
		if err != nil {
			return err
		}
		if strict {
			verifyFlags |= coreapi.RequireStrictVerify
		}
		limiterKey = endpoints.ShortNodeIDAsByteString(packet.GetSourceID())
	default:
		limiterKey = from.AsByteString()
	}

	/*
		We use limiter here explicitly to ensure that the node's postpone queue can't be overflown during PrepPhase
	*/
	limiter := phases.NewAtomicPacketLimiter(phases.NewPacketLimiter(p.nbhSizes.ExtendingNeighbourhoodLimit))
	{
		limiterI, _ := p.limiters.LoadOrStore(limiterKey, limiter)
		limiter = limiterI.(*phases.AtomicPacketLimiter)
	}

	//if !limiter.GetPacketLimiter().CanReceivePacket(pt) {
	//	return fmt.Errorf("packet type (%v) limit exceeded: from=%v", pt, from)
	//}

	var pd population.PacketDispatcher

	if int(pt) < len(p.packetDispatchers) {
		pd = p.packetDispatchers[pt]
	}

	var err error
	verifyFlags, err = p.coreRealm.VerifyPacketAuthenticity(ctx, packet, from, nil, coreapi.DefaultVerify,
		pd, verifyFlags)

	if err != nil {
		return err
	}

	var canHandle bool
	canHandle, err = p.coreRealm.VerifyPacketPulseNumber(ctx, packet, from, p.initialCensus.GetExpectedPulseNumber(), 0,
		"prep:dispatchPacket")

	if !canHandle || err != nil {
		return err
	}

	if !limiter.SetPacketReceived(pt) {
		return fmt.Errorf("packet type (%v) limit exceeded: from=%v", pt, from)
	}

	if pd != nil {
		// this enables lazy parsing - packet is fully parsed AFTER validation, hence makes it less prone to exploits for non-members
		packet, err = coreapi.LazyPacketParse(packet)
		if err != nil {
			return err
		}

		err = pd.DispatchHostPacket(ctx, packet, from, verifyFlags)
		if err != nil {
			// TODO an error to ignore postpone?
			return err
		}
	}

	p.packetRecorder.Record(packet, from, verifyFlags)
	return nil
}

/* LOCK - runs under RoundController lock */
func (p *PrepRealm) beforeStart(ctx context.Context, controllers []PrepPhaseController) {

	if p.postponedPacketFn == nil {
		panic("illegal state")
	}
	limiter := phases.NewPacketLimiter(p.nbhSizes.ExtendingNeighbourhoodLimit)
	packetsPerSender := limiter.GetRemainingPacketCountDefault()
	p.packetRecorder = population.NewPacketRecorder(int(packetsPerSender) * 100)

	p.packetDispatchers = make([]population.PacketDispatcher, phases.PacketTypeCount)
	for _, ctl := range controllers {
		for _, pt := range ctl.GetPacketType() {
			if p.packetDispatchers[pt] != nil {
				panic("multiple controllers for packet type")
			}
			p.packetDispatchers[pt] = ctl.CreatePacketDispatcher(pt, p)
		}
	}

	for _, ctl := range controllers {
		ctl.BeforeStart(ctx, p)
	}
}

// runs under lock
func (p *PrepRealm) _startWorkers(ctx context.Context, controllers []PrepPhaseController) {

	if p.originalPulse != nil {
		// we were set for FullRealm, so skip prep workers
		return
	}

	for _, ctl := range controllers {
		ctl.StartWorker(ctx, p)
	}
}

func (p *PrepRealm) prepareEphemeralPolling(ctxPrep context.Context) {
	if p.ephemeralFeeder == nil || !p.ephemeralFeeder.IsActive() {
		return
	}

	timings := p.strategy.CreateConsensusTimingsHelper(
		p.ephemeralFeeder.GetEphemeralTimings(p.config), time.Now())

<<<<<<< HEAD
	start := timings.StartOfIdleEphemeral().NewTimer()
=======
	var startTimer *time.Timer
	var startCh <-chan time.Time

	pop := p.initialCensus.GetOnlinePopulation()
	local := pop.GetLocalProfile()
	if pop.GetIndexedCount() < 2 || local.IsJoiner() || !local.GetStatic().GetSpecialRoles().IsDiscovery() {
		beforeNextRound = 0
	}

	if beforeNextRound > 0 && beforeNextRound < math.MaxInt64 {
		if beforeNextRound < minDuration {
			beforeNextRound = minDuration
		}

		if beforeNextRound < time.Second {
			beforeNextRound = time.Second
		}

		startTimer = time.NewTimer(beforeNextRound)
		startCh = startTimer.C
	}
>>>>>>> 4acedf1d

	p.AddPoll(func(ctxOfPolling context.Context) bool {
		select {
		case <-ctxOfPolling.Done():
		case <-ctxPrep.Done():
<<<<<<< HEAD
		case <-start.Channel():
			go p.pushEphemeralPulse(ctxPrep)
=======
>>>>>>> 4acedf1d
		default:
			select {
			case <-startCh:
				go p.pushEphemeralPulse(ctxPrep)
			default:
				if !p.checkEphemeralStartByCandidate(ctxPrep) {
					return true // stay in polling
				}
				go p.pushEphemeralPulse(ctxPrep)
				// stop polling anyway - repeating of unsuccessful is bad
			}
<<<<<<< HEAD
			go watchdog.Call(ctxPrep, "pushEphemeralPulse", p.pushEphemeralPulse)
			// stop polling anyway - repeating of unsuccessful is bad
=======
>>>>>>> 4acedf1d
		}
		start.Stop()
		return false
	})
}

func (p *PrepRealm) pushEphemeralPulse(ctx context.Context) {

	p.Lock()
	defer p.Unlock()

	if p.disableEphemeral {
		return // ephemeral mode was deactivated
	}

	pde := p.ephemeralFeeder.CreateEphemeralPulsePacket(p.initialCensus)
	ok, pn := p._applyPulseData(ctx, pde, false, time.Now())
	if !ok && pn != pde.GetPulseNumber() {
		inslogger.FromContext(ctx).Error("active ephemeral start has failed, going to passive")
	}
}

func (p *PrepRealm) checkEphemeralStartByCandidate(ctx context.Context) bool {
	jc, _ := p.candidateFeeder.PickNextJoinCandidate()
	if jc != nil {
		inslogger.FromContext(ctx).Debug("ephemeral polling has found a candidate: ", jc)
		return true
	}
	return false
}

func (p *PrepRealm) stop() {
	p.packetRecorder.Playback(p.postponedPacketFn)
}

func (p *PrepRealm) GetOriginalPulse() proofs.OriginalPulsarPacket {
	p.RLock()
	defer p.RUnlock()

	// locks are only needed for PrepRealm
	return p.coreRealm.originalPulse
}

func (p *PrepRealm) GetMandateRegistry() census.MandateRegistry {
	return p.initialCensus.GetMandateRegistry()
}

func (p *PrepRealm) ApplyPulseData(ctx context.Context, pp transport.PulsePacketReader, fromPulsar bool,
	from endpoints.Inbound, receivedAt time.Time) error {

	if receivedAt.IsZero() {
		panic("illegal value")
	}

	pde := pp.GetPulseDataEvidence()
	pd := pp.GetPulseData()
	pn := pd.PulseNumber
	if pde.GetPulseData() != pd {
		return fmt.Errorf("pulse data and pulse data evidence are mismatched: %v, %v", pd, pde)
	}
	if pd.IsEmpty() {
		return fmt.Errorf("pulse data is empty: %v", pd)
	}

	p.Lock()
	defer p.Unlock()

	ok, epn := p._applyPulseData(ctx, pde, fromPulsar, receivedAt)
	if ok || !epn.IsUnknown() && epn == pn {
		return nil
	}

	// TODO blame pulsar and/or node
	localID := p.self.GetNodeID()

	return errors.NewPulseRoundMismatchErrorDef(pn, epn, localID, from, "prep:ApplyPulseData")
}

func (p *PrepRealm) _applyPulseData(_ context.Context, pdp proofs.OriginalPulsarPacket, fromPulsar bool,
	receivedAt time.Time) (bool, pulse.Number) {

	pd := pdp.GetPulseData()

	valid := false
	switch {
	case p.originalPulse != nil:
		return false, p.pulseData.PulseNumber // got something already
	case fromPulsar || p.ephemeralFeeder == nil:
		// Pulsars are NEVER ALLOWED to send ephemeral pulses
		valid = pd.IsValidPulsarData()
	case pd.IsFromEphemeral():
		valid = pd.IsValidEphemeralData()
	default:
		valid = pd.IsValidPulseData()
	}

	if !valid {
		return false, pulse.Unknown // TODO improve logging on mismatch cases
	}

	switch {
	case p.ephemeralFeeder != nil && pd.IsFromPulsar():
		if fromPulsar { // we cant receive pulsar packets directly from pulsars when ephemeral
			panic("illegal state")
		}
		if !p.ephemeralFeeder.CanStopEphemeralByPulse(pd, p.prepSelf.GetProfile()) {
			return false, pulse.Unknown
		}
		p.disableEphemeral = true
		// real pulse can't be validated vs ephemeral pulse
	default:
		epn := pulse.Unknown
		if p.initialCensus.IsActive() {
			epn = p.initialCensus.GetExpectedPulseNumber()
		} else {
			epn = p.initialCensus.GetPulseNumber()
		}

		if !epn.IsUnknownOrEqualTo(pd.PulseNumber) {
			return false, epn
		}
	}

	if p.originalPulse != nil || !p.pulseData.IsEmpty() {
		return false, pd.PulseNumber
	}

	p.originalPulse = pdp
	p.pulseData = pd

	p.completeFn(true, receivedAt)

	return true, pd.PulseNumber
}

func (p *PrepRealm) ApplyCloudIntro(lastCloudStateHash cryptkit.DigestHolder, populationCount int, from endpoints.Inbound) {

	p.Lock()
	defer p.Unlock()

	popCount := member.AsIndex(populationCount)
	if p.expectedPopulationSize < popCount {
		p.expectedPopulationSize = popCount
	}

	p.lastCloudStateHash = lastCloudStateHash
}

func (p *PrepRealm) captureReport(ctx context.Context, report misbehavior.Report) {
	p.initialCensus.GetMisbehaviorRegistry().AddReport(report)
	inslogger.FromContext(ctx).Warnf("[ PrepRealm ] unable to attach a misbehavior report: report=%v", report)
}<|MERGE_RESOLUTION|>--- conflicted
+++ resolved
@@ -54,6 +54,7 @@
 	"context"
 	"fmt"
 	"github.com/insolar/insolar/longbits"
+	"github.com/insolar/insolar/network/consensus/common/timer"
 	"github.com/insolar/insolar/network/consensus/gcpv2/api/misbehavior"
 	"sync"
 	"time"
@@ -237,57 +238,30 @@
 	timings := p.strategy.CreateConsensusTimingsHelper(
 		p.ephemeralFeeder.GetEphemeralTimings(p.config), time.Now())
 
-<<<<<<< HEAD
 	start := timings.StartOfIdleEphemeral().NewTimer()
-=======
-	var startTimer *time.Timer
-	var startCh <-chan time.Time
 
 	pop := p.initialCensus.GetOnlinePopulation()
 	local := pop.GetLocalProfile()
-	if pop.GetIndexedCount() < 2 || local.IsJoiner() || !local.GetStatic().GetSpecialRoles().IsDiscovery() {
-		beforeNextRound = 0
-	}
-
-	if beforeNextRound > 0 && beforeNextRound < math.MaxInt64 {
-		if beforeNextRound < minDuration {
-			beforeNextRound = minDuration
-		}
-
-		if beforeNextRound < time.Second {
-			beforeNextRound = time.Second
-		}
-
-		startTimer = time.NewTimer(beforeNextRound)
-		startCh = startTimer.C
-	}
->>>>>>> 4acedf1d
+	if pop.GetIndexedCount() < 2 || local.IsJoiner() {
+		start = timer.Never()
+	}
 
 	p.AddPoll(func(ctxOfPolling context.Context) bool {
 		select {
 		case <-ctxOfPolling.Done():
 		case <-ctxPrep.Done():
-<<<<<<< HEAD
-		case <-start.Channel():
-			go p.pushEphemeralPulse(ctxPrep)
-=======
->>>>>>> 4acedf1d
 		default:
 			select {
-			case <-startCh:
-				go p.pushEphemeralPulse(ctxPrep)
+			case <-start.Channel():
+				go watchdog.Call(ctxPrep, "pushEphemeralPulse", p.pushEphemeralPulse)
+				// and stop polling
 			default:
 				if !p.checkEphemeralStartByCandidate(ctxPrep) {
 					return true // stay in polling
 				}
-				go p.pushEphemeralPulse(ctxPrep)
-				// stop polling anyway - repeating of unsuccessful is bad
+				go watchdog.Call(ctxPrep, "pushEphemeralPulse", p.pushEphemeralPulse)
+				// and stop polling - repeating of unsuccessful is bad
 			}
-<<<<<<< HEAD
-			go watchdog.Call(ctxPrep, "pushEphemeralPulse", p.pushEphemeralPulse)
-			// stop polling anyway - repeating of unsuccessful is bad
-=======
->>>>>>> 4acedf1d
 		}
 		start.Stop()
 		return false
