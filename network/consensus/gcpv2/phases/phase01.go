--- conflicted
+++ resolved
@@ -139,24 +139,10 @@
 
 	// if p1.HasSelfIntro() {
 	// TODO register protocol misbehavior - IntroClaim was not expected
-<<<<<<< HEAD
-	//}
 
 	mp := common.NewMembershipProfile(p1.GetNodeIndex(), p1.GetNodePower(), p1.GetNodeStateHashEvidence(), p1.GetNodeClaimsSignature())
 	if c.R.GetNodeCount() != int(p1.GetNodeCount()) {
 		return false, n.RegisterFraud(c.R.Frauds().NewMismatchedMembershipRank(n.GetProfile(), mp))
-=======
-	// }
-	// if c.R.GetNodeCount() != int(p1.GetNodeCount()) {
-	// 	//TODO SEND fraud state to others (to Phase2)
-	// 	return false, n.RegisterFraud(R.Frauds().NewMismatchedRank(n.GetProfile(), p1.GetNodeStateHashEvidence()))
-	// }
-
-	mp := common.NewMembershipProfile(p1.GetNodeIndex(), p1.GetNodePower(), p1.GetNodeStateHash())
-	modified, err := n.ApplyNodeMembership(mp, p1.GetNodeStateHashEvidence(), c.R.GetMisbehaviorFactories())
-	if modified && dupErr != nil {
-		c.R.Log().Warnf("unexpected state: Phase1 was received, but NSH is unset: node=%v", n)
->>>>>>> 1d324b47
 	}
 
 	modified, err := n.ApplyNodeMembership(mp, c.R.GetMisbehaviorFactories())
