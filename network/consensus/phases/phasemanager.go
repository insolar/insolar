//
// Modified BSD 3-Clause Clear License
//
// Copyright (c) 2019 Insolar Technologies GmbH
//
// All rights reserved.
//
// Redistribution and use in source and binary forms, with or without modification,
// are permitted (subject to the limitations in the disclaimer below) provided that
// the following conditions are met:
//  * Redistributions of source code must retain the above copyright notice, this list
//    of conditions and the following disclaimer.
//  * Redistributions in binary form must reproduce the above copyright notice, this list
//    of conditions and the following disclaimer in the documentation and/or other materials
//    provided with the distribution.
//  * Neither the name of Insolar Technologies GmbH nor the names of its contributors
//    may be used to endorse or promote products derived from this software without
//    specific prior written permission.
//
// NO EXPRESS OR IMPLIED LICENSES TO ANY PARTY'S PATENT RIGHTS ARE GRANTED
// BY THIS LICENSE. THIS SOFTWARE IS PROVIDED BY THE COPYRIGHT HOLDERS
// AND CONTRIBUTORS "AS IS" AND ANY EXPRESS OR IMPLIED WARRANTIES,
// INCLUDING, BUT NOT LIMITED TO, THE IMPLIED WARRANTIES OF MERCHANTABILITY
// AND FITNESS FOR A PARTICULAR PURPOSE ARE DISCLAIMED. IN NO EVENT SHALL
// THE COPYRIGHT HOLDER OR CONTRIBUTORS BE LIABLE FOR ANY DIRECT, INDIRECT,
// INCIDENTAL, SPECIAL, EXEMPLARY, OR CONSEQUENTIAL DAMAGES (INCLUDING,
// BUT NOT LIMITED TO, PROCUREMENT OF SUBSTITUTE GOODS OR SERVICES; LOSS
// OF USE, DATA, OR PROFITS; OR BUSINESS INTERRUPTION) HOWEVER CAUSED AND
// ON ANY THEORY OF LIABILITY, WHETHER IN CONTRACT, STRICT LIABILITY, OR TORT
// (INCLUDING NEGLIGENCE OR OTHERWISE) ARISING IN ANY WAY OUT OF THE USE
// OF THIS SOFTWARE, EVEN IF ADVISED OF THE POSSIBILITY OF SUCH DAMAGE.
//
// Notwithstanding any other provisions of this license, it is prohibited to:
//    (a) use this software,
//
//    (b) prepare modifications and derivative works of this software,
//
//    (c) distribute this software (including without limitation in source code, binary or
//        object code form), and
//
//    (d) reproduce copies of this software
//
//    for any commercial purposes, and/or
//
//    for the purposes of making available this software to third parties as a service,
//    including, without limitation, any software-as-a-service, platform-as-a-service,
//    infrastructure-as-a-service or other similar online service, irrespective of
//    whether it competes with the products or services of Insolar Technologies GmbH.
//

package phases

import (
	"context"
	"sync"
	"time"

	"github.com/pkg/errors"

	"github.com/insolar/insolar/configuration"
	"github.com/insolar/insolar/insolar"
	"github.com/insolar/insolar/instrumentation/inslogger"
	"github.com/insolar/insolar/network"
	"github.com/insolar/insolar/network/merkle"
)

type PhaseManager interface {
	OnPulse(ctx context.Context, pulse *insolar.Pulse, pulseStartTime time.Time) error
}

type Phases struct {
	FirstPhase  FirstPhase  `inject:""`
	SecondPhase SecondPhase `inject:""`
	ThirdPhase  ThirdPhase  `inject:""`

<<<<<<< HEAD
	NodeKeeper network.NodeKeeper `inject:""`
	Calculator merkle.Calculator  `inject:""`
=======
	Gatewayer    network.Gatewayer    `inject:""`
	PulseManager insolar.PulseManager `inject:""`
	NodeKeeper   network.NodeKeeper   `inject:""`
	Calculator   merkle.Calculator    `inject:""`
>>>>>>> 0bf216898cd485f7b4734292f08eddf439095e88

	lastPulse insolar.PulseNumber
	lock      sync.Mutex

	cfg configuration.Consensus
}

// NewPhaseManager creates and returns a new phase manager.
func NewPhaseManager(cfg configuration.Consensus) PhaseManager {
	return &Phases{cfg: cfg}
}

// OnPulse starts calculate args on phases.
func (pm *Phases) OnPulse(ctx context.Context, pulse *insolar.Pulse, pulseStartTime time.Time) error {
	pm.lock.Lock()
	defer pm.lock.Unlock()

	var err error

	// workaround for occasional race condition when multiple consensus processes are spawned for one pulse
	if pulse.PulseNumber <= pm.lastPulse {
		return nil
	}
	pm.lastPulse = pulse.PulseNumber

	consensusDelay := time.Since(pulseStartTime)
	logger := inslogger.FromContext(ctx)
	logger.Infof("[ NET Consensus ] Starting consensus process, delay: %v", consensusDelay)

	pulseDuration := getPulseDuration(pulse)

	var tctx context.Context
	var cancel context.CancelFunc

	tctx, cancel = contextTimeoutFromPulseStart(ctx, pulseStartTime, *pulseDuration, pm.cfg.Phase1Timeout)
	firstPhaseState, err := pm.FirstPhase.Execute(tctx, pulse)
	cancel()
	if err != nil {
		return errors.Wrap(err, "[ NET Consensus ] Error executing phase 1")
	}
	logger.Info("[ NET Consensus ] Done phase 1")

	tctx, cancel = contextTimeoutFromPulseStart(ctx, pulseStartTime, *pulseDuration, pm.cfg.Phase2Timeout)
	secondPhaseState, err := pm.SecondPhase.Execute(tctx, pulse, firstPhaseState)
	cancel()
	if err != nil {
		return errors.Wrap(err, "[ NET Consensus ] Error executing phase 2.0")
	}
	logger.Info("[ NET Consensus ] Done phase 2.0")

	tctx, cancel = contextTimeoutFromPulseStart(ctx, pulseStartTime, *pulseDuration, pm.cfg.Phase21Timeout)
	secondPhaseState, err = pm.SecondPhase.Execute21(tctx, pulse, secondPhaseState)
	cancel()
	if err != nil {
		return errors.Wrap(err, "[ NET Consensus ] Error executing phase 2.1")
	}
	logger.Info("[ NET Consensus ] Done phase 2.1")

	tctx, cancel = contextTimeoutFromPulseStart(ctx, pulseStartTime, *pulseDuration, pm.cfg.Phase3Timeout)
	thirdPhaseState, err := pm.ThirdPhase.Execute(tctx, pulse, secondPhaseState)
	cancel()
	if err != nil {
		return errors.Wrap(err, "[ NET Consensus ] Error executing phase 3")
	}
	logger.Info("[ NET Consensus ] Done phase 3")

	state := thirdPhaseState
	cloud := &merkle.CloudEntry{
		ProofSet:      []*merkle.GlobuleProof{state.GlobuleProof},
		PrevCloudHash: pm.NodeKeeper.GetCloudHash(),
	}
	hash, _, err := pm.Calculator.GetCloudProof(cloud)
	if err != nil {
		return errors.Wrap(err, "[ NET Consensus ] Error calculating cloud hash")
	}
	pm.NodeKeeper.SetCloudHash(hash)

	logger.Info("[ NET Consensus ] Done")

	return pm.NodeKeeper.Sync(ctx, state.ActiveNodes, state.ApprovedClaims)
}

func getPulseDuration(pulse *insolar.Pulse) *time.Duration {
	duration := time.Duration(pulse.NextPulseNumber-pulse.PulseNumber) * time.Second
	return &duration
}

func contextTimeoutFromPulseStart(
	ctx context.Context, ps time.Time, duration time.Duration, k float64,
) (context.Context, context.CancelFunc) {
	timeout := ps.Add(time.Duration(k * float64(duration)))
	return context.WithDeadline(ctx, timeout)
}<|MERGE_RESOLUTION|>--- conflicted
+++ resolved
@@ -73,15 +73,8 @@
 	SecondPhase SecondPhase `inject:""`
 	ThirdPhase  ThirdPhase  `inject:""`
 
-<<<<<<< HEAD
 	NodeKeeper network.NodeKeeper `inject:""`
 	Calculator merkle.Calculator  `inject:""`
-=======
-	Gatewayer    network.Gatewayer    `inject:""`
-	PulseManager insolar.PulseManager `inject:""`
-	NodeKeeper   network.NodeKeeper   `inject:""`
-	Calculator   merkle.Calculator    `inject:""`
->>>>>>> 0bf216898cd485f7b4734292f08eddf439095e88
 
 	lastPulse insolar.PulseNumber
 	lock      sync.Mutex
