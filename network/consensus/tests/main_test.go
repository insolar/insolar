//
// Modified BSD 3-Clause Clear License
//
// Copyright (c) 2019 Insolar Technologies GmbH
//
// All rights reserved.
//
// Redistribution and use in source and binary forms, with or without modification,
// are permitted (subject to the limitations in the disclaimer below) provided that
// the following conditions are met:
//  * Redistributions of source code must retain the above copyright notice, this list
//    of conditions and the following disclaimer.
//  * Redistributions in binary form must reproduce the above copyright notice, this list
//    of conditions and the following disclaimer in the documentation and/or other materials
//    provided with the distribution.
//  * Neither the name of Insolar Technologies GmbH nor the names of its contributors
//    may be used to endorse or promote products derived from this software without
//    specific prior written permission.
//
// NO EXPRESS OR IMPLIED LICENSES TO ANY PARTY'S PATENT RIGHTS ARE GRANTED
// BY THIS LICENSE. THIS SOFTWARE IS PROVIDED BY THE COPYRIGHT HOLDERS
// AND CONTRIBUTORS "AS IS" AND ANY EXPRESS OR IMPLIED WARRANTIES,
// INCLUDING, BUT NOT LIMITED TO, THE IMPLIED WARRANTIES OF MERCHANTABILITY
// AND FITNESS FOR A PARTICULAR PURPOSE ARE DISCLAIMED. IN NO EVENT SHALL
// THE COPYRIGHT HOLDER OR CONTRIBUTORS BE LIABLE FOR ANY DIRECT, INDIRECT,
// INCIDENTAL, SPECIAL, EXEMPLARY, OR CONSEQUENTIAL DAMAGES (INCLUDING,
// BUT NOT LIMITED TO, PROCUREMENT OF SUBSTITUTE GOODS OR SERVICES; LOSS
// OF USE, DATA, OR PROFITS; OR BUSINESS INTERRUPTION) HOWEVER CAUSED AND
// ON ANY THEORY OF LIABILITY, WHETHER IN CONTRACT, STRICT LIABILITY, OR TORT
// (INCLUDING NEGLIGENCE OR OTHERWISE) ARISING IN ANY WAY OUT OF THE USE
// OF THIS SOFTWARE, EVEN IF ADVISED OF THE POSSIBILITY OF SUCH DAMAGE.
//
// Notwithstanding any other provisions of this license, it is prohibited to:
//    (a) use this software,
//
//    (b) prepare modifications and derivative works of this software,
//
//    (c) distribute this software (including without limitation in source code, binary or
//        object code form), and
//
//    (d) reproduce copies of this software
//
//    for any commercial purposes, and/or
//
//    for the purposes of making available this software to third parties as a service,
//    including, without limitation, any software-as-a-service, platform-as-a-service,
//    infrastructure-as-a-service or other similar online service, irrespective of
//    whether it competes with the products or services of Insolar Technologies GmbH.
//

// +build never_run

package tests

import (
	"context"
	"fmt"
	"testing"
	"time"

	"github.com/insolar/insolar/insolar"
	"github.com/insolar/insolar/instrumentation/inslogger"
	"github.com/insolar/insolar/network/consensus/gcpv2/core"
)

func TestConsensusMain(t *testing.T) {
	startedAt := time.Now()

	ctx := context.Background()
	logger := inslogger.FromContext(ctx).WithCaller(false)
	logger, _ = logger.WithLevelNumber(insolar.DebugLevel)
	logger, _ = logger.WithFormat(insolar.TextFormat)

	ctx = inslogger.SetLogger(ctx, logger)

	strategy := NewDelayNetStrategy(DelayStrategyConf{
		MinDelay:         10 * time.Millisecond,
		MaxDelay:         30 * time.Millisecond,
		Variance:         0.2,
		SpikeProbability: 0.1,
	})
	network := NewEmuNetwork(strategy, ctx)
	config := NewEmuLocalConfig(ctx)
	primingCloudStateHash := NewEmuNodeStateHash(1234567890)
	nodes := NewEmuNodeIntros(generateNameList(0, 1, 3, 5)...)

	strategyFactory := &EmuRoundStrategyFactory{}
	candidateFeeder := &core.SequencialCandidateFeeder{}

	for i, n := range nodes {
		chronicles := NewEmuChronicles(nodes, i, &primingCloudStateHash)
		node := NewConsensusHost(n.GetDefaultEndpoint().GetNameAddress())
		controlFeeder := &EmuControlFeeder{}
<<<<<<< HEAD
		if i%5 == 2 {
			controlFeeder.leaveReason = uint32(i) //simulate leave
		}
=======
		//if i % 5 == 2 {
		//	controlFeeder.leaveReason = uint32(i) //simulate leave
		//}
>>>>>>> bfb4dd77
		node.ConnectTo(chronicles, network, strategyFactory, candidateFeeder, controlFeeder, config)
	}

	network.Start(ctx)

	go CreateGenerator(2, 2, network.CreateSendToRandomChannel("pulsar0", 4+len(nodes)/10))

	for {
		fmt.Println("===", time.Since(startedAt), "=================================================")
		time.Sleep(time.Second)
		if time.Since(startedAt) > time.Minute*30 {
			return
		}
	}
}

func generateNameList(countNeutral, countHeavy, countLight, countVirtual int) []string {
	r := make([]string, 0, countNeutral+countHeavy+countLight+countVirtual)

	r = _generateNameList(r, "n%03d", countNeutral)
	r = _generateNameList(r, "h%03d", countHeavy)
	r = _generateNameList(r, "l%03d", countLight)
	r = _generateNameList(r, "v%03d", countVirtual)

	return r
}

func _generateNameList(r []string, f string, count int) []string {
	for i := 0; i < count; i++ {
		r = append(r, fmt.Sprintf(f, len(r)))
	}
	return r
}<|MERGE_RESOLUTION|>--- conflicted
+++ resolved
@@ -91,15 +91,9 @@
 		chronicles := NewEmuChronicles(nodes, i, &primingCloudStateHash)
 		node := NewConsensusHost(n.GetDefaultEndpoint().GetNameAddress())
 		controlFeeder := &EmuControlFeeder{}
-<<<<<<< HEAD
-		if i%5 == 2 {
-			controlFeeder.leaveReason = uint32(i) //simulate leave
-		}
-=======
 		//if i % 5 == 2 {
 		//	controlFeeder.leaveReason = uint32(i) //simulate leave
 		//}
->>>>>>> bfb4dd77
 		node.ConnectTo(chronicles, network, strategyFactory, candidateFeeder, controlFeeder, config)
 	}
 
