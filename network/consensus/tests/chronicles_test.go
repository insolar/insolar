--- conflicted
+++ resolved
@@ -124,11 +124,8 @@
 }
 
 func (c *EmuVersionedRegistries) GetNearestValidPulseData() pulse.Data {
-<<<<<<< HEAD
 	return pulse.Data{}
-=======
-	panic("implement me")
->>>>>>> 14074afe
+	// TODO panic("implement me")
 }
 
 func (c *EmuVersionedRegistries) GetCloudIdentity() cryptkit.DigestHolder {
