//
// Copyright 2019 Insolar Technologies GmbH
//
// Licensed under the Apache License, Version 2.0 (the "License");
// you may not use this file except in compliance with the License.
// You may obtain a copy of the License at
//
//     http://www.apache.org/licenses/LICENSE-2.0
//
// Unless required by applicable law or agreed to in writing, software
// distributed under the License is distributed on an "AS IS" BASIS,
// WITHOUT WARRANTIES OR CONDITIONS OF ANY KIND, either express or implied.
// See the License for the specific language governing permissions and
// limitations under the License.
//

package pulse

import (
	"encoding/binary"
	"errors"
	"strconv"
	"time"
)

// Number is a type for pulse numbers.
//
// Special values:
// 0 					Unknown
// 1 .. 256				Reserved for package internal usage
// 257 .. 65535			Reserved for platform wide usage
// 65536				Local relative pulse number
// 65537 .. 1<<30 - 1	Regular time based pulse numbers
//
// NB! Range 0..256 IS RESERVED for internal operations
// There MUST BE NO references with PN < 256 ever visible to contracts / users.
type Number uint32

const (
	Unknown       Number = 0
	LocalRelative        = 65536
	// MinTimePulse is the hardcoded first pulse number. Because first 65536 numbers are saved for the system's needs
	MinTimePulse = LocalRelative + 1
	MaxTimePulse = 1<<30 - 1
<<<<<<< HEAD
	// Jet is a special pulse number value that signifies jet ID.

	Jet Number = 1 // TODO @Cyrax revisit
	// BuiltinContract declares special pulse number that creates namespace for builtin contracts
	BuiltinContract Number = 200 // TODO @Cyrax revisit
=======
>>>>>>> 7fb195af
	// PulseNumberSize declares the number of bytes in the pulse number
	NumberSize int = 4

	// Jet is a special pulse number value that signifies jet ID.
	Jet Number = 257
	// BuiltinContract declares special pulse number that creates namespace for builtin contracts
	BuiltinContract Number = 258
)
const UnixTimeOfMinTimePulse = 1546300800                                           // 2019-01-01 00:00:00 +0000 UTC
const UnixTimeOfMaxTimePulse = UnixTimeOfMinTimePulse - MinTimePulse + MaxTimePulse // 2053-01-08 19:24:46 +0000 UTC

var timeOfMinTimePulse = time.Unix(UnixTimeOfMinTimePulse, 0)

func OfNow() Number {
	return OfTime(time.Now())
}

func OfTime(t time.Time) Number {
	return OfUnixTime(t.Unix())
}

func OfUnixTime(u int64) Number {
	if u < UnixTimeOfMinTimePulse || u > UnixTimeOfMaxTimePulse {
		return Unknown
	}
	return MinTimePulse + Number(u-UnixTimeOfMinTimePulse)
}

func (n Number) AsApproximateTime() (time.Time, error) {
	if !n.IsTimePulse() {
		return timeOfMinTimePulse, errors.New("illegal state")
	}

	return timeOfMinTimePulse.Add(time.Second * time.Duration(n-MinTimePulse)), nil
}

func (n Number) IsTimePulse() bool {
	return IsValidAsPulseNumber(int(n))
}

func (n Number) AsUint32() uint32 {
	return uint32(n)
}

func (n Number) IsSpecialOrTimePulse() bool {
	return n > Unknown && n <= MaxTimePulse
}

func (n Number) IsSpecial() bool {
	return n > Unknown && n < MinTimePulse
}

func (n Number) IsUnknown() bool {
	return n == Unknown
}

func (n Number) IsUnknownOrTimePulse() bool {
	return n == Unknown || n >= MinTimePulse && n <= MaxTimePulse
}

func (n Number) IsUnknownOrEqualTo(o Number) bool {
	return n.IsUnknown() || n == o
}

func (n Number) Next(delta uint16) Number {
	if !n.IsTimePulse() {
		panic("not a time pulse")
	}
	n += Number(delta)
	if n > MaxTimePulse {
		panic("overflow")
	}
	return n
}

func (n Number) Prev(delta uint16) Number {
	if !n.IsTimePulse() {
		panic("not a time pulse")
	}
	n -= Number(delta)
	if n < MinTimePulse {
		panic("underflow")
	}
	return n
}

func (n Number) WithFlags(flags uint8) uint32 {
	if n > MaxTimePulse {
		panic("illegal value")
	}
	if flags > 3 {
		panic("illegal value")
	}
	return n.AsUint32() | uint32(flags)<<30
}

// Bytes serializes pulse number.
func (n Number) Bytes() []byte {
	var buf [NumberSize]byte
	binary.BigEndian.PutUint32(buf[:], uint32(n))
	return buf[:]
}

func (n Number) String() string {
	return strconv.FormatUint(uint64(n), 10)
}

func (n Number) MarshalTo(data []byte) (int, error) {
	if len(data) < NumberSize {
		return 0, errors.New("not enough bytes to marshal pulse.Number")
	}
	binary.BigEndian.PutUint32(data, uint32(n))
	return NumberSize, nil
}

func (n *Number) Unmarshal(data []byte) error {
	if len(data) < NumberSize {
		return errors.New("not enough bytes to unmarshal pulse.Number")
	}
	*n = Number(binary.BigEndian.Uint32(data))
	return nil
}

func (n Number) Equal(other Number) bool {
	return n == other
}

func (n Number) Size() int {
	return NumberSize
}

func (n Number) IsJet() bool {
	return n == Jet
}

func IsValidAsPulseNumber(n int) bool {
	return n >= MinTimePulse && n <= MaxTimePulse
}

func OfInt(n int) Number {
	return Number(n) & MaxTimePulse
}

func OfUint32(n uint32) Number {
	return Number(n) & MaxTimePulse
}

func FlagsOf(n uint32) uint {
	return uint(n) >> 30
}<|MERGE_RESOLUTION|>--- conflicted
+++ resolved
@@ -42,14 +42,6 @@
 	// MinTimePulse is the hardcoded first pulse number. Because first 65536 numbers are saved for the system's needs
 	MinTimePulse = LocalRelative + 1
 	MaxTimePulse = 1<<30 - 1
-<<<<<<< HEAD
-	// Jet is a special pulse number value that signifies jet ID.
-
-	Jet Number = 1 // TODO @Cyrax revisit
-	// BuiltinContract declares special pulse number that creates namespace for builtin contracts
-	BuiltinContract Number = 200 // TODO @Cyrax revisit
-=======
->>>>>>> 7fb195af
 	// PulseNumberSize declares the number of bytes in the pulse number
 	NumberSize int = 4
 
