// Copyright 2020 Insolar Network Ltd.
//
// Licensed under the Apache License, Version 2.0 (the "License");
// you may not use this file except in compliance with the License.
// You may obtain a copy of the License at
//
//     http://www.apache.org/licenses/LICENSE-2.0
//
// Unless required by applicable law or agreed to in writing, software
// distributed under the License is distributed on an "AS IS" BASIS,
// WITHOUT WARRANTIES OR CONDITIONS OF ANY KIND, either express or implied.
// See the License for the specific language governing permissions and
// limitations under the License.

package main

import (
	"fmt"
	"io"
	"io/ioutil"
	"os"
	"path"
	"sync"

	"github.com/pkg/errors"
	"github.com/spf13/cobra"

	"github.com/insolar/insolar/application/genesisrefs"
	"github.com/insolar/insolar/insolar"
	"github.com/insolar/insolar/logicrunner/preprocessor"
)

type outputFlag struct {
	path   string
	writer io.Writer
}

func newOutputFlag(path string) *outputFlag {
	return &outputFlag{path: path, writer: os.Stdout}
}

func (r *outputFlag) String() string {
	return r.path
}

func (r *outputFlag) Set(arg string) error {
	var res io.Writer
	if arg == "-" {
		res = os.Stdout
	} else {
		var err error
		res, err = os.OpenFile(arg, os.O_WRONLY|os.O_CREATE|os.O_TRUNC, 0600)
		if err != nil {
			return errors.Wrap(err, "couldn't open file for writing")
		}
	}
	r.path = arg
	r.writer = res
	return nil
}

func (r *outputFlag) SetJoin(pathParts ...string) error {
	return r.Set(path.Join(pathParts...))
}

func (r *outputFlag) Type() string {
	return "file"
}

type machineTypeFlag struct {
	name string
	num  insolar.MachineType
}

func newMachineTypeFlag(name string) *machineTypeFlag {
	flag := machineTypeFlag{}
	if err := flag.Set(name); err != nil {
		panic(fmt.Sprintf("unknown error: %s", err))
	}
	return &flag
}

func (r *machineTypeFlag) Set(arg string) error {
	switch arg {
	case "":
		fallthrough
	case "go":
		fallthrough
	case "golang":
		r.num = insolar.MachineTypeGoPlugin
	case "builtin":
		r.num = insolar.MachineTypeBuiltin
	default:
		return fmt.Errorf("unknown machine type: %s", arg)
	}
	r.name = arg
	return nil
}

func (r *machineTypeFlag) String() string {
	return r.name
}

func (r *machineTypeFlag) Type() string {
	return "machineType"
}

func (r *machineTypeFlag) Value() insolar.MachineType {
	return r.num
}

var (
	rootProjectDir   string
	rootProjectError error
	rootProjectOnce  sync.Once
)

func getAppropriateContractDir(machineType insolar.MachineType, dir string) string {
	if machineType == insolar.MachineTypeBuiltin {
		return path.Join(dir, "proxy")
	} else if machineType == insolar.MachineTypeGoPlugin {
		return path.Join(dir, "..", "proxy")
	}
	panic(fmt.Sprintf("unknown machine type %v", machineType))
}

func mkdirIfNotExists(pathParts ...string) (string, error) {
	newPath := path.Join(pathParts...)
	stat, err := os.Stat(newPath)
	if err == nil {
		if stat.IsDir() {
			return newPath, nil
		}
		return "", fmt.Errorf("failed to mkdir '%s': already exists and is not dir", newPath)
	} else if os.IsNotExist(err) {
		if err := os.MkdirAll(newPath, 0755); err != nil {
			return "", errors.Wrap(err, "failed to mkdir "+newPath)
		}
		return newPath, nil
	}
	return "", errors.Wrap(err, "failed to mkdir "+newPath)
}

func openDefaultProxyPath(proxyOut *outputFlag,
	machineType insolar.MachineType,
	parsed *preprocessor.ParsedFile,
	dir string) error {

	p := getAppropriateContractDir(machineType, dir)

	proxyPackage, err := parsed.ProxyPackageName()
	if err != nil {
		return err
	}

	proxyPath, err := mkdirIfNotExists(p, proxyPackage)
	if err != nil {
		return err
	}

	err = proxyOut.SetJoin(proxyPath, proxyPackage+".go")
	if err != nil {
		return err
	}

	return nil
}

func openDefaultInitializationPath(output *outputFlag, initPath string) error {
	err := output.SetJoin(initPath, "initialization.go")
	return err
}

func checkError(err error) {
	if err != nil {
		fmt.Println(err)
		os.Exit(1)
	}
}

func findContractPath(contractDirPath string) *string {
	contractName := path.Base(contractDirPath)
	for _, contractFileName := range []string{"main.go", contractName + ".go"} {
		contractPath := path.Join(contractDirPath, contractFileName)
		if stat, err := os.Stat(contractPath); err == nil && !stat.IsDir() {
			return &contractPath
		}
	}
	return nil
}

func main() {
	var reference string
	output := newOutputFlag("-")
	proxyOut := newOutputFlag("")
	machineType := newMachineTypeFlag("go")
	var panicIsLogicalError bool

	var cmdProxy = &cobra.Command{
		Use:   "proxy [flags] <file name to process>",
		Short: "Generate contract's proxy",
		Args:  cobra.ExactArgs(1),
		Run: func(cmd *cobra.Command, args []string) {
			parsed, err := preprocessor.ParseFile(args[0], machineType.Value())
			if err != nil {
				fmt.Println(errors.Wrap(err, "couldn't parse"))
				os.Exit(1)
			}

			if proxyOut.String() == "" {
				err = openDefaultProxyPath(proxyOut, machineType.Value(), parsed, "")
				checkError(err)
			}

			err = parsed.WriteProxy(reference, proxyOut.writer)
			checkError(err)
		},
	}
	cmdProxy.Flags().StringVarP(&reference, "code-reference", "r", "", "reference to code of")
	cmdProxy.Flags().VarP(proxyOut, "output", "o", "output file (use - for STDOUT)")
	cmdProxy.Flags().VarP(machineType, "machine-type", "m", "machine type (one of builtin/go)")

	var cmdWrapper = &cobra.Command{
		Use:   "wrapper [flags] <file name to process>",
		Short: "Generate contract's wrapper",
		Args:  cobra.ExactArgs(1),
		Run: func(cmd *cobra.Command, args []string) {
			parsed, err := preprocessor.ParseFile(args[0], machineType.Value())
			if err != nil {
				fmt.Println(errors.Wrap(err, "couldn't parse"))
				os.Exit(1)
			}
			if panicIsLogicalError {
				parsed.SetPanicIsLogicalError()
			}

			err = parsed.WriteWrapper(output.writer, "main")
			checkError(err)
		},
	}
	cmdWrapper.Flags().VarP(output, "output", "o", "output file (use - for STDOUT)")
	cmdWrapper.Flags().VarP(machineType, "machine-type", "m", "machine type (one of builtin/go)")
	cmdWrapper.Flags().BoolVarP(&panicIsLogicalError, "panic-logical", "p", false, "panics are logical errors (turned off by default)")

<<<<<<< HEAD
	var cmdImports = &cobra.Command{
		Use:   "imports [flags] <file name to process>",
		Short: "Rewrite imports in contract file",
		Args:  cobra.ExactArgs(1),
		Run: func(cmd *cobra.Command, args []string) {
			parsed, err := preprocessor.ParseFile(args[0], machineType.Value())
			if err != nil {
				fmt.Println(errors.Wrap(err, "couldn't parse"))
				os.Exit(1)
			}

			err = parsed.Write(output.writer)
			checkError(err)
		},
	}
	cmdImports.Flags().VarP(output, "output", "o", "output file (use - for STDOUT)")
	cmdImports.Flags().VarP(machineType, "machine-type", "m", "machine type (one of builtin/go)")

=======
>>>>>>> 880ddf2f
	var (
		importPath    string
		contractsPath string
	)
	var cmdGenerateBuiltins = &cobra.Command{
		Use:   "regen-builtin",
		Short: "Build builtin proxy, wrappers and initializator",
		Args:  cobra.ExactArgs(0),
		Run: func(cmd *cobra.Command, args []string) {
			if !path.IsAbs(contractsPath) {
				dir, err := os.Getwd()
				checkError(err)
				contractsPath = path.Join(dir, contractsPath)
			}

			buildInPath := path.Join(contractsPath, "..")

			fileList, err := ioutil.ReadDir(contractsPath)
			checkError(err)

			contractList := make(preprocessor.ContractList, 0)

			// find all contracts in the folder
			for _, file := range fileList {
				if file.IsDir() {
					contractDirPath := path.Join(contractsPath, file.Name())

					contractPath := findContractPath(contractDirPath)
					if contractPath != nil {
						parsedFile, err := preprocessor.ParseFile(*contractPath, insolar.MachineTypeBuiltin)
						checkError(err)

						contract := preprocessor.ContractListEntry{
							Name:       file.Name(),
							Path:       *contractPath,
							Parsed:     parsedFile,
							ImportPath: path.Join(importPath, file.Name()),
						}
						contractList = append(contractList, contract)
					}
				}
			}

			for _, contract := range contractList {
				/* write proxy */
				output := newOutputFlag("")
				err := openDefaultProxyPath(output, insolar.MachineTypeBuiltin, contract.Parsed, buildInPath)
				checkError(err)
				reference := genesisrefs.GenerateProtoReferenceFromContractID(preprocessor.PrototypeType, contract.Name, contract.Version)
				err = contract.Parsed.WriteProxy(reference.String(), output.writer)
				checkError(err)

				/* write wrappers */
				err = output.SetJoin(path.Dir(contract.Path), contract.Name+".wrapper.go")
				checkError(err)

				err = contract.Parsed.WriteWrapper(output.writer, contract.Parsed.ContractName())
				checkError(err)
			}

			// write include contract + write initialization function
			initializeOutput := newOutputFlag("")
			err = openDefaultInitializationPath(initializeOutput, buildInPath)
			checkError(err)

			err = preprocessor.GenerateInitializationList(initializeOutput.writer, contractList)
			checkError(err)
		},
	}
	cmdGenerateBuiltins.Flags().StringVarP(
<<<<<<< HEAD
		&importPath, "importPath", "i", "", "import path for builtin contracts, example: github.com/insolar/insolar/applicationbase/builtin/contract")
	cmdGenerateBuiltins.Flags().StringVarP(
		&contractsPath, "contractsPath", "c", "", "dir path to builtin contracts, example: applicationbase/builtin/contract")
=======
		&importPath, "importPath", "i", "", "import path for builtin contracts packages, example: github.com/insolar/insolar/application/builtin/contract")
	cmdGenerateBuiltins.Flags().StringVarP(
		&contractsPath, "contractsPath", "c", "", "dir path to builtin contracts, example: application/builtin/contract")
>>>>>>> 880ddf2f

	var rootCmd = &cobra.Command{Use: "insgocc"}
	rootCmd.AddCommand(
		cmdProxy, cmdWrapper, cmdGenerateBuiltins, genesisCompile())
	err := rootCmd.Execute()
	if err != nil {
		fmt.Println(err)
		os.Exit(1)
	}
}<|MERGE_RESOLUTION|>--- conflicted
+++ resolved
@@ -242,27 +242,6 @@
 	cmdWrapper.Flags().VarP(machineType, "machine-type", "m", "machine type (one of builtin/go)")
 	cmdWrapper.Flags().BoolVarP(&panicIsLogicalError, "panic-logical", "p", false, "panics are logical errors (turned off by default)")
 
-<<<<<<< HEAD
-	var cmdImports = &cobra.Command{
-		Use:   "imports [flags] <file name to process>",
-		Short: "Rewrite imports in contract file",
-		Args:  cobra.ExactArgs(1),
-		Run: func(cmd *cobra.Command, args []string) {
-			parsed, err := preprocessor.ParseFile(args[0], machineType.Value())
-			if err != nil {
-				fmt.Println(errors.Wrap(err, "couldn't parse"))
-				os.Exit(1)
-			}
-
-			err = parsed.Write(output.writer)
-			checkError(err)
-		},
-	}
-	cmdImports.Flags().VarP(output, "output", "o", "output file (use - for STDOUT)")
-	cmdImports.Flags().VarP(machineType, "machine-type", "m", "machine type (one of builtin/go)")
-
-=======
->>>>>>> 880ddf2f
 	var (
 		importPath    string
 		contractsPath string
@@ -333,15 +312,9 @@
 		},
 	}
 	cmdGenerateBuiltins.Flags().StringVarP(
-<<<<<<< HEAD
-		&importPath, "importPath", "i", "", "import path for builtin contracts, example: github.com/insolar/insolar/applicationbase/builtin/contract")
-	cmdGenerateBuiltins.Flags().StringVarP(
-		&contractsPath, "contractsPath", "c", "", "dir path to builtin contracts, example: applicationbase/builtin/contract")
-=======
 		&importPath, "importPath", "i", "", "import path for builtin contracts packages, example: github.com/insolar/insolar/application/builtin/contract")
 	cmdGenerateBuiltins.Flags().StringVarP(
 		&contractsPath, "contractsPath", "c", "", "dir path to builtin contracts, example: application/builtin/contract")
->>>>>>> 880ddf2f
 
 	var rootCmd = &cobra.Command{Use: "insgocc"}
 	rootCmd.AddCommand(
