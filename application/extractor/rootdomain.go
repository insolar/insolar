//
// Copyright 2019 Insolar Technologies GmbH
//
// Licensed under the Apache License, Version 2.0 (the "License");
// you may not use this file except in compliance with the License.
// You may obtain a copy of the License at
//
//     http://www.apache.org/licenses/LICENSE-2.0
//
// Unless required by applicable law or agreed to in writing, software
// distributed under the License is distributed on an "AS IS" BASIS,
// WITHOUT WARRANTIES OR CONDITIONS OF ANY KIND, either express or implied.
// See the License for the specific language governing permissions and
// limitations under the License.
//

package extractor

import (
	"encoding/json"

	"github.com/insolar/insolar/insolar"
	"github.com/insolar/insolar/logicrunner/goplugin/foundation"
	"github.com/pkg/errors"
)

// InfoResponse represents response from Info() method of RootDomain contract
type Info struct {
<<<<<<< HEAD
	RootDomain             string   `json:"rootDomain"`
	RootMember             string   `json:"rootMember"`
	MigrationDamonsMembers []string `json:"migrationDamonMembers"`
	MigrationAdminMember   string   `json:"migrationAdminMember"`
	NodeDomain             string   `json:"nodeDomain"`
=======
	RootDomain              string   `json:"rootDomain"`
	RootMember              string   `json:"rootMember"`
	MigrationDaemonsMembers []string `json:"migrationDaemonMembers"`
	MigrationAdminMember    string   `json:"migrationAdminMember"`
	NodeDomain              string   `json:"nodeDomain"`
>>>>>>> f19ea2bc
}

// InfoResponse returns response from Info() method of RootDomain contract
func InfoResponse(data []byte) (*Info, error) {
	var infoMap interface{}
	var contractErr *foundation.Error
	_, err := insolar.UnMarshalResponse(data, []interface{}{&infoMap, &contractErr})
	if err != nil {
		return nil, errors.Wrap(err, "[ InfoResponse ] Can't unmarshal")
	}
	if contractErr != nil {
		return nil, errors.Wrap(contractErr, "[ InfoResponse ] Has error in response")
	}

	var info Info
	data = infoMap.([]byte)
	err = json.Unmarshal(data, &info)
	if err != nil {
		return nil, errors.Wrap(err, "[ InfoResponse ] Can't unmarshal response ")
	}

	return &info, nil
}<|MERGE_RESOLUTION|>--- conflicted
+++ resolved
@@ -26,19 +26,11 @@
 
 // InfoResponse represents response from Info() method of RootDomain contract
 type Info struct {
-<<<<<<< HEAD
-	RootDomain             string   `json:"rootDomain"`
-	RootMember             string   `json:"rootMember"`
-	MigrationDamonsMembers []string `json:"migrationDamonMembers"`
-	MigrationAdminMember   string   `json:"migrationAdminMember"`
-	NodeDomain             string   `json:"nodeDomain"`
-=======
 	RootDomain              string   `json:"rootDomain"`
 	RootMember              string   `json:"rootMember"`
 	MigrationDaemonsMembers []string `json:"migrationDaemonMembers"`
 	MigrationAdminMember    string   `json:"migrationAdminMember"`
 	NodeDomain              string   `json:"nodeDomain"`
->>>>>>> f19ea2bc
 }
 
 // InfoResponse returns response from Info() method of RootDomain contract
