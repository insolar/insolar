//
// Copyright 2019 Insolar Technologies GmbH
//
// Licensed under the Apache License, Version 2.0 (the "License");
// you may not use this file except in compliance with the License.
// You may obtain a copy of the License at
//
//     http://www.apache.org/licenses/LICENSE-2.0
//
// Unless required by applicable law or agreed to in writing, software
// distributed under the License is distributed on an "AS IS" BASIS,
// WITHOUT WARRANTIES OR CONDITIONS OF ANY KIND, either express or implied.
// See the License for the specific language governing permissions and
// limitations under the License.
//

package deposit

import (
	"fmt"
	"math/big"

	"github.com/insolar/insolar/application/appfoundation"
	"github.com/insolar/insolar/application/builtin/proxy/deposit"
	"github.com/insolar/insolar/application/builtin/proxy/member"
	"github.com/insolar/insolar/application/builtin/proxy/migrationdaemon"
	"github.com/insolar/insolar/application/builtin/proxy/wallet"
	"github.com/insolar/insolar/application/genesisrefs"
	"github.com/insolar/insolar/insolar"
	"github.com/insolar/insolar/logicrunner/builtin/foundation"
	"github.com/insolar/insolar/logicrunner/builtin/foundation/safemath"
)

const XNS = "XNS"
const numConfirmation = 2

// Deposit is like wallet. It holds migrated money.
type Deposit struct {
	foundation.BaseContract
	Balance                 string                    `json:"balance"`
	PulseDepositUnHold      insolar.PulseNumber       `json:"holdReleaseDate"`
	MigrationDaemonConfirms foundation.StableMap      `json:"confirmerReferences"`
	Amount                  string                    `json:"amount"`
	TxHash                  string                    `json:"ethTxHash"`
	VestingType             appfoundation.VestingType `json:"vestingType"`
	Lockup                  int64                     `json:"lockupInPulses"`
	Vesting                 int64                     `json:"vestingInPulses"`
	VestingStep             int64                     `json:"vestingStepInPulses"`
}

// New creates new deposit.
func New(txHash string, lockup int64, vesting int64, vestingStep int64) (*Deposit, error) {

	migrationDaemonConfirms := make(foundation.StableMap)

	return &Deposit{
		Balance:                 "0",
		MigrationDaemonConfirms: migrationDaemonConfirms,
		Amount:                  "0",
		TxHash:                  txHash,
		Lockup:                  lockup,
		Vesting:                 vesting,
		VestingStep:             vestingStep,
		VestingType:             appfoundation.DefaultVesting,
	}, nil
}

// Form of Deposit that is applied in API
type DepositOut struct {
	Balance                 string                    `json:"balance"`
	HoldStartDate           int64                     `json:"holdStartDate"`
	PulseDepositUnHold      int64                     `json:"holdReleaseDate"`
	MigrationDaemonConfirms []DaemonConfirm           `json:"confirmerReferences"`
	Amount                  string                    `json:"amount"`
	TxHash                  string                    `json:"ethTxHash"`
	VestingType             appfoundation.VestingType `json:"vestingType"`
	Lockup                  int64                     `json:"lockup"`
	Vesting                 int64                     `json:"vesting"`
	VestingStep             int64                     `json:"vestingStep"`
}

type DaemonConfirm struct {
	Reference string `json:"reference"`
	Amount    string `json:"amount"`
}

// GetTxHash gets transaction hash.
// ins:immutable
func (d *Deposit) GetTxHash() (string, error) {
	return d.TxHash, nil
}

// GetAmount gets amount.
// ins:immutable
func (d *Deposit) GetAmount() (string, error) {
	return d.Amount, nil
}

// Return pulse of unhold deposit.
// ins:immutable
func (d *Deposit) GetPulseUnHold() (insolar.PulseNumber, error) {
	return d.PulseDepositUnHold, nil
}

// Itself gets deposit information.
// ins:immutable
func (d *Deposit) Itself() (interface{}, error) {
	var daemonConfirms = make([]DaemonConfirm, 0, len(d.MigrationDaemonConfirms))
	var pulseDepositUnHold int64
	for k, v := range d.MigrationDaemonConfirms {
		daemonConfirms = append(daemonConfirms, DaemonConfirm{Reference: k, Amount: v})
	}
	t, err := d.PulseDepositUnHold.AsApproximateTime()
	if err == nil {
		pulseDepositUnHold = t.Unix()
	}
	return &DepositOut{
		Balance:                 d.Balance,
		HoldStartDate:           pulseDepositUnHold - d.Lockup,
		PulseDepositUnHold:      pulseDepositUnHold,
		MigrationDaemonConfirms: daemonConfirms,
		Amount:                  d.Amount,
		TxHash:                  d.TxHash,
		VestingType:             d.VestingType,
		Lockup:                  d.Lockup,
		Vesting:                 d.Vesting,
		VestingStep:             d.VestingStep,
	}, nil
}

// Confirm adds confirm for deposit by migration daemon.
func (d *Deposit) Confirm(
	txHash string, amountStr string, fromMember insolar.Reference, request insolar.Reference, toMember insolar.Reference,
) error {

	migrationDaemonRef := fromMember.String()
	if d.PulseDepositUnHold != 0 {
		return fmt.Errorf("migration is done for this deposit %s", txHash)
	}
	if txHash != d.TxHash {
		return fmt.Errorf("transaction hash is incorrect")
	}
	if _, ok := d.MigrationDaemonConfirms[migrationDaemonRef]; ok {
		return fmt.Errorf("confirm from this migration daemon already exists: '%s' ", migrationDaemonRef)
	}

	if len(d.MigrationDaemonConfirms) > 0 {
		err := d.checkConfirm(migrationDaemonRef, amountStr)
		if err != nil {
			return err
		}
		currentPulse, err := foundation.GetPulseNumber()
		if err != nil {
			return fmt.Errorf("failed to get current pulse: %s", err.Error())
		}
		d.Amount = amountStr
		d.PulseDepositUnHold = currentPulse + insolar.PulseNumber(d.Lockup)

		ma := member.GetObject(appfoundation.GetMigrationAdminMember())
		walletRef, err := ma.GetWallet()
		if err != nil {
			return fmt.Errorf("failed to get wallet: %s", err.Error())
		}
		ok, maDeposit, _ := wallet.GetObject(*walletRef).FindDeposit(genesisrefs.FundsDepositName)
		if !ok {
			return fmt.Errorf("failed to find source deposit - %s", walletRef.String())
		}

		err = deposit.GetObject(*maDeposit).TransferToDeposit(
<<<<<<< HEAD
			amountStr, d.GetReference(), appfoundation.GetMigrationAdminMember(), request, toMember,
=======
			amountStr,
			d.GetReference(),
			appfoundation.GetMigrationAdminMember(),
			request,
			toMember,
>>>>>>> eac3010e
		)
		if err != nil {
			return fmt.Errorf("failed to transfer from migration deposit to deposit: %s", err.Error())
		}
		return nil
	}
	d.MigrationDaemonConfirms[migrationDaemonRef] = amountStr
	return nil
}

// TransferToDeposit transfers funds to deposit.
func (d *Deposit) TransferToDeposit(
	amountStr string,
	toDeposit insolar.Reference,
	fromMember insolar.Reference,
	request insolar.Reference,
	toMember insolar.Reference,
) error {
	amount, ok := new(big.Int).SetString(amountStr, 10)
	if !ok {
		return fmt.Errorf("can't parse input amount")
	}
	balance, ok := new(big.Int).SetString(d.Balance, 10)
	if !ok {
		return fmt.Errorf("can't parse deposit balance")
	}
	if balance.Sign() <= 0 {
		return fmt.Errorf("not enough balance for transfer")
	}
	newBalance, err := safemath.Sub(balance, amount)
	if err != nil {
		return fmt.Errorf("not enough balance for transfer: %s", err.Error())
	}
	d.Balance = newBalance.String()
	destination := deposit.GetObject(toDeposit)
	acceptDepositErr := destination.Accept(appfoundation.SagaAcceptInfo{
		Amount:     amountStr,
		FromMember: fromMember,
		Request:    request,
	})
	if acceptDepositErr == nil {
		return nil
	}
	d.Balance = balance.String()
	return fmt.Errorf("failed to transfer amount: %s", acceptDepositErr.Error())

}

// Check amount field in confirmation from migration daemons.
func (d *Deposit) checkAmount(activeDaemons []string) error {
	if activeDaemons == nil || len(activeDaemons) == 0 {
		return fmt.Errorf("list with migration daemons member is empty")
	}
	result := ""
	for _, migrationRef := range activeDaemons {
		if amount, ok := d.MigrationDaemonConfirms[migrationRef]; ok {
			if result == "" {
				result = amount
				continue
			}
			if result != amount {
				return fmt.Errorf(" several migration daemons send different amount  ")
			}
		}
	}
	return nil
}

func (d *Deposit) checkConfirm(migrationDaemonRef string, amountStr string) error {
	var activateDaemons []string

	for ref := range d.MigrationDaemonConfirms {
		migrationDaemonMemberRef, err := insolar.NewObjectReferenceFromString(ref)
		if err != nil {
			return fmt.Errorf(" failed to parse params.Reference")
		}

		migrationDaemonContractRef, err := appfoundation.GetMigrationDaemon(*migrationDaemonMemberRef)
		if err != nil || migrationDaemonContractRef.IsEmpty() {
			return fmt.Errorf(" get migration daemon contract from foundation failed, %s ", err)
		}

		migrationDaemonContract := migrationdaemon.GetObject(migrationDaemonContractRef)
		result, err := migrationDaemonContract.GetActivationStatus()

		if err != nil {
			return err
		}
		if result {
			activateDaemons = append(activateDaemons, ref)
		}
	}
	d.MigrationDaemonConfirms[migrationDaemonRef] = amountStr
	activateDaemons = append(activateDaemons, migrationDaemonRef)
	if len(activateDaemons) >= numConfirmation {
		err := d.checkAmount(activateDaemons)
		if err != nil {
			return fmt.Errorf("failed to check amount in confirmation from migration daemon: '%s'", err.Error())
		}
		return nil
	}
	return fmt.Errorf("failed to check amount in confirmation from migration daemon")
}

func (d *Deposit) canTransfer(transferAmount *big.Int) error {
	c := 0
	for _, r := range d.MigrationDaemonConfirms {
		if r != "" {
			c++
		}
	}
	if d.VestingType == appfoundation.DefaultVesting && c < numConfirmation {
		return fmt.Errorf("number of confirms is less then 2")
	}

	currentPulse, err := foundation.GetPulseNumber()
	if err != nil {
		return fmt.Errorf("failed to get pulse number: %s", err.Error())
	}
	if d.PulseDepositUnHold > currentPulse {
		return fmt.Errorf("hold period didn't end")
	}

	spentPeriodInPulses := big.NewInt(int64(currentPulse-d.PulseDepositUnHold) / d.VestingStep)
	amount, ok := new(big.Int).SetString(d.Amount, 10)
	if !ok {
		return fmt.Errorf("can't parse derposit amount")
	}
	balance, ok := new(big.Int).SetString(d.Balance, 10)
	if !ok {
		return fmt.Errorf("can't parse derposit balance")
	}

	// How much can we transfer for this time
	availableForNow := new(big.Int).Div(
		new(big.Int).Mul(amount, spentPeriodInPulses),
		big.NewInt(d.Vesting/d.VestingStep),
	)

	if new(big.Int).Sub(amount, availableForNow).Cmp(
		new(big.Int).Sub(balance, transferAmount),
	) == 1 {
		return fmt.Errorf("not enough unholded balance for transfer")
	}

	return nil
}

// Transfer transfers money from deposit to wallet. It can be called only after deposit hold period.
func (d *Deposit) Transfer(
	amountStr string, memberRef insolar.Reference, request insolar.Reference,
) (interface{}, error) {

	amount, ok := new(big.Int).SetString(amountStr, 10)
	if !ok {
		return nil, fmt.Errorf("can't parse input amount")
	}

	balance, ok := new(big.Int).SetString(d.Balance, 10)
	if !ok {
		return nil, fmt.Errorf("can't parse deposit balance")
	}
	if balance.Sign() <= 0 {
		return nil, fmt.Errorf("not enough balance for transfer")
	}
	newBalance, err := safemath.Sub(balance, amount)
	if err != nil {
		return nil, fmt.Errorf("not enough balance for transfer: %s", err.Error())
	}
	err = d.canTransfer(amount)
	if err != nil {
		return nil, fmt.Errorf("can't start transfer: %s", err.Error())
	}
	d.Balance = newBalance.String()

	m := member.GetObject(memberRef)
	acceptMemberErr := m.Accept(appfoundation.SagaAcceptInfo{
		Amount:     amountStr,
		FromMember: memberRef,
		Request:    request,
	})
	if acceptMemberErr == nil {
		return nil, nil
	}
	d.Balance = balance.String()
	return nil, fmt.Errorf("failed to transfer amount: %s", acceptMemberErr.Error())
}

// Accept accepts transfer to balance.
// ins:saga(INS_FLAG_NO_ROLLBACK_METHOD)
func (d *Deposit) Accept(arg appfoundation.SagaAcceptInfo) error {

	amount := new(big.Int)
	amount, ok := amount.SetString(arg.Amount, 10)
	if !ok {
		return fmt.Errorf("can't parse input amount")
	}

	balance := new(big.Int)
	balance, ok = balance.SetString(d.Balance, 10)
	if !ok {
		return fmt.Errorf("can't parse deposit balance")
	}

	b, err := safemath.Add(balance, amount)
	if err != nil {
		return fmt.Errorf("failed to add amount to balance: %s", err.Error())
	}
	d.Balance = b.String()

	return nil
}<|MERGE_RESOLUTION|>--- conflicted
+++ resolved
@@ -31,7 +31,6 @@
 	"github.com/insolar/insolar/logicrunner/builtin/foundation/safemath"
 )
 
-const XNS = "XNS"
 const numConfirmation = 2
 
 // Deposit is like wallet. It holds migrated money.
@@ -167,15 +166,7 @@
 		}
 
 		err = deposit.GetObject(*maDeposit).TransferToDeposit(
-<<<<<<< HEAD
 			amountStr, d.GetReference(), appfoundation.GetMigrationAdminMember(), request, toMember,
-=======
-			amountStr,
-			d.GetReference(),
-			appfoundation.GetMigrationAdminMember(),
-			request,
-			toMember,
->>>>>>> eac3010e
 		)
 		if err != nil {
 			return fmt.Errorf("failed to transfer from migration deposit to deposit: %s", err.Error())
