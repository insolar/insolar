--- conflicted
+++ resolved
@@ -57,10 +57,7 @@
 	return GetObject(ref)
 }
 
-<<<<<<< HEAD
-=======
 // New is constructor
->>>>>>> fe060458
 func New(name string, key string) *ContractConstructorHolder {
 	var args [2]interface{}
 	args[0] = name
@@ -75,11 +72,7 @@
 	return &ContractConstructorHolder{constructorName: "New", argsSerialized: argsSerialized}
 }
 
-<<<<<<< HEAD
-// GetReference
-=======
 // GetReference returns reference of the object
->>>>>>> fe060458
 func (r *Member) GetReference() core.RecordRef {
 	return r.Reference
 }
@@ -89,10 +82,7 @@
 	return ClassReference
 }
 
-<<<<<<< HEAD
-=======
 // GetName is proxy generated method
->>>>>>> fe060458
 func (r *Member) GetName() string {
 	var args [0]interface{}
 
@@ -120,10 +110,7 @@
 	return ret0
 }
 
-<<<<<<< HEAD
-=======
 // GetNameNoWait is proxy generated method
->>>>>>> fe060458
 func (r *Member) GetNameNoWait() {
 	var args [0]interface{}
 
@@ -140,10 +127,7 @@
 	}
 }
 
-<<<<<<< HEAD
-=======
 // GetPublicKey is proxy generated method
->>>>>>> fe060458
 func (r *Member) GetPublicKey() string {
 	var args [0]interface{}
 
@@ -171,10 +155,7 @@
 	return ret0
 }
 
-<<<<<<< HEAD
-=======
 // GetPublicKeyNoWait is proxy generated method
->>>>>>> fe060458
 func (r *Member) GetPublicKeyNoWait() {
 	var args [0]interface{}
 
@@ -191,10 +172,7 @@
 	}
 }
 
-<<<<<<< HEAD
-=======
 // AuthorizedCall is proxy generated method
->>>>>>> fe060458
 func (r *Member) AuthorizedCall(ref core.RecordRef, delegate core.RecordRef, method string, params []byte, seed []byte, sign []byte) ([]byte, *foundation.Error) {
 	var args [6]interface{}
 	args[0] = ref
@@ -230,10 +208,7 @@
 	return ret0, ret1
 }
 
-<<<<<<< HEAD
-=======
 // AuthorizedCallNoWait is proxy generated method
->>>>>>> fe060458
 func (r *Member) AuthorizedCallNoWait(ref core.RecordRef, delegate core.RecordRef, method string, params []byte, seed []byte, sign []byte) {
 	var args [6]interface{}
 	args[0] = ref
