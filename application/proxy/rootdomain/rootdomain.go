--- conflicted
+++ resolved
@@ -24,11 +24,7 @@
 
 // PrototypeReference to prototype of this contract
 // error checking hides in generator
-<<<<<<< HEAD
-var PrototypeReference, _ = insolar.NewReferenceFromBase58("1111tvu72UxpEjW1BdcJ2iriJPudbdDkwPTNgaE3fs.11111111111111111111111111111111")
-=======
 var PrototypeReference, _ = insolar.NewReferenceFromBase58("1111eE47SYEAVDLVMNfw5FdkMiQ7Vmnu16XvwX3KHn.11111111111111111111111111111111")
->>>>>>> f19ea2bc
 
 // RootDomain holds proxy type
 type RootDomain struct {
@@ -314,13 +310,8 @@
 	return ret0, nil
 }
 
-<<<<<<< HEAD
-// GetMigrationDamonMembers is proxy generated method
-func (r *RootDomain) GetMigrationDamonMembers() ([]insolar.Reference, error) {
-=======
 // GetMigrationDaemonMembers is proxy generated method
 func (r *RootDomain) GetMigrationDaemonMembers() ([]insolar.Reference, error) {
->>>>>>> f19ea2bc
 	var args [0]interface{}
 
 	var argsSerialized []byte
@@ -336,61 +327,43 @@
 		return ret0, err
 	}
 
-<<<<<<< HEAD
-	res, err := common.CurrentProxyCtx.RouteCall(r.Reference, true, false, "GetMigrationDamonMembers", argsSerialized, *PrototypeReference)
-=======
 	res, err := common.CurrentProxyCtx.RouteCall(r.Reference, true, false, "GetMigrationDaemonMembers", argsSerialized, *PrototypeReference)
->>>>>>> f19ea2bc
-	if err != nil {
-		return ret0, err
-	}
-
-	err = common.CurrentProxyCtx.Deserialize(res, &ret)
-	if err != nil {
-		return ret0, err
-	}
-
-	if ret1 != nil {
-		return ret0, ret1
-	}
-	return ret0, nil
-}
-
-<<<<<<< HEAD
-// GetMigrationDamonMembersNoWait is proxy generated method
-func (r *RootDomain) GetMigrationDamonMembersNoWait() error {
-=======
+	if err != nil {
+		return ret0, err
+	}
+
+	err = common.CurrentProxyCtx.Deserialize(res, &ret)
+	if err != nil {
+		return ret0, err
+	}
+
+	if ret1 != nil {
+		return ret0, ret1
+	}
+	return ret0, nil
+}
+
 // GetMigrationDaemonMembersNoWait is proxy generated method
 func (r *RootDomain) GetMigrationDaemonMembersNoWait() error {
->>>>>>> f19ea2bc
-	var args [0]interface{}
-
-	var argsSerialized []byte
-
-	err := common.CurrentProxyCtx.Serialize(args, &argsSerialized)
-	if err != nil {
-		return err
-	}
-
-<<<<<<< HEAD
-	_, err = common.CurrentProxyCtx.RouteCall(r.Reference, false, false, "GetMigrationDamonMembers", argsSerialized, *PrototypeReference)
-=======
+	var args [0]interface{}
+
+	var argsSerialized []byte
+
+	err := common.CurrentProxyCtx.Serialize(args, &argsSerialized)
+	if err != nil {
+		return err
+	}
+
 	_, err = common.CurrentProxyCtx.RouteCall(r.Reference, false, false, "GetMigrationDaemonMembers", argsSerialized, *PrototypeReference)
->>>>>>> f19ea2bc
-	if err != nil {
-		return err
-	}
-
-	return nil
-}
-
-<<<<<<< HEAD
-// GetMigrationDamonMembersAsImmutable is proxy generated method
-func (r *RootDomain) GetMigrationDamonMembersAsImmutable() ([]insolar.Reference, error) {
-=======
+	if err != nil {
+		return err
+	}
+
+	return nil
+}
+
 // GetMigrationDaemonMembersAsImmutable is proxy generated method
 func (r *RootDomain) GetMigrationDaemonMembersAsImmutable() ([]insolar.Reference, error) {
->>>>>>> f19ea2bc
 	var args [0]interface{}
 
 	var argsSerialized []byte
@@ -406,11 +379,7 @@
 		return ret0, err
 	}
 
-<<<<<<< HEAD
-	res, err := common.CurrentProxyCtx.RouteCall(r.Reference, true, true, "GetMigrationDamonMembers", argsSerialized, *PrototypeReference)
-=======
 	res, err := common.CurrentProxyCtx.RouteCall(r.Reference, true, true, "GetMigrationDaemonMembers", argsSerialized, *PrototypeReference)
->>>>>>> f19ea2bc
 	if err != nil {
 		return ret0, err
 	}
@@ -851,7 +820,6 @@
 
 // GetBurnAddress is proxy generated method
 func (r *RootDomain) GetBurnAddress() (string, error) {
-<<<<<<< HEAD
 	var args [0]interface{}
 
 	var argsSerialized []byte
@@ -1025,8 +993,8 @@
 	return nil
 }
 
-// GetReferenceByPK is proxy generated method
-func (r *RootDomain) GetReferenceByPK(publicKey string) (insolar.Reference, error) {
+// GetReferenceByPublicKey is proxy generated method
+func (r *RootDomain) GetReferenceByPublicKey(publicKey string) (insolar.Reference, error) {
 	var args [1]interface{}
 	args[0] = publicKey
 
@@ -1043,24 +1011,24 @@
 		return ret0, err
 	}
 
-	res, err := common.CurrentProxyCtx.RouteCall(r.Reference, true, false, "GetReferenceByPK", argsSerialized, *PrototypeReference)
-	if err != nil {
-		return ret0, err
-	}
-
-	err = common.CurrentProxyCtx.Deserialize(res, &ret)
-	if err != nil {
-		return ret0, err
-	}
-
-	if ret1 != nil {
-		return ret0, ret1
-	}
-	return ret0, nil
-}
-
-// GetReferenceByPKNoWait is proxy generated method
-func (r *RootDomain) GetReferenceByPKNoWait(publicKey string) error {
+	res, err := common.CurrentProxyCtx.RouteCall(r.Reference, true, false, "GetReferenceByPublicKey", argsSerialized, *PrototypeReference)
+	if err != nil {
+		return ret0, err
+	}
+
+	err = common.CurrentProxyCtx.Deserialize(res, &ret)
+	if err != nil {
+		return ret0, err
+	}
+
+	if ret1 != nil {
+		return ret0, ret1
+	}
+	return ret0, nil
+}
+
+// GetReferenceByPublicKeyNoWait is proxy generated method
+func (r *RootDomain) GetReferenceByPublicKeyNoWait(publicKey string) error {
 	var args [1]interface{}
 	args[0] = publicKey
 
@@ -1071,16 +1039,16 @@
 		return err
 	}
 
-	_, err = common.CurrentProxyCtx.RouteCall(r.Reference, false, false, "GetReferenceByPK", argsSerialized, *PrototypeReference)
-	if err != nil {
-		return err
-	}
-
-	return nil
-}
-
-// GetReferenceByPKAsImmutable is proxy generated method
-func (r *RootDomain) GetReferenceByPKAsImmutable(publicKey string) (insolar.Reference, error) {
+	_, err = common.CurrentProxyCtx.RouteCall(r.Reference, false, false, "GetReferenceByPublicKey", argsSerialized, *PrototypeReference)
+	if err != nil {
+		return err
+	}
+
+	return nil
+}
+
+// GetReferenceByPublicKeyAsImmutable is proxy generated method
+func (r *RootDomain) GetReferenceByPublicKeyAsImmutable(publicKey string) (insolar.Reference, error) {
 	var args [1]interface{}
 	args[0] = publicKey
 
@@ -1097,7 +1065,7 @@
 		return ret0, err
 	}
 
-	res, err := common.CurrentProxyCtx.RouteCall(r.Reference, true, true, "GetReferenceByPK", argsSerialized, *PrototypeReference)
+	res, err := common.CurrentProxyCtx.RouteCall(r.Reference, true, true, "GetReferenceByPublicKey", argsSerialized, *PrototypeReference)
 	if err != nil {
 		return ret0, err
 	}
@@ -1203,432 +1171,58 @@
 
 // GetCostCenter is proxy generated method
 func (r *RootDomain) GetCostCenter() (insolar.Reference, error) {
-=======
->>>>>>> f19ea2bc
-	var args [0]interface{}
-
-	var argsSerialized []byte
-
-	ret := [2]interface{}{}
-	var ret0 string
-	ret[0] = &ret0
-	var ret1 *foundation.Error
-	ret[1] = &ret1
-
-	err := common.CurrentProxyCtx.Serialize(args, &argsSerialized)
-	if err != nil {
-		return ret0, err
-	}
-
-<<<<<<< HEAD
+	var args [0]interface{}
+
+	var argsSerialized []byte
+
+	ret := [2]interface{}{}
+	var ret0 insolar.Reference
+	ret[0] = &ret0
+	var ret1 *foundation.Error
+	ret[1] = &ret1
+
+	err := common.CurrentProxyCtx.Serialize(args, &argsSerialized)
+	if err != nil {
+		return ret0, err
+	}
+
 	res, err := common.CurrentProxyCtx.RouteCall(r.Reference, true, false, "GetCostCenter", argsSerialized, *PrototypeReference)
-=======
-	res, err := common.CurrentProxyCtx.RouteCall(r.Reference, true, false, "GetBurnAddress", argsSerialized, *PrototypeReference)
->>>>>>> f19ea2bc
-	if err != nil {
-		return ret0, err
-	}
-
-	err = common.CurrentProxyCtx.Deserialize(res, &ret)
-	if err != nil {
-		return ret0, err
-	}
-
-	if ret1 != nil {
-		return ret0, ret1
-	}
-	return ret0, nil
-}
-
-<<<<<<< HEAD
+	if err != nil {
+		return ret0, err
+	}
+
+	err = common.CurrentProxyCtx.Deserialize(res, &ret)
+	if err != nil {
+		return ret0, err
+	}
+
+	if ret1 != nil {
+		return ret0, ret1
+	}
+	return ret0, nil
+}
+
 // GetCostCenterNoWait is proxy generated method
 func (r *RootDomain) GetCostCenterNoWait() error {
-=======
-// GetBurnAddressNoWait is proxy generated method
-func (r *RootDomain) GetBurnAddressNoWait() error {
->>>>>>> f19ea2bc
-	var args [0]interface{}
-
-	var argsSerialized []byte
-
-	err := common.CurrentProxyCtx.Serialize(args, &argsSerialized)
-	if err != nil {
-		return err
-	}
-
-<<<<<<< HEAD
+	var args [0]interface{}
+
+	var argsSerialized []byte
+
+	err := common.CurrentProxyCtx.Serialize(args, &argsSerialized)
+	if err != nil {
+		return err
+	}
+
 	_, err = common.CurrentProxyCtx.RouteCall(r.Reference, false, false, "GetCostCenter", argsSerialized, *PrototypeReference)
-=======
-	_, err = common.CurrentProxyCtx.RouteCall(r.Reference, false, false, "GetBurnAddress", argsSerialized, *PrototypeReference)
->>>>>>> f19ea2bc
-	if err != nil {
-		return err
-	}
-
-	return nil
-}
-
-<<<<<<< HEAD
+	if err != nil {
+		return err
+	}
+
+	return nil
+}
+
 // GetCostCenterAsImmutable is proxy generated method
 func (r *RootDomain) GetCostCenterAsImmutable() (insolar.Reference, error) {
-=======
-// GetBurnAddressAsImmutable is proxy generated method
-func (r *RootDomain) GetBurnAddressAsImmutable() (string, error) {
->>>>>>> f19ea2bc
-	var args [0]interface{}
-
-	var argsSerialized []byte
-
-	ret := [2]interface{}{}
-	var ret0 string
-	ret[0] = &ret0
-	var ret1 *foundation.Error
-	ret[1] = &ret1
-
-	err := common.CurrentProxyCtx.Serialize(args, &argsSerialized)
-	if err != nil {
-		return ret0, err
-	}
-
-<<<<<<< HEAD
-	res, err := common.CurrentProxyCtx.RouteCall(r.Reference, true, true, "GetCostCenter", argsSerialized, *PrototypeReference)
-=======
-	res, err := common.CurrentProxyCtx.RouteCall(r.Reference, true, true, "GetBurnAddress", argsSerialized, *PrototypeReference)
-	if err != nil {
-		return ret0, err
-	}
-
-	err = common.CurrentProxyCtx.Deserialize(res, &ret)
-	if err != nil {
-		return ret0, err
-	}
-
-	if ret1 != nil {
-		return ret0, ret1
-	}
-	return ret0, nil
-}
-
-// AddNewMemberToMaps is proxy generated method
-func (r *RootDomain) AddNewMemberToMaps(publicKey string, burnAddress string, memberRef insolar.Reference) error {
-	var args [3]interface{}
-	args[0] = publicKey
-	args[1] = burnAddress
-	args[2] = memberRef
-
-	var argsSerialized []byte
-
-	ret := [1]interface{}{}
-	var ret0 *foundation.Error
-	ret[0] = &ret0
-
-	err := common.CurrentProxyCtx.Serialize(args, &argsSerialized)
-	if err != nil {
-		return err
-	}
-
-	res, err := common.CurrentProxyCtx.RouteCall(r.Reference, true, false, "AddNewMemberToMaps", argsSerialized, *PrototypeReference)
-	if err != nil {
-		return err
-	}
-
-	err = common.CurrentProxyCtx.Deserialize(res, &ret)
-	if err != nil {
-		return err
-	}
-
-	if ret0 != nil {
-		return ret0
-	}
-	return nil
-}
-
-// AddNewMemberToMapsNoWait is proxy generated method
-func (r *RootDomain) AddNewMemberToMapsNoWait(publicKey string, burnAddress string, memberRef insolar.Reference) error {
-	var args [3]interface{}
-	args[0] = publicKey
-	args[1] = burnAddress
-	args[2] = memberRef
-
-	var argsSerialized []byte
-
-	err := common.CurrentProxyCtx.Serialize(args, &argsSerialized)
-	if err != nil {
-		return err
-	}
-
-	_, err = common.CurrentProxyCtx.RouteCall(r.Reference, false, false, "AddNewMemberToMaps", argsSerialized, *PrototypeReference)
-	if err != nil {
-		return err
-	}
-
-	return nil
-}
-
-// AddNewMemberToMapsAsImmutable is proxy generated method
-func (r *RootDomain) AddNewMemberToMapsAsImmutable(publicKey string, burnAddress string, memberRef insolar.Reference) error {
-	var args [3]interface{}
-	args[0] = publicKey
-	args[1] = burnAddress
-	args[2] = memberRef
-
-	var argsSerialized []byte
-
-	ret := [1]interface{}{}
-	var ret0 *foundation.Error
-	ret[0] = &ret0
-
-	err := common.CurrentProxyCtx.Serialize(args, &argsSerialized)
-	if err != nil {
-		return err
-	}
-
-	res, err := common.CurrentProxyCtx.RouteCall(r.Reference, true, true, "AddNewMemberToMaps", argsSerialized, *PrototypeReference)
-	if err != nil {
-		return err
-	}
-
-	err = common.CurrentProxyCtx.Deserialize(res, &ret)
-	if err != nil {
-		return err
-	}
-
-	if ret0 != nil {
-		return ret0
-	}
-	return nil
-}
-
-// GetReferenceByPublicKey is proxy generated method
-func (r *RootDomain) GetReferenceByPublicKey(publicKey string) (insolar.Reference, error) {
-	var args [1]interface{}
-	args[0] = publicKey
-
-	var argsSerialized []byte
-
-	ret := [2]interface{}{}
-	var ret0 insolar.Reference
-	ret[0] = &ret0
-	var ret1 *foundation.Error
-	ret[1] = &ret1
-
-	err := common.CurrentProxyCtx.Serialize(args, &argsSerialized)
-	if err != nil {
-		return ret0, err
-	}
-
-	res, err := common.CurrentProxyCtx.RouteCall(r.Reference, true, false, "GetReferenceByPublicKey", argsSerialized, *PrototypeReference)
-	if err != nil {
-		return ret0, err
-	}
-
-	err = common.CurrentProxyCtx.Deserialize(res, &ret)
-	if err != nil {
-		return ret0, err
-	}
-
-	if ret1 != nil {
-		return ret0, ret1
-	}
-	return ret0, nil
-}
-
-// GetReferenceByPublicKeyNoWait is proxy generated method
-func (r *RootDomain) GetReferenceByPublicKeyNoWait(publicKey string) error {
-	var args [1]interface{}
-	args[0] = publicKey
-
-	var argsSerialized []byte
-
-	err := common.CurrentProxyCtx.Serialize(args, &argsSerialized)
-	if err != nil {
-		return err
-	}
-
-	_, err = common.CurrentProxyCtx.RouteCall(r.Reference, false, false, "GetReferenceByPublicKey", argsSerialized, *PrototypeReference)
-	if err != nil {
-		return err
-	}
-
-	return nil
-}
-
-// GetReferenceByPublicKeyAsImmutable is proxy generated method
-func (r *RootDomain) GetReferenceByPublicKeyAsImmutable(publicKey string) (insolar.Reference, error) {
-	var args [1]interface{}
-	args[0] = publicKey
-
-	var argsSerialized []byte
-
-	ret := [2]interface{}{}
-	var ret0 insolar.Reference
-	ret[0] = &ret0
-	var ret1 *foundation.Error
-	ret[1] = &ret1
-
-	err := common.CurrentProxyCtx.Serialize(args, &argsSerialized)
-	if err != nil {
-		return ret0, err
-	}
-
-	res, err := common.CurrentProxyCtx.RouteCall(r.Reference, true, true, "GetReferenceByPublicKey", argsSerialized, *PrototypeReference)
-	if err != nil {
-		return ret0, err
-	}
-
-	err = common.CurrentProxyCtx.Deserialize(res, &ret)
-	if err != nil {
-		return ret0, err
-	}
-
-	if ret1 != nil {
-		return ret0, ret1
-	}
-	return ret0, nil
-}
-
-// GetMemberByBurnAddress is proxy generated method
-func (r *RootDomain) GetMemberByBurnAddress(burnAddress string) (insolar.Reference, error) {
-	var args [1]interface{}
-	args[0] = burnAddress
-
-	var argsSerialized []byte
-
-	ret := [2]interface{}{}
-	var ret0 insolar.Reference
-	ret[0] = &ret0
-	var ret1 *foundation.Error
-	ret[1] = &ret1
-
-	err := common.CurrentProxyCtx.Serialize(args, &argsSerialized)
-	if err != nil {
-		return ret0, err
-	}
-
-	res, err := common.CurrentProxyCtx.RouteCall(r.Reference, true, false, "GetMemberByBurnAddress", argsSerialized, *PrototypeReference)
-	if err != nil {
-		return ret0, err
-	}
-
-	err = common.CurrentProxyCtx.Deserialize(res, &ret)
-	if err != nil {
-		return ret0, err
-	}
-
-	if ret1 != nil {
-		return ret0, ret1
-	}
-	return ret0, nil
-}
-
-// GetMemberByBurnAddressNoWait is proxy generated method
-func (r *RootDomain) GetMemberByBurnAddressNoWait(burnAddress string) error {
-	var args [1]interface{}
-	args[0] = burnAddress
-
-	var argsSerialized []byte
-
-	err := common.CurrentProxyCtx.Serialize(args, &argsSerialized)
-	if err != nil {
-		return err
-	}
-
-	_, err = common.CurrentProxyCtx.RouteCall(r.Reference, false, false, "GetMemberByBurnAddress", argsSerialized, *PrototypeReference)
-	if err != nil {
-		return err
-	}
-
-	return nil
-}
-
-// GetMemberByBurnAddressAsImmutable is proxy generated method
-func (r *RootDomain) GetMemberByBurnAddressAsImmutable(burnAddress string) (insolar.Reference, error) {
-	var args [1]interface{}
-	args[0] = burnAddress
-
-	var argsSerialized []byte
-
-	ret := [2]interface{}{}
-	var ret0 insolar.Reference
-	ret[0] = &ret0
-	var ret1 *foundation.Error
-	ret[1] = &ret1
-
-	err := common.CurrentProxyCtx.Serialize(args, &argsSerialized)
-	if err != nil {
-		return ret0, err
-	}
-
-	res, err := common.CurrentProxyCtx.RouteCall(r.Reference, true, true, "GetMemberByBurnAddress", argsSerialized, *PrototypeReference)
-	if err != nil {
-		return ret0, err
-	}
-
-	err = common.CurrentProxyCtx.Deserialize(res, &ret)
-	if err != nil {
-		return ret0, err
-	}
-
-	if ret1 != nil {
-		return ret0, ret1
-	}
-	return ret0, nil
-}
-
-// GetCostCenter is proxy generated method
-func (r *RootDomain) GetCostCenter() (insolar.Reference, error) {
-	var args [0]interface{}
-
-	var argsSerialized []byte
-
-	ret := [2]interface{}{}
-	var ret0 insolar.Reference
-	ret[0] = &ret0
-	var ret1 *foundation.Error
-	ret[1] = &ret1
-
-	err := common.CurrentProxyCtx.Serialize(args, &argsSerialized)
-	if err != nil {
-		return ret0, err
-	}
-
-	res, err := common.CurrentProxyCtx.RouteCall(r.Reference, true, false, "GetCostCenter", argsSerialized, *PrototypeReference)
-	if err != nil {
-		return ret0, err
-	}
-
-	err = common.CurrentProxyCtx.Deserialize(res, &ret)
-	if err != nil {
-		return ret0, err
-	}
-
-	if ret1 != nil {
-		return ret0, ret1
-	}
-	return ret0, nil
-}
-
-// GetCostCenterNoWait is proxy generated method
-func (r *RootDomain) GetCostCenterNoWait() error {
-	var args [0]interface{}
-
-	var argsSerialized []byte
-
-	err := common.CurrentProxyCtx.Serialize(args, &argsSerialized)
-	if err != nil {
-		return err
-	}
-
-	_, err = common.CurrentProxyCtx.RouteCall(r.Reference, false, false, "GetCostCenter", argsSerialized, *PrototypeReference)
-	if err != nil {
-		return err
-	}
-
-	return nil
-}
-
-// GetCostCenterAsImmutable is proxy generated method
-func (r *RootDomain) GetCostCenterAsImmutable() (insolar.Reference, error) {
 	var args [0]interface{}
 
 	var argsSerialized []byte
@@ -1730,7 +1324,6 @@
 	}
 
 	res, err := common.CurrentProxyCtx.RouteCall(r.Reference, true, true, "CreateHelloWorld", argsSerialized, *PrototypeReference)
->>>>>>> f19ea2bc
 	if err != nil {
 		return ret0, err
 	}
