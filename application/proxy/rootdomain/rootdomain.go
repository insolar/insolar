package rootdomain

import (
	"github.com/insolar/insolar/core"
	"github.com/insolar/insolar/logicrunner/goplugin/proxyctx"
)

// ClassReference to class of this contract
var ClassReference = core.NewRefFromBase58("")

// RootDomain holds proxy type
type RootDomain struct {
	Reference core.RecordRef
}

// ContractConstructorHolder holds logic with object construction
type ContractConstructorHolder struct {
	constructorName string
	argsSerialized  []byte
}

// AsChild saves object as child
func (r *ContractConstructorHolder) AsChild(objRef core.RecordRef) *RootDomain {
	ref, err := proxyctx.Current.SaveAsChild(objRef, ClassReference, r.constructorName, r.argsSerialized)
	if err != nil {
		panic(err)
	}
	return &RootDomain{Reference: ref}
}

// AsDelegate saves object as delegate
func (r *ContractConstructorHolder) AsDelegate(objRef core.RecordRef) *RootDomain {
	ref, err := proxyctx.Current.SaveAsDelegate(objRef, ClassReference, r.constructorName, r.argsSerialized)
	if err != nil {
		panic(err)
	}
	return &RootDomain{Reference: ref}
}

// GetObject returns proxy object
func GetObject(ref core.RecordRef) (r *RootDomain) {
	return &RootDomain{Reference: ref}
}

// GetClass returns reference to the class
func GetClass() core.RecordRef {
	return ClassReference
}

// GetImplementationFrom returns proxy to delegate of given type
func GetImplementationFrom(object core.RecordRef) *RootDomain {
	ref, err := proxyctx.Current.GetDelegate(object, ClassReference)
	if err != nil {
		panic(err)
	}
	return GetObject(ref)
}

<<<<<<< HEAD
=======
// NewRootDomain is constructor
>>>>>>> fe060458
func NewRootDomain() *ContractConstructorHolder {
	var args [0]interface{}

	var argsSerialized []byte
	err := proxyctx.Current.Serialize(args, &argsSerialized)
	if err != nil {
		panic(err)
	}

	return &ContractConstructorHolder{constructorName: "NewRootDomain", argsSerialized: argsSerialized}
}

<<<<<<< HEAD
// GetReference
=======
// GetReference returns reference of the object
>>>>>>> fe060458
func (r *RootDomain) GetReference() core.RecordRef {
	return r.Reference
}

// GetClass returns reference to the class
func (r *RootDomain) GetClass() core.RecordRef {
	return ClassReference
}

<<<<<<< HEAD
=======
// RegisterNode is proxy generated method
>>>>>>> fe060458
func (r *RootDomain) RegisterNode(publicKey string, role string) string {
	var args [2]interface{}
	args[0] = publicKey
	args[1] = role

	var argsSerialized []byte

	err := proxyctx.Current.Serialize(args, &argsSerialized)
	if err != nil {
		panic(err)
	}

	res, err := proxyctx.Current.RouteCall(r.Reference, true, "RegisterNode", argsSerialized)
	if err != nil {
		panic(err)
	}

	ret := [1]interface{}{}
	var ret0 string
	ret[0] = &ret0

	err = proxyctx.Current.Deserialize(res, &ret)
	if err != nil {
		panic(err)
	}

	return ret0
}

<<<<<<< HEAD
=======
// RegisterNodeNoWait is proxy generated method
>>>>>>> fe060458
func (r *RootDomain) RegisterNodeNoWait(publicKey string, role string) {
	var args [2]interface{}
	args[0] = publicKey
	args[1] = role

	var argsSerialized []byte

	err := proxyctx.Current.Serialize(args, &argsSerialized)
	if err != nil {
		panic(err)
	}

	_, err = proxyctx.Current.RouteCall(r.Reference, false, "RegisterNode", argsSerialized)
	if err != nil {
		panic(err)
	}
}

<<<<<<< HEAD
=======
// Authorize is proxy generated method
>>>>>>> fe060458
func (r *RootDomain) Authorize() (string, core.NodeRole, string) {
	var args [0]interface{}

	var argsSerialized []byte

	err := proxyctx.Current.Serialize(args, &argsSerialized)
	if err != nil {
		panic(err)
	}

	res, err := proxyctx.Current.RouteCall(r.Reference, true, "Authorize", argsSerialized)
	if err != nil {
		panic(err)
	}

	ret := [3]interface{}{}
	var ret0 string
	ret[0] = &ret0
	var ret1 core.NodeRole
	ret[1] = &ret1
	var ret2 string
	ret[2] = &ret2

	err = proxyctx.Current.Deserialize(res, &ret)
	if err != nil {
		panic(err)
	}

	return ret0, ret1, ret2
}

<<<<<<< HEAD
=======
// AuthorizeNoWait is proxy generated method
>>>>>>> fe060458
func (r *RootDomain) AuthorizeNoWait() {
	var args [0]interface{}

	var argsSerialized []byte

	err := proxyctx.Current.Serialize(args, &argsSerialized)
	if err != nil {
		panic(err)
	}

	_, err = proxyctx.Current.RouteCall(r.Reference, false, "Authorize", argsSerialized)
	if err != nil {
		panic(err)
	}
}

<<<<<<< HEAD
=======
// CreateMember is proxy generated method
>>>>>>> fe060458
func (r *RootDomain) CreateMember(name string, key string) string {
	var args [2]interface{}
	args[0] = name
	args[1] = key

	var argsSerialized []byte

	err := proxyctx.Current.Serialize(args, &argsSerialized)
	if err != nil {
		panic(err)
	}

	res, err := proxyctx.Current.RouteCall(r.Reference, true, "CreateMember", argsSerialized)
	if err != nil {
		panic(err)
	}

	ret := [1]interface{}{}
	var ret0 string
	ret[0] = &ret0

	err = proxyctx.Current.Deserialize(res, &ret)
	if err != nil {
		panic(err)
	}

	return ret0
}

<<<<<<< HEAD
=======
// CreateMemberNoWait is proxy generated method
>>>>>>> fe060458
func (r *RootDomain) CreateMemberNoWait(name string, key string) {
	var args [2]interface{}
	args[0] = name
	args[1] = key

	var argsSerialized []byte

	err := proxyctx.Current.Serialize(args, &argsSerialized)
	if err != nil {
		panic(err)
	}

	_, err = proxyctx.Current.RouteCall(r.Reference, false, "CreateMember", argsSerialized)
	if err != nil {
		panic(err)
	}
}

<<<<<<< HEAD
=======
// GetBalance is proxy generated method
>>>>>>> fe060458
func (r *RootDomain) GetBalance(reference string) uint {
	var args [1]interface{}
	args[0] = reference

	var argsSerialized []byte

	err := proxyctx.Current.Serialize(args, &argsSerialized)
	if err != nil {
		panic(err)
	}

	res, err := proxyctx.Current.RouteCall(r.Reference, true, "GetBalance", argsSerialized)
	if err != nil {
		panic(err)
	}

	ret := [1]interface{}{}
	var ret0 uint
	ret[0] = &ret0

	err = proxyctx.Current.Deserialize(res, &ret)
	if err != nil {
		panic(err)
	}

	return ret0
}

<<<<<<< HEAD
=======
// GetBalanceNoWait is proxy generated method
>>>>>>> fe060458
func (r *RootDomain) GetBalanceNoWait(reference string) {
	var args [1]interface{}
	args[0] = reference

	var argsSerialized []byte

	err := proxyctx.Current.Serialize(args, &argsSerialized)
	if err != nil {
		panic(err)
	}

	_, err = proxyctx.Current.RouteCall(r.Reference, false, "GetBalance", argsSerialized)
	if err != nil {
		panic(err)
	}
}

<<<<<<< HEAD
=======
// SendMoney is proxy generated method
>>>>>>> fe060458
func (r *RootDomain) SendMoney(from string, to string, amount uint) bool {
	var args [3]interface{}
	args[0] = from
	args[1] = to
	args[2] = amount

	var argsSerialized []byte

	err := proxyctx.Current.Serialize(args, &argsSerialized)
	if err != nil {
		panic(err)
	}

	res, err := proxyctx.Current.RouteCall(r.Reference, true, "SendMoney", argsSerialized)
	if err != nil {
		panic(err)
	}

	ret := [1]interface{}{}
	var ret0 bool
	ret[0] = &ret0

	err = proxyctx.Current.Deserialize(res, &ret)
	if err != nil {
		panic(err)
	}

	return ret0
}

<<<<<<< HEAD
=======
// SendMoneyNoWait is proxy generated method
>>>>>>> fe060458
func (r *RootDomain) SendMoneyNoWait(from string, to string, amount uint) {
	var args [3]interface{}
	args[0] = from
	args[1] = to
	args[2] = amount

	var argsSerialized []byte

	err := proxyctx.Current.Serialize(args, &argsSerialized)
	if err != nil {
		panic(err)
	}

	_, err = proxyctx.Current.RouteCall(r.Reference, false, "SendMoney", argsSerialized)
	if err != nil {
		panic(err)
	}
}

<<<<<<< HEAD
=======
// DumpUserInfo is proxy generated method
>>>>>>> fe060458
func (r *RootDomain) DumpUserInfo(reference string) []byte {
	var args [1]interface{}
	args[0] = reference

	var argsSerialized []byte

	err := proxyctx.Current.Serialize(args, &argsSerialized)
	if err != nil {
		panic(err)
	}

	res, err := proxyctx.Current.RouteCall(r.Reference, true, "DumpUserInfo", argsSerialized)
	if err != nil {
		panic(err)
	}

	ret := [1]interface{}{}
	var ret0 []byte
	ret[0] = &ret0

	err = proxyctx.Current.Deserialize(res, &ret)
	if err != nil {
		panic(err)
	}

	return ret0
}

<<<<<<< HEAD
=======
// DumpUserInfoNoWait is proxy generated method
>>>>>>> fe060458
func (r *RootDomain) DumpUserInfoNoWait(reference string) {
	var args [1]interface{}
	args[0] = reference

	var argsSerialized []byte

	err := proxyctx.Current.Serialize(args, &argsSerialized)
	if err != nil {
		panic(err)
	}

	_, err = proxyctx.Current.RouteCall(r.Reference, false, "DumpUserInfo", argsSerialized)
	if err != nil {
		panic(err)
	}
}

<<<<<<< HEAD
=======
// DumpAllUsers is proxy generated method
>>>>>>> fe060458
func (r *RootDomain) DumpAllUsers() []byte {
	var args [0]interface{}

	var argsSerialized []byte

	err := proxyctx.Current.Serialize(args, &argsSerialized)
	if err != nil {
		panic(err)
	}

	res, err := proxyctx.Current.RouteCall(r.Reference, true, "DumpAllUsers", argsSerialized)
	if err != nil {
		panic(err)
	}

	ret := [1]interface{}{}
	var ret0 []byte
	ret[0] = &ret0

	err = proxyctx.Current.Deserialize(res, &ret)
	if err != nil {
		panic(err)
	}

	return ret0
}

<<<<<<< HEAD
=======
// DumpAllUsersNoWait is proxy generated method
>>>>>>> fe060458
func (r *RootDomain) DumpAllUsersNoWait() {
	var args [0]interface{}

	var argsSerialized []byte

	err := proxyctx.Current.Serialize(args, &argsSerialized)
	if err != nil {
		panic(err)
	}

	_, err = proxyctx.Current.RouteCall(r.Reference, false, "DumpAllUsers", argsSerialized)
	if err != nil {
		panic(err)
	}
}<|MERGE_RESOLUTION|>--- conflicted
+++ resolved
@@ -56,10 +56,7 @@
 	return GetObject(ref)
 }
 
-<<<<<<< HEAD
-=======
 // NewRootDomain is constructor
->>>>>>> fe060458
 func NewRootDomain() *ContractConstructorHolder {
 	var args [0]interface{}
 
@@ -72,11 +69,7 @@
 	return &ContractConstructorHolder{constructorName: "NewRootDomain", argsSerialized: argsSerialized}
 }
 
-<<<<<<< HEAD
-// GetReference
-=======
 // GetReference returns reference of the object
->>>>>>> fe060458
 func (r *RootDomain) GetReference() core.RecordRef {
 	return r.Reference
 }
@@ -86,10 +79,7 @@
 	return ClassReference
 }
 
-<<<<<<< HEAD
-=======
 // RegisterNode is proxy generated method
->>>>>>> fe060458
 func (r *RootDomain) RegisterNode(publicKey string, role string) string {
 	var args [2]interface{}
 	args[0] = publicKey
@@ -119,10 +109,7 @@
 	return ret0
 }
 
-<<<<<<< HEAD
-=======
 // RegisterNodeNoWait is proxy generated method
->>>>>>> fe060458
 func (r *RootDomain) RegisterNodeNoWait(publicKey string, role string) {
 	var args [2]interface{}
 	args[0] = publicKey
@@ -141,10 +128,7 @@
 	}
 }
 
-<<<<<<< HEAD
-=======
 // Authorize is proxy generated method
->>>>>>> fe060458
 func (r *RootDomain) Authorize() (string, core.NodeRole, string) {
 	var args [0]interface{}
 
@@ -176,10 +160,7 @@
 	return ret0, ret1, ret2
 }
 
-<<<<<<< HEAD
-=======
 // AuthorizeNoWait is proxy generated method
->>>>>>> fe060458
 func (r *RootDomain) AuthorizeNoWait() {
 	var args [0]interface{}
 
@@ -196,10 +177,7 @@
 	}
 }
 
-<<<<<<< HEAD
-=======
 // CreateMember is proxy generated method
->>>>>>> fe060458
 func (r *RootDomain) CreateMember(name string, key string) string {
 	var args [2]interface{}
 	args[0] = name
@@ -229,10 +207,7 @@
 	return ret0
 }
 
-<<<<<<< HEAD
-=======
 // CreateMemberNoWait is proxy generated method
->>>>>>> fe060458
 func (r *RootDomain) CreateMemberNoWait(name string, key string) {
 	var args [2]interface{}
 	args[0] = name
@@ -251,10 +226,7 @@
 	}
 }
 
-<<<<<<< HEAD
-=======
 // GetBalance is proxy generated method
->>>>>>> fe060458
 func (r *RootDomain) GetBalance(reference string) uint {
 	var args [1]interface{}
 	args[0] = reference
@@ -283,10 +255,7 @@
 	return ret0
 }
 
-<<<<<<< HEAD
-=======
 // GetBalanceNoWait is proxy generated method
->>>>>>> fe060458
 func (r *RootDomain) GetBalanceNoWait(reference string) {
 	var args [1]interface{}
 	args[0] = reference
@@ -304,10 +273,7 @@
 	}
 }
 
-<<<<<<< HEAD
-=======
 // SendMoney is proxy generated method
->>>>>>> fe060458
 func (r *RootDomain) SendMoney(from string, to string, amount uint) bool {
 	var args [3]interface{}
 	args[0] = from
@@ -338,10 +304,7 @@
 	return ret0
 }
 
-<<<<<<< HEAD
-=======
 // SendMoneyNoWait is proxy generated method
->>>>>>> fe060458
 func (r *RootDomain) SendMoneyNoWait(from string, to string, amount uint) {
 	var args [3]interface{}
 	args[0] = from
@@ -361,10 +324,7 @@
 	}
 }
 
-<<<<<<< HEAD
-=======
 // DumpUserInfo is proxy generated method
->>>>>>> fe060458
 func (r *RootDomain) DumpUserInfo(reference string) []byte {
 	var args [1]interface{}
 	args[0] = reference
@@ -393,10 +353,7 @@
 	return ret0
 }
 
-<<<<<<< HEAD
-=======
 // DumpUserInfoNoWait is proxy generated method
->>>>>>> fe060458
 func (r *RootDomain) DumpUserInfoNoWait(reference string) {
 	var args [1]interface{}
 	args[0] = reference
@@ -414,10 +371,7 @@
 	}
 }
 
-<<<<<<< HEAD
-=======
 // DumpAllUsers is proxy generated method
->>>>>>> fe060458
 func (r *RootDomain) DumpAllUsers() []byte {
 	var args [0]interface{}
 
@@ -445,10 +399,7 @@
 	return ret0
 }
 
-<<<<<<< HEAD
-=======
 // DumpAllUsersNoWait is proxy generated method
->>>>>>> fe060458
 func (r *RootDomain) DumpAllUsersNoWait() {
 	var args [0]interface{}
 
