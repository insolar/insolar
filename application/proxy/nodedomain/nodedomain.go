package nodedomain

import (
	"github.com/insolar/insolar/core"
	"github.com/insolar/insolar/logicrunner/goplugin/foundation"
	"github.com/insolar/insolar/logicrunner/goplugin/proxyctx"
)

// ClassReference to class of this contract
var ClassReference = core.NewRefFromBase58("")

// NodeDomain holds proxy type
type NodeDomain struct {
	Reference core.RecordRef
}

// ContractConstructorHolder holds logic with object construction
type ContractConstructorHolder struct {
	constructorName string
	argsSerialized  []byte
}

// AsChild saves object as child
func (r *ContractConstructorHolder) AsChild(objRef core.RecordRef) *NodeDomain {
	ref, err := proxyctx.Current.SaveAsChild(objRef, ClassReference, r.constructorName, r.argsSerialized)
	if err != nil {
		panic(err)
	}
	return &NodeDomain{Reference: ref}
}

// AsDelegate saves object as delegate
func (r *ContractConstructorHolder) AsDelegate(objRef core.RecordRef) *NodeDomain {
	ref, err := proxyctx.Current.SaveAsDelegate(objRef, ClassReference, r.constructorName, r.argsSerialized)
	if err != nil {
		panic(err)
	}
	return &NodeDomain{Reference: ref}
}

// GetObject returns proxy object
func GetObject(ref core.RecordRef) (r *NodeDomain) {
	return &NodeDomain{Reference: ref}
}

// GetClass returns reference to the class
func GetClass() core.RecordRef {
	return ClassReference
}

// GetImplementationFrom returns proxy to delegate of given type
func GetImplementationFrom(object core.RecordRef) *NodeDomain {
	ref, err := proxyctx.Current.GetDelegate(object, ClassReference)
	if err != nil {
		panic(err)
	}
	return GetObject(ref)
}

// NewNodeDomain is constructor
func NewNodeDomain() *ContractConstructorHolder {
	var args [0]interface{}

	var argsSerialized []byte
	err := proxyctx.Current.Serialize(args, &argsSerialized)
	if err != nil {
		panic(err)
	}

	return &ContractConstructorHolder{constructorName: "NewNodeDomain", argsSerialized: argsSerialized}
}

// GetReference returns reference of the object
func (r *NodeDomain) GetReference() core.RecordRef {
	return r.Reference
}

// GetClass returns reference to the class
func (r *NodeDomain) GetClass() core.RecordRef {
	return ClassReference
}

// RegisterNode is proxy generated method
<<<<<<< HEAD
func (r *NodeDomain) RegisterNode(publicKey string, numberOfBootstrapNodes int, majorityRule int, roles []string, ip string) ([]byte, string) {
	var args [5]interface{}
	args[0] = publicKey
	args[1] = numberOfBootstrapNodes
	args[2] = majorityRule
	args[3] = roles
	args[4] = ip
=======
func (r *NodeDomain) RegisterNode(pk string, role string) (core.RecordRef, error) {
	var args [2]interface{}
	args[0] = pk
	args[1] = role
>>>>>>> 520c658b

	var argsSerialized []byte

	err := proxyctx.Current.Serialize(args, &argsSerialized)
	if err != nil {
		panic(err)
	}

	res, err := proxyctx.Current.RouteCall(r.Reference, true, "RegisterNode", argsSerialized)
	if err != nil {
		panic(err)
	}

	ret := [2]interface{}{}
<<<<<<< HEAD
	var ret0 []byte
	ret[0] = &ret0
	var ret1 string
=======
	var ret0 core.RecordRef
	ret[0] = &ret0
	var ret1 *foundation.Error
>>>>>>> 520c658b
	ret[1] = &ret1

	err = proxyctx.Current.Deserialize(res, &ret)
	if err != nil {
		panic(err)
	}

<<<<<<< HEAD
	return ret0, ret1
=======
	if ret1 != nil {
		return ret0, ret1
	}
	return ret0, nil
>>>>>>> 520c658b
}

// RegisterNodeNoWait is proxy generated method
func (r *NodeDomain) RegisterNodeNoWait(publicKey string, numberOfBootstrapNodes int, majorityRule int, roles []string, ip string) {
	var args [5]interface{}
	args[0] = publicKey
	args[1] = numberOfBootstrapNodes
	args[2] = majorityRule
	args[3] = roles
	args[4] = ip

	var argsSerialized []byte

	err := proxyctx.Current.Serialize(args, &argsSerialized)
	if err != nil {
		panic(err)
	}

	_, err = proxyctx.Current.RouteCall(r.Reference, false, "RegisterNode", argsSerialized)
	if err != nil {
		panic(err)
	}
}

// RemoveNode is proxy generated method
func (r *NodeDomain) RemoveNode(nodeRef core.RecordRef) error {
	var args [1]interface{}
	args[0] = nodeRef

	var argsSerialized []byte

	err := proxyctx.Current.Serialize(args, &argsSerialized)
	if err != nil {
		panic(err)
	}

	res, err := proxyctx.Current.RouteCall(r.Reference, true, "RemoveNode", argsSerialized)
	if err != nil {
		panic(err)
	}

	ret := [1]interface{}{}
	var ret0 *foundation.Error
	ret[0] = &ret0

	err = proxyctx.Current.Deserialize(res, &ret)
	if err != nil {
		panic(err)
	}

	if ret0 != nil {
		return ret0
	}
	return nil
}

// RemoveNodeNoWait is proxy generated method
func (r *NodeDomain) RemoveNodeNoWait(nodeRef core.RecordRef) {
	var args [1]interface{}
	args[0] = nodeRef

	var argsSerialized []byte

	err := proxyctx.Current.Serialize(args, &argsSerialized)
	if err != nil {
		panic(err)
	}

	_, err = proxyctx.Current.RouteCall(r.Reference, false, "RemoveNode", argsSerialized)
	if err != nil {
		panic(err)
	}
}

// IsAuthorized is proxy generated method
func (r *NodeDomain) IsAuthorized(nodeRef core.RecordRef, seed []byte, signatureRaw []byte) (bool, error) {
	var args [3]interface{}
	args[0] = nodeRef
	args[1] = seed
	args[2] = signatureRaw

	var argsSerialized []byte

	err := proxyctx.Current.Serialize(args, &argsSerialized)
	if err != nil {
		panic(err)
	}

	res, err := proxyctx.Current.RouteCall(r.Reference, true, "IsAuthorized", argsSerialized)
	if err != nil {
		panic(err)
	}

	ret := [2]interface{}{}
	var ret0 bool
	ret[0] = &ret0
	var ret1 *foundation.Error
	ret[1] = &ret1

	err = proxyctx.Current.Deserialize(res, &ret)
	if err != nil {
		panic(err)
	}

	if ret1 != nil {
		return ret0, ret1
	}
	return ret0, nil
}

// IsAuthorizedNoWait is proxy generated method
func (r *NodeDomain) IsAuthorizedNoWait(nodeRef core.RecordRef, seed []byte, signatureRaw []byte) {
	var args [3]interface{}
	args[0] = nodeRef
	args[1] = seed
	args[2] = signatureRaw

	var argsSerialized []byte

	err := proxyctx.Current.Serialize(args, &argsSerialized)
	if err != nil {
		panic(err)
	}

	_, err = proxyctx.Current.RouteCall(r.Reference, false, "IsAuthorized", argsSerialized)
	if err != nil {
		panic(err)
	}
}

// Authorize is proxy generated method
<<<<<<< HEAD
func (r *NodeDomain) Authorize(nodeRef core.RecordRef, seed []byte, signatureRaw []byte) (string, []core.NodeRole, string) {
=======
func (r *NodeDomain) Authorize(nodeRef core.RecordRef, seed []byte, signatureRaw []byte) (string, core.NodeRole, error) {
>>>>>>> 520c658b
	var args [3]interface{}
	args[0] = nodeRef
	args[1] = seed
	args[2] = signatureRaw

	var argsSerialized []byte

	err := proxyctx.Current.Serialize(args, &argsSerialized)
	if err != nil {
		panic(err)
	}

	res, err := proxyctx.Current.RouteCall(r.Reference, true, "Authorize", argsSerialized)
	if err != nil {
		panic(err)
	}

	ret := [3]interface{}{}
	var ret0 string
	ret[0] = &ret0
	var ret1 []core.NodeRole
	ret[1] = &ret1
	var ret2 *foundation.Error
	ret[2] = &ret2

	err = proxyctx.Current.Deserialize(res, &ret)
	if err != nil {
		panic(err)
	}

	if ret2 != nil {
		return ret0, ret1, ret2
	}
	return ret0, ret1, nil
}

// AuthorizeNoWait is proxy generated method
func (r *NodeDomain) AuthorizeNoWait(nodeRef core.RecordRef, seed []byte, signatureRaw []byte) {
	var args [3]interface{}
	args[0] = nodeRef
	args[1] = seed
	args[2] = signatureRaw

	var argsSerialized []byte

	err := proxyctx.Current.Serialize(args, &argsSerialized)
	if err != nil {
		panic(err)
	}

	_, err = proxyctx.Current.RouteCall(r.Reference, false, "Authorize", argsSerialized)
	if err != nil {
		panic(err)
	}
}<|MERGE_RESOLUTION|>--- conflicted
+++ resolved
@@ -81,20 +81,13 @@
 }
 
 // RegisterNode is proxy generated method
-<<<<<<< HEAD
-func (r *NodeDomain) RegisterNode(publicKey string, numberOfBootstrapNodes int, majorityRule int, roles []string, ip string) ([]byte, string) {
+func (r *NodeDomain) RegisterNode(publicKey string, numberOfBootstrapNodes int, majorityRule int, roles []string, ip string) ([]byte, error) {
 	var args [5]interface{}
 	args[0] = publicKey
 	args[1] = numberOfBootstrapNodes
 	args[2] = majorityRule
 	args[3] = roles
 	args[4] = ip
-=======
-func (r *NodeDomain) RegisterNode(pk string, role string) (core.RecordRef, error) {
-	var args [2]interface{}
-	args[0] = pk
-	args[1] = role
->>>>>>> 520c658b
 
 	var argsSerialized []byte
 
@@ -109,15 +102,9 @@
 	}
 
 	ret := [2]interface{}{}
-<<<<<<< HEAD
 	var ret0 []byte
 	ret[0] = &ret0
-	var ret1 string
-=======
-	var ret0 core.RecordRef
-	ret[0] = &ret0
 	var ret1 *foundation.Error
->>>>>>> 520c658b
 	ret[1] = &ret1
 
 	err = proxyctx.Current.Deserialize(res, &ret)
@@ -125,14 +112,10 @@
 		panic(err)
 	}
 
-<<<<<<< HEAD
-	return ret0, ret1
-=======
 	if ret1 != nil {
 		return ret0, ret1
 	}
 	return ret0, nil
->>>>>>> 520c658b
 }
 
 // RegisterNodeNoWait is proxy generated method
@@ -264,11 +247,7 @@
 }
 
 // Authorize is proxy generated method
-<<<<<<< HEAD
-func (r *NodeDomain) Authorize(nodeRef core.RecordRef, seed []byte, signatureRaw []byte) (string, []core.NodeRole, string) {
-=======
-func (r *NodeDomain) Authorize(nodeRef core.RecordRef, seed []byte, signatureRaw []byte) (string, core.NodeRole, error) {
->>>>>>> 520c658b
+func (r *NodeDomain) Authorize(nodeRef core.RecordRef, seed []byte, signatureRaw []byte) (string, []core.NodeRole, error) {
 	var args [3]interface{}
 	args[0] = nodeRef
 	args[1] = seed
