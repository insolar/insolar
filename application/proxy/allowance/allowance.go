--- conflicted
+++ resolved
@@ -56,10 +56,7 @@
 	return GetObject(ref)
 }
 
-<<<<<<< HEAD
-=======
 // New is constructor
->>>>>>> fe060458
 func New(to *core.RecordRef, amount uint, expire int64) *ContractConstructorHolder {
 	var args [3]interface{}
 	args[0] = to
@@ -75,11 +72,7 @@
 	return &ContractConstructorHolder{constructorName: "New", argsSerialized: argsSerialized}
 }
 
-<<<<<<< HEAD
-// GetReference
-=======
 // GetReference returns reference of the object
->>>>>>> fe060458
 func (r *Allowance) GetReference() core.RecordRef {
 	return r.Reference
 }
@@ -89,10 +82,7 @@
 	return ClassReference
 }
 
-<<<<<<< HEAD
-=======
 // IsExpired is proxy generated method
->>>>>>> fe060458
 func (r *Allowance) IsExpired() bool {
 	var args [0]interface{}
 
@@ -120,10 +110,7 @@
 	return ret0
 }
 
-<<<<<<< HEAD
-=======
 // IsExpiredNoWait is proxy generated method
->>>>>>> fe060458
 func (r *Allowance) IsExpiredNoWait() {
 	var args [0]interface{}
 
@@ -140,10 +127,7 @@
 	}
 }
 
-<<<<<<< HEAD
-=======
 // TakeAmount is proxy generated method
->>>>>>> fe060458
 func (r *Allowance) TakeAmount() uint {
 	var args [0]interface{}
 
@@ -171,10 +155,7 @@
 	return ret0
 }
 
-<<<<<<< HEAD
-=======
 // TakeAmountNoWait is proxy generated method
->>>>>>> fe060458
 func (r *Allowance) TakeAmountNoWait() {
 	var args [0]interface{}
 
@@ -191,10 +172,7 @@
 	}
 }
 
-<<<<<<< HEAD
-=======
 // GetBalanceForOwner is proxy generated method
->>>>>>> fe060458
 func (r *Allowance) GetBalanceForOwner() uint {
 	var args [0]interface{}
 
@@ -222,10 +200,7 @@
 	return ret0
 }
 
-<<<<<<< HEAD
-=======
 // GetBalanceForOwnerNoWait is proxy generated method
->>>>>>> fe060458
 func (r *Allowance) GetBalanceForOwnerNoWait() {
 	var args [0]interface{}
 
@@ -242,10 +217,7 @@
 	}
 }
 
-<<<<<<< HEAD
-=======
 // DeleteExpiredAllowance is proxy generated method
->>>>>>> fe060458
 func (r *Allowance) DeleteExpiredAllowance() uint {
 	var args [0]interface{}
 
@@ -273,10 +245,7 @@
 	return ret0
 }
 
-<<<<<<< HEAD
-=======
 // DeleteExpiredAllowanceNoWait is proxy generated method
->>>>>>> fe060458
 func (r *Allowance) DeleteExpiredAllowanceNoWait() {
 	var args [0]interface{}
 
