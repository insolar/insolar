--- conflicted
+++ resolved
@@ -56,10 +56,7 @@
 	return GetObject(ref)
 }
 
-<<<<<<< HEAD
-=======
 // NewNodeRecord is constructor
->>>>>>> fe060458
 func NewNodeRecord(pk string, roleS string) *ContractConstructorHolder {
 	var args [2]interface{}
 	args[0] = pk
@@ -74,11 +71,7 @@
 	return &ContractConstructorHolder{constructorName: "NewNodeRecord", argsSerialized: argsSerialized}
 }
 
-<<<<<<< HEAD
-// GetReference
-=======
 // GetReference returns reference of the object
->>>>>>> fe060458
 func (r *NodeRecord) GetReference() core.RecordRef {
 	return r.Reference
 }
@@ -88,10 +81,7 @@
 	return ClassReference
 }
 
-<<<<<<< HEAD
-=======
 // GetPublicKey is proxy generated method
->>>>>>> fe060458
 func (r *NodeRecord) GetPublicKey() string {
 	var args [0]interface{}
 
@@ -119,10 +109,7 @@
 	return ret0
 }
 
-<<<<<<< HEAD
-=======
 // GetPublicKeyNoWait is proxy generated method
->>>>>>> fe060458
 func (r *NodeRecord) GetPublicKeyNoWait() {
 	var args [0]interface{}
 
@@ -139,10 +126,7 @@
 	}
 }
 
-<<<<<<< HEAD
-=======
 // GetRole is proxy generated method
->>>>>>> fe060458
 func (r *NodeRecord) GetRole() core.NodeRole {
 	var args [0]interface{}
 
@@ -170,10 +154,7 @@
 	return ret0
 }
 
-<<<<<<< HEAD
-=======
 // GetRoleNoWait is proxy generated method
->>>>>>> fe060458
 func (r *NodeRecord) GetRoleNoWait() {
 	var args [0]interface{}
 
@@ -190,10 +171,7 @@
 	}
 }
 
-<<<<<<< HEAD
-=======
 // GetRoleAndPublicKey is proxy generated method
->>>>>>> fe060458
 func (r *NodeRecord) GetRoleAndPublicKey() (core.NodeRole, string) {
 	var args [0]interface{}
 
@@ -223,10 +201,7 @@
 	return ret0, ret1
 }
 
-<<<<<<< HEAD
-=======
 // GetRoleAndPublicKeyNoWait is proxy generated method
->>>>>>> fe060458
 func (r *NodeRecord) GetRoleAndPublicKeyNoWait() {
 	var args [0]interface{}
 
@@ -243,10 +218,7 @@
 	}
 }
 
-<<<<<<< HEAD
-=======
 // Destroy is proxy generated method
->>>>>>> fe060458
 func (r *NodeRecord) Destroy() {
 	var args [0]interface{}
 
@@ -272,10 +244,7 @@
 	return
 }
 
-<<<<<<< HEAD
-=======
 // DestroyNoWait is proxy generated method
->>>>>>> fe060458
 func (r *NodeRecord) DestroyNoWait() {
 	var args [0]interface{}
 
