--- conflicted
+++ resolved
@@ -56,10 +56,7 @@
 	return GetObject(ref)
 }
 
-<<<<<<< HEAD
-=======
 // New is constructor
->>>>>>> fe060458
 func New(balance uint) *ContractConstructorHolder {
 	var args [1]interface{}
 	args[0] = balance
@@ -73,11 +70,7 @@
 	return &ContractConstructorHolder{constructorName: "New", argsSerialized: argsSerialized}
 }
 
-<<<<<<< HEAD
-// GetReference
-=======
 // GetReference returns reference of the object
->>>>>>> fe060458
 func (r *Wallet) GetReference() core.RecordRef {
 	return r.Reference
 }
@@ -87,10 +80,7 @@
 	return ClassReference
 }
 
-<<<<<<< HEAD
-=======
 // Allocate is proxy generated method
->>>>>>> fe060458
 func (r *Wallet) Allocate(amount uint, to *core.RecordRef) core.RecordRef {
 	var args [2]interface{}
 	args[0] = amount
@@ -120,10 +110,7 @@
 	return ret0
 }
 
-<<<<<<< HEAD
-=======
 // AllocateNoWait is proxy generated method
->>>>>>> fe060458
 func (r *Wallet) AllocateNoWait(amount uint, to *core.RecordRef) {
 	var args [2]interface{}
 	args[0] = amount
@@ -142,10 +129,7 @@
 	}
 }
 
-<<<<<<< HEAD
-=======
 // Receive is proxy generated method
->>>>>>> fe060458
 func (r *Wallet) Receive(amount uint, from *core.RecordRef) {
 	var args [2]interface{}
 	args[0] = amount
@@ -173,10 +157,7 @@
 	return
 }
 
-<<<<<<< HEAD
-=======
 // ReceiveNoWait is proxy generated method
->>>>>>> fe060458
 func (r *Wallet) ReceiveNoWait(amount uint, from *core.RecordRef) {
 	var args [2]interface{}
 	args[0] = amount
@@ -195,10 +176,7 @@
 	}
 }
 
-<<<<<<< HEAD
-=======
 // Transfer is proxy generated method
->>>>>>> fe060458
 func (r *Wallet) Transfer(amount uint, to *core.RecordRef) {
 	var args [2]interface{}
 	args[0] = amount
@@ -226,10 +204,7 @@
 	return
 }
 
-<<<<<<< HEAD
-=======
 // TransferNoWait is proxy generated method
->>>>>>> fe060458
 func (r *Wallet) TransferNoWait(amount uint, to *core.RecordRef) {
 	var args [2]interface{}
 	args[0] = amount
@@ -248,10 +223,7 @@
 	}
 }
 
-<<<<<<< HEAD
-=======
 // Accept is proxy generated method
->>>>>>> fe060458
 func (r *Wallet) Accept(aRef *core.RecordRef) {
 	var args [1]interface{}
 	args[0] = aRef
@@ -278,10 +250,7 @@
 	return
 }
 
-<<<<<<< HEAD
-=======
 // AcceptNoWait is proxy generated method
->>>>>>> fe060458
 func (r *Wallet) AcceptNoWait(aRef *core.RecordRef) {
 	var args [1]interface{}
 	args[0] = aRef
@@ -299,10 +268,7 @@
 	}
 }
 
-<<<<<<< HEAD
-=======
 // GetTotalBalance is proxy generated method
->>>>>>> fe060458
 func (r *Wallet) GetTotalBalance() uint {
 	var args [0]interface{}
 
@@ -330,10 +296,7 @@
 	return ret0
 }
 
-<<<<<<< HEAD
-=======
 // GetTotalBalanceNoWait is proxy generated method
->>>>>>> fe060458
 func (r *Wallet) GetTotalBalanceNoWait() {
 	var args [0]interface{}
 
@@ -350,12 +313,8 @@
 	}
 }
 
-<<<<<<< HEAD
-func (r *Wallet) ReturnAndDeleteExpiriedAllowances() {
-=======
 // ReturnAndDeleteExpiredAllowances is proxy generated method
 func (r *Wallet) ReturnAndDeleteExpiredAllowances() {
->>>>>>> fe060458
 	var args [0]interface{}
 
 	var argsSerialized []byte
@@ -380,12 +339,8 @@
 	return
 }
 
-<<<<<<< HEAD
-func (r *Wallet) ReturnAndDeleteExpiriedAllowancesNoWait() {
-=======
 // ReturnAndDeleteExpiredAllowancesNoWait is proxy generated method
 func (r *Wallet) ReturnAndDeleteExpiredAllowancesNoWait() {
->>>>>>> fe060458
 	var args [0]interface{}
 
 	var argsSerialized []byte
