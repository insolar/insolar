--- conflicted
+++ resolved
@@ -218,16 +218,7 @@
 		ClientBus = bus.NewBus(cfg.Bus, IncomingPubSub, Pulses, c, CryptoScheme)
 	}
 
-<<<<<<< HEAD
-	logicRunner, err := logicrunner.NewLogicRunner(&cfg.LogicRunner, IncomingPubSub, ClientBus,
-		nil,
-		nil,
-		nil,
-		nil,
-	)
-=======
 	logicRunner, err := logicrunner.NewLogicRunner(&cfg.LogicRunner, IncomingPubSub, ClientBus, builtin.BuiltinContracts{})
->>>>>>> 880ddf2f
 	checkError(ctx, err, "failed to start LogicRunner")
 
 	contractRequester, err := contractrequester.New(
