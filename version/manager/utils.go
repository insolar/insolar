--- conflicted
+++ resolved
@@ -24,11 +24,7 @@
 	"github.com/pkg/errors"
 )
 
-<<<<<<< HEAD
-func ProcessVersionConsensus(nodes []core.NetworkNode) error {
-=======
 func ProcessVersionConsensus(nodes []insolar.NetworkNode) error {
->>>>>>> 2178e481
 	if len(nodes) == 0 {
 		return errors.New("List of nodes is empty")
 	}
@@ -52,11 +48,7 @@
 	return nil
 }
 
-<<<<<<< HEAD
-func getMapOfVersion(nodes []core.NetworkNode) *map[string]int {
-=======
 func getMapOfVersion(nodes []insolar.NetworkNode) *map[string]int {
->>>>>>> 2178e481
 	mapOfVersions := make(map[string]int)
 
 	for _, node := range nodes {
