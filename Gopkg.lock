--- conflicted
+++ resolved
@@ -7,15 +7,16 @@
   packages = [
     ".",
     "inproc",
+    "perf",
     "pproffd"
   ]
-  revision = "7cf54799d7d65e94d17f90d51ac4dee79f57af04"
+  revision = "c779509d115ae616665f1ab046858f1bb25aa34b"
 
 [[projects]]
   branch = "master"
   name = "github.com/anacrolix/sync"
   packages = ["."]
-  revision = "3c4cb11f5a01b7769739b3a408c493e947fb839f"
+  revision = "f008fb17e46b87d6e2db40f91b95415242863861"
 
 [[projects]]
   branch = "master"
@@ -27,7 +28,7 @@
   branch = "master"
   name = "github.com/ccding/go-stun"
   packages = ["stun"]
-  revision = "d9bbe8f8fa7bf7ed03e6cfc6a2796bb36139e1f4"
+  revision = "cf47f40ed501fe61ea55cb5b8315da7c4842d045"
 
 [[projects]]
   name = "github.com/chzyer/readline"
@@ -46,20 +47,6 @@
   packages = ["."]
   revision = "2bf18b218c51864a87384c06996e40ff9dcff8e1"
   version = "v1.0.0"
-
-[[projects]]
-  branch = "master"
-  name = "github.com/insolar/network"
-  packages = [
-    "message",
-    "node",
-    "relay",
-    "routing",
-    "rpc",
-    "store",
-    "transport"
-  ]
-  revision = "18276e20cf49fd31871921c5e8d434daaf7d511c"
 
 [[projects]]
   name = "github.com/jbenet/go-base58"
@@ -97,10 +84,6 @@
 [solve-meta]
   analyzer-name = "dep"
   analyzer-version = 1
-<<<<<<< HEAD
-  inputs-digest = "a5f64f236f2a0012933359d6374d20eab8393d2a35e82a4820ca65963022ae14"
-=======
   inputs-digest = "a4de3593f4d443e3031498601f47614713bbb5de5cc7e381ca33d454c84045ac"
->>>>>>> a1ddeaa2
   solver-name = "gps-cdcl"
   solver-version = 1