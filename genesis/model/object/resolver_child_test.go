/*
 *    Copyright 2018 INS Ecosystem
 *
 *    Licensed under the Apache License, Version 2.0 (the "License");
 *    you may not use this file except in compliance with the License.
 *    You may obtain a copy of the License at
 *
 *        http://www.apache.org/licenses/LICENSE-2.0
 *
 *    Unless required by applicable law or agreed to in writing, software
 *    distributed under the License is distributed on an "AS IS" BASIS,
 *    WITHOUT WARRANTIES OR CONDITIONS OF ANY KIND, either express or implied.
 *    See the License for the specific language governing permissions and
 *    limitations under the License.
 */

package object

import (
	"fmt"
	"testing"

	"github.com/insolar/insolar/genesis/mock/storage"
	"github.com/stretchr/testify/assert"
)

type mockProxy struct {
	reference Reference
}

func (p *mockProxy) GetClassID() string {
	return "mockProxy"
}

func (p *mockProxy) GetClass() Proxy {
	return nil
}

func (p *mockProxy) GetReference() Reference {
	return p.reference
}

func (p *mockProxy) SetReference(reference Reference) {
	p.reference = reference
}

type mockFactory struct {
}

func (f *mockFactory) Create(parent Parent) (Proxy, error) {
	return &mockChildProxy{
		parent: parent,
	}, nil
}

func (f *mockFactory) GetClassID() string {
	return "mockFactory"
}

func (f *mockFactory) GetClass() Proxy {
	return f
}

func (f *mockFactory) GetReference() Reference {
	return nil
}

func (f *mockFactory) GetParent() Parent {
	return nil
}

func (f *mockFactory) SetReference(reference Reference) {

}

var factory = &mockFactory{}

type mockChildProxy struct {
	mockProxy
	ContextStorage storage.Storage
	parent         Parent
	class          Proxy
}

func (c *mockChildProxy) GetClassID() string {
	return "mockChild"
}

func (c *mockChildProxy) GetClass() Proxy {
	return c.class
}

func (c *mockChildProxy) GetParent() Parent {
	return c.parent
}

var child = &mockChildProxy{
	class: factory,
}

type mockParentProxy struct {
	mockProxy
	ContextStorage storage.Storage
	parent         Parent
}

func (p *mockParentProxy) GetParent() Parent {
	return p.parent
}

func (p *mockParentProxy) GetClassID() string {
	return "mockParent"
}

func (p *mockParentProxy) GetChildStorage() storage.Storage {
	return nil
}

func (p *mockParentProxy) AddChild(child Child) (string, error) {
	return "", nil
}

func (p *mockParentProxy) GetChild(key string) (Child, error) {
	return child, nil
}

func (p *mockParentProxy) GetContext() []string {
	return []string{}
}

func (p *mockParentProxy) GetContextStorage() storage.Storage {
	return p.ContextStorage
}

type mockParentWithError struct {
	mockParentProxy
}

func (p *mockParentWithError) GetChild(key string) (Child, error) {
	return nil, fmt.Errorf("object with record %s does not exist", key)
}

func TestNewChildResolver(t *testing.T) {
	mockParent := &mockParentProxy{}
	mapStorage := newChildResolver(mockParent)

	assert.Equal(t, &childResolver{
		parent: mockParent,
	}, mapStorage)
}

func TestChildResolver_GetObject_Not_Reference(t *testing.T) {
	mockParent := &mockParentWithError{}
	resolver := newChildResolver(mockParent)

	obj, err := resolver.GetObject("not reference", "mockParent")

	assert.EqualError(t, err, "reference is not Reference class object")
	assert.Nil(t, obj)
}

func TestChildResolver_GetObject_No_Object(t *testing.T) {
	mockParent := &mockParentWithError{}
	resolver := newChildResolver(mockParent)
	ref, _ := NewReference("1", "1", ChildScope)

	obj, err := resolver.GetObject(ref, factory)

	assert.EqualError(t, err, "object with record 1 does not exist")
	assert.Nil(t, obj)
}

<<<<<<< HEAD
func TestChildResolver_GetObject_Wrong_classID(t *testing.T) {
	mockParent := &mockParentProxy{}
	resolver := newChildResolver(mockParent)
	ref, _ := NewReference("1", "1", ChildScope)

	obj, err := resolver.GetObject(ref, "someClass")

	assert.EqualError(t, err, "instance class is not `someClass`. Original: `mockChild`")
	assert.Nil(t, obj)
}

func TestChildResolver_GetObject_ClassID_Not_Str(t *testing.T) {
=======
func TestChildResolver_GetObject_Wrong_Class(t *testing.T) {
>>>>>>> 58ce8378
	mockParent := &mockParentProxy{}
	resolver := newChildResolver(mockParent)
	ref, _ := NewReference("1", "1", ChildScope)

	obj, err := resolver.GetObject(ref, ref)

	assert.EqualError(t, err, "instance class is not equal received")
	assert.Nil(t, obj)
}

func TestChildResolver_GetObject(t *testing.T) {
	mockParent := &mockParentProxy{}
	resolver := newChildResolver(mockParent)
	ref, _ := NewReference("1", "1", ChildScope)

	obj, err := resolver.GetObject(ref, factory)

	assert.NoError(t, err)
	assert.Equal(t, child, obj)
}<|MERGE_RESOLUTION|>--- conflicted
+++ resolved
@@ -170,22 +170,7 @@
 	assert.Nil(t, obj)
 }
 
-<<<<<<< HEAD
-func TestChildResolver_GetObject_Wrong_classID(t *testing.T) {
-	mockParent := &mockParentProxy{}
-	resolver := newChildResolver(mockParent)
-	ref, _ := NewReference("1", "1", ChildScope)
-
-	obj, err := resolver.GetObject(ref, "someClass")
-
-	assert.EqualError(t, err, "instance class is not `someClass`. Original: `mockChild`")
-	assert.Nil(t, obj)
-}
-
-func TestChildResolver_GetObject_ClassID_Not_Str(t *testing.T) {
-=======
 func TestChildResolver_GetObject_Wrong_Class(t *testing.T) {
->>>>>>> 58ce8378
 	mockParent := &mockParentProxy{}
 	resolver := newChildResolver(mockParent)
 	ref, _ := NewReference("1", "1", ChildScope)
