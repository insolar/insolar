/*
 *    Copyright 2018 INS Ecosystem
 *
 *    Licensed under the Apache License, Version 2.0 (the "License");
 *    you may not use this file except in compliance with the License.
 *    You may obtain a copy of the License at
 *
 *        http://www.apache.org/licenses/LICENSE-2.0
 *
 *    Unless required by applicable law or agreed to in writing, software
 *    distributed under the License is distributed on an "AS IS" BASIS,
 *    WITHOUT WARRANTIES OR CONDITIONS OF ANY KIND, either express or implied.
 *    See the License for the specific language governing permissions and
 *    limitations under the License.
 */

package object

import (
	"github.com/insolar/insolar/genesis/mock/storage"
	"github.com/insolar/insolar/genesis/model/class"
)

// Object marks that instance has ClassID (string representation of class).
type Object interface {
	GetClassID() string
}

// BaseObject is a base implementation of Object interface.
type BaseObject struct {
}

// GetClassID return string representation of object's class.
func (bo *BaseObject) GetClassID() string {
	return class.ObjectID
}

// Composite marks that instance have ability to be compose in another object.
type Composite interface {
	Object
	GetInterfaceKey() string // string ID of interface/type of Composite object; basically, GetClassID()
}

// CompositeFactory allows to create new composites.
type CompositeFactory interface {
	Create() (Composite, error)
}

// ComposingContainer allows to store composites.
type ComposingContainer interface {
	Object
	CreateComposite(compositeFactory CompositeFactory) (Composite, error)
	GetComposite(interfaceKey string) (Composite, error)
	GetOrCreateComposite(interfaceKey string, compositeFactory CompositeFactory) (Composite, error)
}

// Callable allows itself to be called by its reference.
type Callable interface {
	Object
<<<<<<< HEAD
	GetReference() *Reference
	SetReference(reference *Reference)
=======
	GetReference() Reference
>>>>>>> 46eac837
}

// Parent allows to create objects (smart contracts) inside itself as children.
type Parent interface {
	Callable
	GetChildStorage() storage.Storage     // Storage for child references
	AddChild(child Child) (string, error) // return key for GetChild func
	GetChild(key string) (Child, error)   // child type reference
	GetContext() []string                 // Parent give information about context references to its children
	GetContextStorage() storage.Storage   // Storage for context references
}

// Child allows to be created inside object (smart contract).
type Child interface {
	Callable
	GetParent() Parent
}<|MERGE_RESOLUTION|>--- conflicted
+++ resolved
@@ -57,12 +57,8 @@
 // Callable allows itself to be called by its reference.
 type Callable interface {
 	Object
-<<<<<<< HEAD
-	GetReference() *Reference
-	SetReference(reference *Reference)
-=======
 	GetReference() Reference
->>>>>>> 46eac837
+	SetReference(reference Reference)
 }
 
 // Parent allows to create objects (smart contracts) inside itself as children.
