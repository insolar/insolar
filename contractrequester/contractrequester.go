//
// Copyright 2019 Insolar Technologies GmbH
//
// Licensed under the Apache License, Version 2.0 (the "License");
// you may not use this file except in compliance with the License.
// You may obtain a copy of the License at
//
//     http://www.apache.org/licenses/LICENSE-2.0
//
// Unless required by applicable law or agreed to in writing, software
// distributed under the License is distributed on an "AS IS" BASIS,
// WITHOUT WARRANTIES OR CONDITIONS OF ANY KIND, either express or implied.
// See the License for the specific language governing permissions and
// limitations under the License.
//

package contractrequester

import (
	"context"
	"crypto/rand"
	"encoding/binary"
	"sync"
	"time"

	"github.com/ThreeDotsLabs/watermill"
	"github.com/ThreeDotsLabs/watermill/message/infrastructure/gochannel"
	"github.com/insolar/insolar/insolar/flow/dispatcher"
	"github.com/pkg/errors"

	"github.com/insolar/insolar/configuration"
	"github.com/insolar/insolar/insolar"
	"github.com/insolar/insolar/insolar/flow"
	"github.com/insolar/insolar/insolar/flow/bus"
	"github.com/insolar/insolar/insolar/message"
	"github.com/insolar/insolar/insolar/reply"
	"github.com/insolar/insolar/instrumentation/inslogger"
	"github.com/insolar/insolar/instrumentation/instracer"
)

// ContractRequester helps to call contracts
type ContractRequester struct {
	MessageBus     insolar.MessageBus `inject:""`
	ResultMutex    sync.Mutex
	ResultMap      map[uint64]chan *message.ReturnResults
	Sequence       uint64
	FlowDispatcher *dispatcher.Dispatcher
}

// New creates new ContractRequester
func New() (*ContractRequester, error) {
	res := &ContractRequester{
		ResultMap: make(map[uint64]chan *message.ReturnResults),
	}

	wmLogger := watermill.NewStdLogger(false, false)
	pubSub := gochannel.NewGoChannel(gochannel.Config{}, wmLogger)

	dep := &Dependencies{
		Publisher: pubSub,
		cr:        res,
	}

<<<<<<< HEAD
	res.FlowDispatcher = dispatcher.NewDispatcher(func(msg bus.Message) flow.Handle {
		return (&Init{
=======
	initHandle := func(msg bus.Message) *Init {
		return &Init{
>>>>>>> 9fd53ad5
			dep:     dep,
			Message: msg,
		}
	}

	res.FlowHandler = handler.NewHandler(func(msg bus.Message) flow.Handle {
		return initHandle(msg).Present
	}, func(msg bus.Message) flow.Handle {
		return initHandle(msg).Present
	})

	return res, nil
}

func (cr *ContractRequester) Start(ctx context.Context) error {
	cr.MessageBus.MustRegister(insolar.TypeReturnResults, cr.FlowDispatcher.WrapBusHandle)
	return nil
}

func randomUint64() uint64 {
	buf := make([]byte, 8)
	_, err := rand.Read(buf)
	if err != nil {
		panic(err)
	}

	return binary.LittleEndian.Uint64(buf)
}

// SendRequest makes synchronously call to method of contract by its ref without additional information
func (cr *ContractRequester) SendRequest(ctx context.Context, ref *insolar.Reference, method string, argsIn []interface{}) (insolar.Reply, error) {
	ctx, span := instracer.StartSpan(ctx, "SendRequest "+method)
	defer span.End()

	args, err := insolar.MarshalArgs(argsIn...)
	if err != nil {
		return nil, errors.Wrap(err, "[ ContractRequester::SendRequest ] Can't marshal")
	}

	bm := &message.BaseLogicMessage{
		Nonce: randomUint64(),
	}
	routResult, err := cr.CallMethod(ctx, bm, false, false, ref, method, args, nil)
	if err != nil {
		return nil, errors.Wrap(err, "[ ContractRequester::SendRequest ] Can't route call")
	}

	return routResult, nil
}

func (cr *ContractRequester) CallMethod(ctx context.Context, base insolar.Message, async bool, immutable bool, ref *insolar.Reference, method string, argsIn insolar.Arguments, mustPrototype *insolar.Reference) (insolar.Reply, error) {
	ctx, span := instracer.StartSpan(ctx, "ContractRequester.CallMethod "+method)
	defer span.End()

	baseMessage, ok := base.(*message.BaseLogicMessage)
	if !ok {
		return nil, errors.New("Wrong type for BaseMessage")
	}

	var mode message.MethodReturnMode
	if async {
		mode = message.ReturnNoWait
	} else {
		mode = message.ReturnResult
	}

	msg := &message.CallMethod{
		BaseLogicMessage: *baseMessage,
		ReturnMode:       mode,
		Immutable:        immutable,
		ObjectRef:        *ref,
		Method:           method,
		Arguments:        argsIn,
	}
	if mustPrototype != nil {
		msg.ProxyPrototype = *mustPrototype
	}

	var seq uint64
	var ch chan *message.ReturnResults

	if !async {
		cr.ResultMutex.Lock()
		cr.Sequence++
		seq = cr.Sequence
		msg.Sequence = seq
		ch = make(chan *message.ReturnResults, 1)
		cr.ResultMap[seq] = ch

		cr.ResultMutex.Unlock()
	}

	res, err := cr.MessageBus.Send(ctx, msg, nil)

	if err != nil {
		return nil, errors.Wrap(err, "couldn't dispatch event")
	}

	r, ok := res.(*reply.RegisterRequest)
	if !ok {
		return nil, errors.New("Got not reply.RegisterRequest in reply for CallMethod")
	}

	if async {
		return res, nil
	}

	ctx, cancel := context.WithTimeout(ctx, time.Duration(configuration.NewAPIRunner().Timeout)*time.Second)
	defer cancel()
	inslogger.FromContext(ctx).Debug("Waiting for Method results ref=", r.Request)

	var result *reply.CallMethod

	select {
	case ret := <-ch:
		inslogger.FromContext(ctx).Debug("Got Method results")
		if ret.Error != "" {
			return nil, errors.Wrap(errors.New(ret.Error), "CallMethod returns error")
		}
		retReply, ok := ret.Reply.(*reply.CallMethod)
		if !ok {
			return nil, errors.New("Reply is not CallMethod")
		}
		result = &reply.CallMethod{
			Request: r.Request,
			Result:  retReply.Result,
		}
	case <-ctx.Done():
		cr.ResultMutex.Lock()
		delete(cr.ResultMap, seq)
		cr.ResultMutex.Unlock()
		return nil, errors.New("canceled")
	}

	return result, nil
}

func (cr *ContractRequester) CallConstructor(ctx context.Context, base insolar.Message, async bool,
	prototype *insolar.Reference, to *insolar.Reference, method string,
	argsIn insolar.Arguments, saveAs int) (*insolar.Reference, error) {
	baseMessage, ok := base.(*message.BaseLogicMessage)
	if !ok {
		return nil, errors.New("Wrong type for BaseMessage")
	}

	msg := &message.CallConstructor{
		BaseLogicMessage: *baseMessage,
		PrototypeRef:     *prototype,
		ParentRef:        *to,
		Method:           method,
		Arguments:        argsIn,
		SaveAs:           message.SaveAs(saveAs),
	}

	var seq uint64
	var ch chan *message.ReturnResults
	if !async {
		cr.ResultMutex.Lock()

		cr.Sequence++
		seq = cr.Sequence
		msg.Sequence = seq
		ch = make(chan *message.ReturnResults, 1)
		cr.ResultMap[seq] = ch

		cr.ResultMutex.Unlock()
	}

	res, err := cr.MessageBus.Send(ctx, msg, nil)
	if err != nil {
		return nil, errors.Wrap(err, "couldn't save new object as delegate")
	}

	r, ok := res.(*reply.RegisterRequest)
	if !ok {
		return nil, errors.New("Got not reply.CallConstructor in reply for CallConstructor")
	}

	if async {
		return &r.Request, nil
	}

	ctx, cancel := context.WithTimeout(ctx, time.Duration(configuration.NewAPIRunner().Timeout)*time.Second)
	defer cancel()
	inslogger.FromContext(ctx).Debug("Waiting for constructor results req=", r.Request, " seq=", seq)

	select {
	case ret := <-ch:
		inslogger.FromContext(ctx).Debug("Got Constructor results")
		if ret.Error != "" {
			return nil, errors.New(ret.Error)
		}
		return &r.Request, nil
	case <-ctx.Done():

		cr.ResultMutex.Lock()
		delete(cr.ResultMap, seq)
		cr.ResultMutex.Unlock()

		return nil, errors.New("canceled")
	}
}<|MERGE_RESOLUTION|>--- conflicted
+++ resolved
@@ -61,19 +61,14 @@
 		cr:        res,
 	}
 
-<<<<<<< HEAD
-	res.FlowDispatcher = dispatcher.NewDispatcher(func(msg bus.Message) flow.Handle {
-		return (&Init{
-=======
 	initHandle := func(msg bus.Message) *Init {
 		return &Init{
->>>>>>> 9fd53ad5
 			dep:     dep,
 			Message: msg,
 		}
 	}
 
-	res.FlowHandler = handler.NewHandler(func(msg bus.Message) flow.Handle {
+	res.FlowDispatcher = dispatcher.NewDispatcher(func(msg bus.Message) flow.Handle {
 		return initHandle(msg).Present
 	}, func(msg bus.Message) flow.Handle {
 		return initHandle(msg).Present
