--- conflicted
+++ resolved
@@ -64,13 +64,8 @@
 	PulseHash  merkle.OriginHash
 	PulseProof *merkle.PulseProof
 
-<<<<<<< HEAD
-	ValidProofs map[core.NetworkNode]*merkle.PulseProof
-	FaultProofs map[core.RecordRef]*merkle.PulseProof
-=======
 	ValidProofs map[insolar.NetworkNode]*merkle.PulseProof
 	FaultProofs map[insolar.Reference]*merkle.PulseProof
->>>>>>> 2178e481
 
 	UnsyncList   network.UnsyncList
 	ClaimHandler *claimhandler.ClaimHandler
@@ -89,11 +84,7 @@
 }
 
 type ThirdPhaseState struct {
-<<<<<<< HEAD
-	ActiveNodes    []core.NetworkNode
-=======
 	ActiveNodes    []insolar.NetworkNode
->>>>>>> 2178e481
 	UnsyncList     network.UnsyncList
 	GlobuleProof   *merkle.GlobuleProof
 	ApprovedClaims []packets.ReferendumClaim
