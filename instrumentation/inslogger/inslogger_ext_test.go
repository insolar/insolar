//
// Copyright 2019 Insolar Technologies GmbH
//
// Licensed under the Apache License, Version 2.0 (the "License");
// you may not use this file except in compliance with the License.
// You may obtain a copy of the License at
//
//     http://www.apache.org/licenses/LICENSE-2.0
//
// Unless required by applicable law or agreed to in writing, software
// distributed under the License is distributed on an "AS IS" BASIS,
// WITHOUT WARRANTIES OR CONDITIONS OF ANY KIND, either express or implied.
// See the License for the specific language governing permissions and
// limitations under the License.
//

package inslogger_test

import (
	"bytes"
	"context"
	"encoding/json"
	"github.com/insolar/insolar/insolar"
	"os"
	"runtime"
	"strconv"
	"testing"

	"github.com/stretchr/testify/assert"
	"github.com/stretchr/testify/require"

	"github.com/insolar/insolar/configuration"
	"github.com/insolar/insolar/instrumentation/inslogger"
	"github.com/insolar/insolar/log"
)

// Beware, test results there depends on test file and package names!

var (
	pkgRelName   = "instrumentation/inslogger/"
	testFileName = "inslogger_ext_test.go"
	callerRe     = "^" + pkgRelName + testFileName + ":"
)

type loggerField struct {
	Caller string
	Func   string
}

func logFields(t *testing.T, b []byte) loggerField {
	var lf loggerField
	err := json.Unmarshal(b, &lf)
	require.NoErrorf(t, err, "failed decode: '%v'", string(b))
	return lf
}

func TestExt_Global(t *testing.T) {

	l := inslogger.FromContext(context.Background())

	var b bytes.Buffer
	l, err := l.Copy().WithOutput(&b).WithCaller(insolar.CallerField).WithLevel(insolar.InfoLevel).Build()
	require.NoError(t, err)

	_, _, line, _ := runtime.Caller(0)
	l.Info("test")

	lf := logFields(t, b.Bytes())
	assert.Regexp(t, callerRe+strconv.Itoa(line+1), lf.Caller, "log contains call place")
	assert.Equal(t, "", lf.Func, "log not contains func name")
}

func TestExt_Global_WithFunc(t *testing.T) {
	l := inslogger.FromContext(context.Background())
	var b bytes.Buffer

	l, err := l.Copy().WithOutput(&b).WithCaller(insolar.CallerFieldWithFuncName).WithLevel(insolar.InfoLevel).Build()
	require.NoError(t, err)

	_, _, line, _ := runtime.Caller(0)
	l.Info("test")

	lf := logFields(t, b.Bytes())
	assert.Regexp(t, callerRe+strconv.Itoa(line+1), lf.Caller, "log contains call place")
	assert.Equal(t, t.Name(), lf.Func, "log not contains func name")
}

func TestExt_Log(t *testing.T) {
	logPut, err := log.NewLog(configuration.Log{
		Level:     "info",
		Adapter:   "zerolog",
		Formatter: "json",
	})
	require.NoError(t, err, "log creation")
	ctx := inslogger.SetLogger(context.TODO(), logPut)

	l := inslogger.FromContext(ctx)
	var b bytes.Buffer

	l, err = l.Copy().WithOutput(&b).WithCaller(insolar.CallerField).Build()
	require.NoError(t, err)

	_, _, line, _ := runtime.Caller(0)
	l.Info("test")

	lf := logFields(t, b.Bytes())
	assert.Regexp(t, callerRe+strconv.Itoa(line+1), lf.Caller, "log contains call place")
	assert.Equal(t, "", lf.Func, "log not contains func name")
}

func TestExt_Log_WithFunc(t *testing.T) {
	logPut, err := log.NewLog(configuration.Log{
		Level:     "info",
		Adapter:   "zerolog",
		Formatter: "json",
	})
	require.NoError(t, err, "log creation")
	ctx := inslogger.SetLogger(context.TODO(), logPut)

	l := inslogger.FromContext(ctx)
	var b bytes.Buffer

	l, err = l.Copy().WithOutput(&b).WithCaller(insolar.CallerFieldWithFuncName).Build()
	require.NoError(t, err)

	_, _, line, _ := runtime.Caller(0)
	l.Info("test")

	lf := logFields(t, b.Bytes())
	assert.Regexp(t, callerRe+strconv.Itoa(line+1), lf.Caller,
		"log contains call place")
	assert.Equal(t, t.Name(), lf.Func, "log not contains func name")
}

func TestExt_Log_SubCall(t *testing.T) {
	logPut, err := log.NewLog(configuration.Log{
		Level:     "info",
		Adapter:   "zerolog",
		Formatter: "json",
	})
	require.NoError(t, err, "log creation")
	logPut, err = logPut.Copy().WithCaller(insolar.CallerFieldWithFuncName).Build()
	require.NoError(t, err)

	ctx := inslogger.SetLogger(context.TODO(), logPut)

	lf, line := logCaller(ctx, t)
	assert.Regexp(t, callerRe+line, lf.Caller, "log contains call place")
	assert.Equal(t, "logCaller", lf.Func, "log not contains func name")
}

func logCaller(ctx context.Context, t *testing.T) (loggerField, string) {
	l := inslogger.FromContext(ctx)
	var b bytes.Buffer

	var err error
	l, err = l.Copy().WithOutput(&b).WithCaller(insolar.CallerFieldWithFuncName).Build()
	require.NoError(t, err)

	_, _, line, _ := runtime.Caller(0)
	l.Info("test")

	return logFields(t, b.Bytes()), strconv.Itoa(line + 1)
}

func TestExt_Global_SubCall(t *testing.T) {
	lf, line := logCallerGlobal(context.Background(), t)
	assert.Regexp(t, callerRe+line, lf.Caller, "log contains call place")
}

func logCallerGlobal(ctx context.Context, t *testing.T) (loggerField, string) {
	l := inslogger.FromContext(ctx)

	var b bytes.Buffer
	var err error
	l, err = l.Copy().WithOutput(&b).WithCaller(insolar.CallerFieldWithFuncName).WithLevel(insolar.InfoLevel).Build()
	require.NoError(t, err)

	_, _, line, _ := runtime.Caller(0)
	l.Info("test")
	return logFields(t, b.Bytes()), strconv.Itoa(line + 1)
}

<<<<<<< HEAD
func TestExt_Check_LoggerProxy_DoesntLoop(t *testing.T) {
	l, err := log.GlobalLogger().Copy().WithFormat(insolar.JSONFormat).WithLevel(insolar.DebugLevel).Build()
	if err != nil {
		panic(err)
	}
	log.SetGlobalLogger(l.Level(insolar.InfoLevel)) // enforce different instance

	l.Info("test") // here will be a stack overflow if logger proxy doesn't handle self-setting
}

func TestMain(m *testing.M) {
	l, err := log.GlobalLogger().Copy().WithFormat(insolar.JSONFormat).WithLevel(insolar.DebugLevel).Build()
	if err != nil {
		panic(err)
	}
	log.SetGlobalLogger(l)
	_ = log.SetGlobalLevelFilter(insolar.DebugLevel)
	exitCode := m.Run()
	os.Exit(exitCode)
=======
func TestMain(m *testing.M) {
	lg, err := log.GlobalLogger().Copy().WithFormat(insolar.JSONFormat).Build()
	if err != nil {
		panic(err)
	}
	log.SetGlobalLogger(lg)

	code := m.Run()
	os.Exit(code)
>>>>>>> 2e248318
}<|MERGE_RESOLUTION|>--- conflicted
+++ resolved
@@ -20,11 +20,12 @@
 	"bytes"
 	"context"
 	"encoding/json"
-	"github.com/insolar/insolar/insolar"
 	"os"
 	"runtime"
 	"strconv"
 	"testing"
+
+	"github.com/insolar/insolar/insolar"
 
 	"github.com/stretchr/testify/assert"
 	"github.com/stretchr/testify/require"
@@ -181,7 +182,6 @@
 	return logFields(t, b.Bytes()), strconv.Itoa(line + 1)
 }
 
-<<<<<<< HEAD
 func TestExt_Check_LoggerProxy_DoesntLoop(t *testing.T) {
 	l, err := log.GlobalLogger().Copy().WithFormat(insolar.JSONFormat).WithLevel(insolar.DebugLevel).Build()
 	if err != nil {
@@ -201,15 +201,4 @@
 	_ = log.SetGlobalLevelFilter(insolar.DebugLevel)
 	exitCode := m.Run()
 	os.Exit(exitCode)
-=======
-func TestMain(m *testing.M) {
-	lg, err := log.GlobalLogger().Copy().WithFormat(insolar.JSONFormat).Build()
-	if err != nil {
-		panic(err)
-	}
-	log.SetGlobalLogger(lg)
-
-	code := m.Run()
-	os.Exit(code)
->>>>>>> 2e248318
 }