--- conflicted
+++ resolved
@@ -22,6 +22,7 @@
 	"sync"
 	"time"
 
+	"github.com/ThreeDotsLabs/watermill"
 	"github.com/ThreeDotsLabs/watermill/message"
 	"github.com/insolar/insolar/insolar"
 	"github.com/insolar/insolar/insolar/jet"
@@ -29,11 +30,8 @@
 	"github.com/insolar/insolar/insolar/pulse"
 	"github.com/insolar/insolar/insolar/reply"
 	"github.com/insolar/insolar/instrumentation/inslogger"
-<<<<<<< HEAD
 	"github.com/insolar/insolar/instrumentation/instracer"
-=======
 	base58 "github.com/jbenet/go-base58"
->>>>>>> 6d4e55f7
 	"github.com/pkg/errors"
 )
 
@@ -105,13 +103,8 @@
 	replies      map[payload.MessageHash]*lockedReply
 }
 
-<<<<<<< HEAD
-// NewBus creates Sender instance with provided values.
-func NewBus(pub message.Publisher, pulses pulse.Accessor, jc jet.Coordinator) *Bus {
-=======
 // NewBus creates Bus instance with provided values.
 func NewBus(pub message.Publisher, pulses pulse.Accessor, jc jet.Coordinator, pcs insolar.PlatformCryptographyScheme) *Bus {
->>>>>>> 6d4e55f7
 	return &Bus{
 		timeout:     time.Second * 8,
 		pub:         pub,
@@ -197,14 +190,7 @@
 func (b *Bus) SendTarget(
 	ctx context.Context, msg *message.Message, target insolar.Reference,
 ) (<-chan *message.Message, func()) {
-<<<<<<< HEAD
-	id := watermill.NewUUID()
-	fmt.Println("create msg with id ", id, msg.Metadata.Get(MetaType), inslogger.TraceID(ctx))
-	middleware.SetCorrelationID(id, msg)
-=======
 	logger := inslogger.FromContext(ctx)
-
->>>>>>> 6d4e55f7
 	msg.Metadata.Set(MetaTraceID, inslogger.TraceID(ctx))
 	msg.SetContext(ctx)
 	wrapped, err := b.wrapMeta(msg, target, payload.MessageHash{})
@@ -261,15 +247,8 @@
 }
 
 // Reply sends message in response to another message.
-<<<<<<< HEAD
-func (b *Bus) Reply(ctx context.Context, origin, reply *message.Message) {
-	id := middleware.MessageCorrelationID(origin)
-	middleware.SetCorrelationID(id, reply)
-	fmt.Println("it was reply ", id, origin.Metadata.Get(MetaType), reply.Metadata.Get(MetaType), origin.Metadata.Get(MetaTraceID))
-=======
 func (b *Bus) Reply(ctx context.Context, origin payload.Meta, reply *message.Message) {
 	logger := inslogger.FromContext(ctx)
->>>>>>> 6d4e55f7
 
 	originHash := payload.MessageHash{}
 	err := originHash.Unmarshal(origin.ID)
@@ -299,15 +278,10 @@
 // IncomingMessageRouter is watermill middleware for incoming messages - it decides, how to handle it: as request or as reply.
 func (b *Bus) IncomingMessageRouter(handle message.HandlerFunc) message.HandlerFunc {
 	return func(msg *message.Message) ([]*message.Message, error) {
-<<<<<<< HEAD
-		id := middleware.MessageCorrelationID(msg)
-		fmt.Println("Get correlationID ", id)
-
 		msgType := msg.Metadata.Get(MetaType)
 		if msgType != TypeReply && msgType != TypeErrorReply {
-			return h(msg)
-		}
-=======
+			return handle(msg)
+		}
 		logger := inslogger.FromContext(context.Background())
 
 		meta := payload.Meta{}
@@ -329,32 +303,16 @@
 
 		msg.Metadata.Set("msg_hash_origin", meta.OriginHash.String())
 		logger = logger.WithField("msg_hash_origin", meta.OriginHash.String())
->>>>>>> 6d4e55f7
 
 		b.repliesMutex.RLock()
 		reply, ok := b.replies[meta.OriginHash]
 		if !ok {
-<<<<<<< HEAD
-			fmt.Println("IncomingMessageRouter - not reply no wait", msgType, id)
-			b.repliesMutex.RUnlock()
-			panic("IncomingMessageRouter - not reply")
-			return h(msg)
-		}
-
-		// msgType := msg.Metadata.Get(MetaType)
-		// if msgType != TypeReply && msgType != TypeErrorReply {
-		// 	b.repliesMutex.RUnlock()
-		// 	return h(msg)
-		// }
-
-=======
 			logger.Warn("reply discarded")
 			b.repliesMutex.RUnlock()
 			return nil, nil
 		}
 
 		logger.Debug("reply received")
->>>>>>> 6d4e55f7
 		reply.wg.Add(1)
 		b.repliesMutex.RUnlock()
 
@@ -371,7 +329,6 @@
 	}
 }
 
-<<<<<<< HEAD
 func (b *Bus) CheckPulse(h message.HandlerFunc) message.HandlerFunc {
 	return func(msg *message.Message) ([]*message.Message, error) {
 		ctx, logger := inslogger.WithTraceField(context.Background(), msg.Metadata.Get(MetaTraceID))
@@ -415,14 +372,20 @@
 				insolar.TypeCallMethod.String():
 				err := errors.Errorf("[ checkPulse ] Incorrect message pulse (parcel: %d, current: %d) Msg: %s", meta.Pulse, latestPulse.PulseNumber, msgType)
 				inslogger.FromContext(ctx).Error(err)
-				b.Reply(ctx, msg, ErrorAsMessage(ctx, err))
+				meta := payload.Meta{}
+				err = meta.Unmarshal(msg.Payload)
+				if err != nil {
+					return nil, errors.Wrap(err, "failed to unmarshal meta")
+				}
+				b.Reply(ctx, meta, ErrorAsMessage(ctx, err))
 				return nil, fmt.Errorf("[ checkPulse ] Incorrect message pulse (parcel: %d, current: %d)  Msg: %s", meta.Pulse, latestPulse.PulseNumber, msgType)
 			}
 		}
 
 		return h(msg)
 	}
-=======
+}
+
 // wrapMeta wraps origin.Payload data with service fields
 // and set it as byte slice back to msg.Payload.
 // Note: this method has side effect - origin-argument mutating
@@ -451,5 +414,4 @@
 	msg.Payload = buf
 
 	return meta, nil
->>>>>>> 6d4e55f7
 }