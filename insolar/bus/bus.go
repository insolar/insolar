--- conflicted
+++ resolved
@@ -432,17 +432,7 @@
 	pulse insolar.PulseNumber,
 ) (payload.Meta, *message.Message, error) {
 	msg = msg.Copy()
-<<<<<<< HEAD
-	var pn insolar.PulseNumber
-	latestPulse, err := b.pulses.Latest(context.Background())
-	if err == nil {
-		pn = latestPulse.PulseNumber
-	} else {
-		inslogger.FromContext(ctx).Error(errors.Wrap(err, "wrapMeta. failed to fetch pulse"))
-	}
-
-=======
->>>>>>> 9a3f29b6
+
 	meta := payload.Meta{
 		Payload:    msg.Payload,
 		Receiver:   receiver,
