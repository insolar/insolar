//
// Copyright 2019 Insolar Technologies GmbH
//
// Licensed under the Apache License, Version 2.0 (the "License");
// you may not use this file except in compliance with the License.
// You may obtain a copy of the License at
//
//     http://www.apache.org/licenses/LICENSE-2.0
//
// Unless required by applicable law or agreed to in writing, software
// distributed under the License is distributed on an "AS IS" BASIS,
// WITHOUT WARRANTIES OR CONDITIONS OF ANY KIND, either express or implied.
// See the License for the specific language governing permissions and
// limitations under the License.
//

package genesisrefs

import (
	"fmt"

	"github.com/insolar/insolar/insolar"
	"github.com/insolar/insolar/insolar/record"
	"github.com/insolar/insolar/platformpolicy"
	"github.com/insolar/insolar/pulse"
)

const (
	PrototypeType   = "prototype"
	PrototypeSuffix = "_proto"
)

var PredefinedPrototypes = map[string]insolar.Reference{
	insolar.GenesisNameRootDomain + PrototypeSuffix:            *GenerateProtoReferenceFromContractID(PrototypeType, insolar.GenesisNameRootDomain, 0),
	insolar.GenesisNameNodeDomain + PrototypeSuffix:            *GenerateProtoReferenceFromContractID(PrototypeType, insolar.GenesisNameNodeDomain, 0),
	insolar.GenesisNameNodeRecord + PrototypeSuffix:            *GenerateProtoReferenceFromContractID(PrototypeType, insolar.GenesisNameNodeRecord, 0),
	insolar.GenesisNameRootMember + PrototypeSuffix:            *GenerateProtoReferenceFromContractID(PrototypeType, insolar.GenesisNameMember, 0),
	insolar.GenesisNameRootWallet + PrototypeSuffix:            *GenerateProtoReferenceFromContractID(PrototypeType, insolar.GenesisNameWallet, 0),
	insolar.GenesisNameRootAccount + PrototypeSuffix:           *GenerateProtoReferenceFromContractID(PrototypeType, insolar.GenesisNameAccount, 0),
	insolar.GenesisNameFeeMember + PrototypeSuffix:             *GenerateProtoReferenceFromContractID(PrototypeType, insolar.GenesisNameMember, 0),
	insolar.GenesisNameCostCenter + PrototypeSuffix:            *GenerateProtoReferenceFromContractID(PrototypeType, insolar.GenesisNameCostCenter, 0),
	insolar.GenesisNameFeeMember + PrototypeSuffix:             *GenerateProtoReferenceFromContractID(PrototypeType, insolar.GenesisNameMember, 0),
	insolar.GenesisNameFeeWallet + PrototypeSuffix:             *GenerateProtoReferenceFromContractID(PrototypeType, insolar.GenesisNameWallet, 0),
	insolar.GenesisNameFeeAccount + PrototypeSuffix:            *GenerateProtoReferenceFromContractID(PrototypeType, insolar.GenesisNameAccount, 0),
	insolar.GenesisNameEnterpriseMember + PrototypeSuffix:      *GenerateProtoReferenceFromContractID(PrototypeType, insolar.GenesisNameMember, 0),
	insolar.GenesisNameEnterpriseWallet + PrototypeSuffix:      *GenerateProtoReferenceFromContractID(PrototypeType, insolar.GenesisNameWallet, 0),
	insolar.GenesisNameEnterpriseAccount + PrototypeSuffix:     *GenerateProtoReferenceFromContractID(PrototypeType, insolar.GenesisNameAccount, 0),
	insolar.GenesisNameDeposit + PrototypeSuffix:               *GenerateProtoReferenceFromContractID(PrototypeType, insolar.GenesisNameDeposit, 0),
	insolar.GenesisNameMember + PrototypeSuffix:                *GenerateProtoReferenceFromContractID(PrototypeType, insolar.GenesisNameMember, 0),
	insolar.GenesisNameMigrationAdminMember + PrototypeSuffix:  *GenerateProtoReferenceFromContractID(PrototypeType, insolar.GenesisNameMember, 0),
	insolar.GenesisNameMigrationAdmin + PrototypeSuffix:        *GenerateProtoReferenceFromContractID(PrototypeType, insolar.GenesisNameMigrationAdmin, 0),
	insolar.GenesisNameMigrationAdminWallet + PrototypeSuffix:  *GenerateProtoReferenceFromContractID(PrototypeType, insolar.GenesisNameWallet, 0),
	insolar.GenesisNameMigrationAdminAccount + PrototypeSuffix: *GenerateProtoReferenceFromContractID(PrototypeType, insolar.GenesisNameAccount, 0),
	insolar.GenesisNameWallet + PrototypeSuffix:                *GenerateProtoReferenceFromContractID(PrototypeType, insolar.GenesisNameWallet, 0),
}

var (
	// ContractRootDomain is the root domain contract reference.
	ContractRootDomain = GenesisRef(insolar.GenesisNameRootDomain)
	// ContractNodeDomain is the node domain contract reference.
	ContractNodeDomain = GenesisRef(insolar.GenesisNameNodeDomain)
	// ContractNodeRecord is the node contract reference.
	ContractNodeRecord = GenesisRef(insolar.GenesisNameNodeRecord)
	// ContractRootMember is the root member contract reference.
	ContractRootMember = GenesisRef(insolar.GenesisNameRootMember)
	// ContractRootWallet is the root wallet contract reference.
	ContractRootWallet = GenesisRef(insolar.GenesisNameRootWallet)
	// ContractRootAccount is the root account contract reference.
	ContractRootAccount = GenesisRef(insolar.GenesisNameRootAccount)
	// ContractMigrationAdminMember is the migration admin member contract reference.
	ContractMigrationAdminMember = GenesisRef(insolar.GenesisNameMigrationAdminMember)
	// ContractMigrationWallet is the migration wallet contract reference.
	ContractMigrationAdmin = GenesisRef(insolar.GenesisNameMigrationAdmin)
	// ContractMigrationWallet is the migration wallet contract reference.
	ContractMigrationWallet = GenesisRef(insolar.GenesisNameMigrationAdminWallet)
	// ContractMigrationAccount is the migration account contract reference.
	ContractMigrationAccount = GenesisRef(insolar.GenesisNameMigrationAdminAccount)
	// ContractDeposit is the deposit contract reference.
	ContractDeposit = GenesisRef(insolar.GenesisNameDeposit)
	// ContractCostCenter is the cost center contract reference.
	ContractCostCenter = GenesisRef(insolar.GenesisNameCostCenter)
<<<<<<< HEAD
	// ContractFeeMember is the commission member contract reference.
=======
	// ContractFeeMember is the fee member contract reference.
>>>>>>> 97d484cb
	ContractFeeMember = GenesisRef(insolar.GenesisNameFeeMember)
	// ContractFeeWallet is the commission wallet contract reference.
	ContractFeeWallet = GenesisRef(insolar.GenesisNameFeeWallet)
	// ContractFeeAccount is the commission account contract reference.
	ContractFeeAccount = GenesisRef(insolar.GenesisNameFeeAccount)
	// ContractEnterpriseMember is the enterprise member contract reference.
	ContractEnterpriseMember = GenesisRef(insolar.GenesisNameEnterpriseMember)
	// ContractEnterpriseWallet is the enterprise wallet contract reference.
	ContractEnterpriseWallet = GenesisRef(insolar.GenesisNameEnterpriseWallet)
	// ContractEnterpriseAccount is the enterprise account contract reference.
	ContractEnterpriseAccount = GenesisRef(insolar.GenesisNameEnterpriseAccount)

	// ContractMigrationDaemonMembers is the migration daemon members contracts references.
	ContractMigrationDaemonMembers = func() (result [insolar.GenesisAmountMigrationDaemonMembers]insolar.Reference) {
		for i, name := range insolar.GenesisNameMigrationDaemonMembers {
			result[i] = GenesisRef(name)
		}
		return
	}()

	// ContractMigrationDaemons is the migration daemon contracts references,which is associated with MigrationDaemonMember.
	ContractMigrationDaemons = func() (result [insolar.GenesisAmountMigrationDaemonMembers]insolar.Reference) {
		for i, name := range insolar.GenesisNameMigrationDaemons {
			result[i] = GenesisRef(name)
		}
		return
	}()

	// ContractNetworkIncentivesMembers is the network incentives members contracts references.
	ContractNetworkIncentivesMembers = func() (result [insolar.GenesisAmountNetworkIncentivesMembers]insolar.Reference) {
		for i, name := range insolar.GenesisNameNetworkIncentivesMembers {
			result[i] = GenesisRef(name)
		}
		return
	}()

	// ContractApplicationIncentivesMembers is the application incentives members contracts references.
	ContractApplicationIncentivesMembers = func() (result [insolar.GenesisAmountApplicationIncentivesMembers]insolar.Reference) {
		for i, name := range insolar.GenesisNameApplicationIncentivesMembers {
			result[i] = GenesisRef(name)
		}
		return
	}()

	// ContractFoundationMembers is the foundation members contracts references.
	ContractFoundationMembers = func() (result [insolar.GenesisAmountFoundationMembers]insolar.Reference) {
		for i, name := range insolar.GenesisNameFoundationMembers {
			result[i] = GenesisRef(name)
		}
		return
	}()

	// ContractNetworkIncentivesWallets is the network incentives members contracts references.
	ContractNetworkIncentivesWallets = func() (result [insolar.GenesisAmountNetworkIncentivesMembers]insolar.Reference) {
		for i, name := range insolar.GenesisNameNetworkIncentivesWallets {
			result[i] = GenesisRef(name)
		}
		return
	}()

	// ContractApplicationIncentivesWallets is the application incentives members contracts references.
	ContractApplicationIncentivesWallets = func() (result [insolar.GenesisAmountApplicationIncentivesMembers]insolar.Reference) {
		for i, name := range insolar.GenesisNameApplicationIncentivesWallets {
			result[i] = GenesisRef(name)
		}
		return
	}()

	// ContractFoundationWallets is the foundation members contracts references.
	ContractFoundationWallets = func() (result [insolar.GenesisAmountFoundationMembers]insolar.Reference) {
		for i, name := range insolar.GenesisNameFoundationWallets {
			result[i] = GenesisRef(name)
		}
		return
	}()

	// ContractNetworkIncentivesDeposits is the network incentives deposits contracts references.
	ContractNetworkIncentivesDeposits = func() (result [insolar.GenesisAmountNetworkIncentivesMembers]insolar.Reference) {
		for i, name := range insolar.GenesisNameNetworkIncentivesAccounts {
			result[i] = GenesisRef(name)
		}
		return
	}()

	// ContractApplicationIncentivesDeposits is the application incentives deposits contracts references.
	ContractApplicationIncentivesDeposits = func() (result [insolar.GenesisAmountApplicationIncentivesMembers]insolar.Reference) {
		for i, name := range insolar.GenesisNameApplicationIncentivesAccounts {
			result[i] = GenesisRef(name)
		}
		return
	}()

	// ContractFoundationDeposits is the foundation deposits contracts references.
	ContractFoundationDeposits = func() (result [insolar.GenesisAmountFoundationMembers]insolar.Reference) {
		for i, name := range insolar.GenesisNameFoundationAccounts {
			result[i] = GenesisRef(name)
		}
		return
	}()

	// ContractNetworkIncentivesAccounts is the network incentives accounts contracts references.
	ContractNetworkIncentivesAccounts = func() (result [insolar.GenesisAmountNetworkIncentivesMembers]insolar.Reference) {
		for i, name := range insolar.GenesisNameNetworkIncentivesAccounts {
			result[i] = GenesisRef(name)
		}
		return
	}()

	// ContractApplicationIncentivesAccounts is the application incentives accounts contracts references.
	ContractApplicationIncentivesAccounts = func() (result [insolar.GenesisAmountApplicationIncentivesMembers]insolar.Reference) {
		for i, name := range insolar.GenesisNameApplicationIncentivesAccounts {
			result[i] = GenesisRef(name)
		}
		return
	}()

	// ContractFoundationAccounts is the foundation accounts contracts references.
	ContractFoundationAccounts = func() (result [insolar.GenesisAmountFoundationMembers]insolar.Reference) {
		for i, name := range insolar.GenesisNameFoundationAccounts {
			result[i] = GenesisRef(name)
		}
		return
	}()

	// ContractPublicKeyShards is the public key shards contracts references.
	ContractPublicKeyShards = func() (result [insolar.GenesisAmountPublicKeyShards]insolar.Reference) {
		for i, name := range insolar.GenesisNamePublicKeyShards {
			result[i] = GenesisRef(name)
		}
		return
	}()

	// ContractMigrationAddressShards is the migration address shards contracts references.
	ContractMigrationAddressShards = func() (result [insolar.GenesisAmountMigrationAddressShards]insolar.Reference) {
		for i, name := range insolar.GenesisNameMigrationAddressShards {
			result[i] = GenesisRef(name)
		}
		return
	}()
)

// Generate reference from hash code.
func GenerateProtoReferenceFromCode(pulse insolar.PulseNumber, code []byte) *insolar.Reference {
	hasher := platformpolicy.NewPlatformCryptographyScheme().ReferenceHasher()
	codeHash := hasher.Hash(code)
	id := insolar.NewID(pulse, codeHash)
	return insolar.NewReference(*id)
}

// Generate prototype reference from contract id.
func GenerateProtoReferenceFromContractID(typeContractID string, name string, version int) *insolar.Reference {
	contractID := fmt.Sprintf("%s::%s::v%02d", typeContractID, name, version)
	return GenerateProtoReferenceFromCode(pulse.BuiltinContract, []byte(contractID))
}

// Generate contract reference from contract id.
func GenerateCodeReferenceFromContractID(typeContractID string, name string, version int) *insolar.Reference {
	contractID := fmt.Sprintf("%s::%s::v%02d", typeContractID, name, version)
	hasher := platformpolicy.NewPlatformCryptographyScheme().ReferenceHasher()
	codeHash := hasher.Hash([]byte(contractID))
	id := insolar.NewID(pulse.BuiltinContract, codeHash)
	return insolar.NewRecordReference(*id)
}

// GenesisRef returns reference to any genesis records.
func GenesisRef(name string) insolar.Reference {
	if ref, ok := PredefinedPrototypes[name]; ok {
		return ref
	}
	pcs := platformpolicy.NewPlatformCryptographyScheme()
	req := record.IncomingRequest{
		CallType: record.CTGenesis,
		Method:   name,
	}
	virtRec := record.Wrap(&req)
	hash := record.HashVirtual(pcs.ReferenceHasher(), virtRec)
	id := insolar.NewID(pulse.MinTimePulse, hash)
	return *insolar.NewReference(*id)
}<|MERGE_RESOLUTION|>--- conflicted
+++ resolved
@@ -37,7 +37,6 @@
 	insolar.GenesisNameRootMember + PrototypeSuffix:            *GenerateProtoReferenceFromContractID(PrototypeType, insolar.GenesisNameMember, 0),
 	insolar.GenesisNameRootWallet + PrototypeSuffix:            *GenerateProtoReferenceFromContractID(PrototypeType, insolar.GenesisNameWallet, 0),
 	insolar.GenesisNameRootAccount + PrototypeSuffix:           *GenerateProtoReferenceFromContractID(PrototypeType, insolar.GenesisNameAccount, 0),
-	insolar.GenesisNameFeeMember + PrototypeSuffix:             *GenerateProtoReferenceFromContractID(PrototypeType, insolar.GenesisNameMember, 0),
 	insolar.GenesisNameCostCenter + PrototypeSuffix:            *GenerateProtoReferenceFromContractID(PrototypeType, insolar.GenesisNameCostCenter, 0),
 	insolar.GenesisNameFeeMember + PrototypeSuffix:             *GenerateProtoReferenceFromContractID(PrototypeType, insolar.GenesisNameMember, 0),
 	insolar.GenesisNameFeeWallet + PrototypeSuffix:             *GenerateProtoReferenceFromContractID(PrototypeType, insolar.GenesisNameWallet, 0),
@@ -79,11 +78,7 @@
 	ContractDeposit = GenesisRef(insolar.GenesisNameDeposit)
 	// ContractCostCenter is the cost center contract reference.
 	ContractCostCenter = GenesisRef(insolar.GenesisNameCostCenter)
-<<<<<<< HEAD
-	// ContractFeeMember is the commission member contract reference.
-=======
 	// ContractFeeMember is the fee member contract reference.
->>>>>>> 97d484cb
 	ContractFeeMember = GenesisRef(insolar.GenesisNameFeeMember)
 	// ContractFeeWallet is the commission wallet contract reference.
 	ContractFeeWallet = GenesisRef(insolar.GenesisNameFeeWallet)
