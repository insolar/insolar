--- conflicted
+++ resolved
@@ -45,15 +45,9 @@
 	// ContractCommissionWallet is the commission wallet contract reference.
 	ContractCommissionWallet = rootdomain.GenesisRef(insolar.GenesisNameCommissionWallet)
 
-<<<<<<< HEAD
-	// ContractMigrationDamonMembers is the migration damon members contracts references.
-	ContractMigrationDamonMembers = func() (result []insolar.Reference) {
-		for _, name := range insolar.GenesisNameMigrationDamonMembers {
-=======
 	// ContractMigrationDaemonMembers is the migration daemon members contracts references.
 	ContractMigrationDaemonMembers = func() (result []insolar.Reference) {
 		for _, name := range insolar.GenesisNameMigrationDaemonMembers {
->>>>>>> f19ea2bc
 			result = append(result, rootdomain.GenesisRef(name))
 		}
 		return
