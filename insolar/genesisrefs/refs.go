--- conflicted
+++ resolved
@@ -99,18 +99,11 @@
 		return
 	}()
 
-<<<<<<< HEAD
 	//ContractMigrationMap where key is migration daemon member  references and value related migration daemon contract
 	ContractMigrationMap = func() (result map[insolar.Reference]insolar.Reference) {
 		result = make(map[insolar.Reference]insolar.Reference)
 		for i := 0; i < insolar.GenesisAmountMigrationDaemonMembers; i++ {
 			result[GenesisRef(insolar.GenesisNameMigrationDaemonMembers[i])] = GenesisRef(insolar.GenesisNameMigrationDaemons[i])
-=======
-	// ContractMigrationDaemons is the migration daemon contracts references,which is associated with MigrationDaemonMember.
-	ContractMigrationDaemons = func() (result [insolar.GenesisAmountMigrationDaemonMembers]insolar.Reference) {
-		for i, name := range insolar.GenesisNameMigrationDaemons {
-			result[i] = GenesisRef(name)
->>>>>>> 97d484cb
 		}
 		return
 	}()
