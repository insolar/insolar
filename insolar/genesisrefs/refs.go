//
// Copyright 2019 Insolar Technologies GmbH
//
// Licensed under the Apache License, Version 2.0 (the "License");
// you may not use this file except in compliance with the License.
// You may obtain a copy of the License at
//
//     http://www.apache.org/licenses/LICENSE-2.0
//
// Unless required by applicable law or agreed to in writing, software
// distributed under the License is distributed on an "AS IS" BASIS,
// WITHOUT WARRANTIES OR CONDITIONS OF ANY KIND, either express or implied.
// See the License for the specific language governing permissions and
// limitations under the License.
//

package genesisrefs

import (
	"fmt"

	"github.com/insolar/insolar/insolar"
	"github.com/insolar/insolar/insolar/record"
	"github.com/insolar/insolar/platformpolicy"
	"github.com/insolar/insolar/pulse"
)

const (
	PrototypeType   = "prototype"
	PrototypeSuffix = "_proto"
)

var PredefinedPrototypes = map[string]insolar.Reference{
	insolar.GenesisNameRootDomain + PrototypeSuffix:            *GenerateFromContractID(PrototypeType, insolar.GenesisNameRootDomain, 0),
	insolar.GenesisNameNodeDomain + PrototypeSuffix:            *GenerateFromContractID(PrototypeType, insolar.GenesisNameNodeDomain, 0),
	insolar.GenesisNameNodeRecord + PrototypeSuffix:            *GenerateFromContractID(PrototypeType, insolar.GenesisNameNodeRecord, 0),
	insolar.GenesisNameRootMember + PrototypeSuffix:            *GenerateFromContractID(PrototypeType, insolar.GenesisNameMember, 0),
	insolar.GenesisNameRootWallet + PrototypeSuffix:            *GenerateFromContractID(PrototypeType, insolar.GenesisNameWallet, 0),
	insolar.GenesisNameRootAccount + PrototypeSuffix:           *GenerateFromContractID(PrototypeType, insolar.GenesisNameAccount, 0),
	insolar.GenesisNameCostCenter + PrototypeSuffix:            *GenerateFromContractID(PrototypeType, insolar.GenesisNameCostCenter, 0),
	insolar.GenesisNameFeeMember + PrototypeSuffix:             *GenerateFromContractID(PrototypeType, insolar.GenesisNameMember, 0),
	insolar.GenesisNameFeeWallet + PrototypeSuffix:             *GenerateFromContractID(PrototypeType, insolar.GenesisNameWallet, 0),
	insolar.GenesisNameFeeAccount + PrototypeSuffix:            *GenerateFromContractID(PrototypeType, insolar.GenesisNameAccount, 0),
	insolar.GenesisNameEnterpriseMember + PrototypeSuffix:      *GenerateFromContractID(PrototypeType, insolar.GenesisNameMember, 0),
	insolar.GenesisNameEnterpriseWallet + PrototypeSuffix:      *GenerateFromContractID(PrototypeType, insolar.GenesisNameWallet, 0),
	insolar.GenesisNameEnterpriseAccount + PrototypeSuffix:     *GenerateFromContractID(PrototypeType, insolar.GenesisNameAccount, 0),
	insolar.GenesisNameDeposit + PrototypeSuffix:               *GenerateFromContractID(PrototypeType, insolar.GenesisNameDeposit, 0),
	insolar.GenesisNameMember + PrototypeSuffix:                *GenerateFromContractID(PrototypeType, insolar.GenesisNameMember, 0),
	insolar.GenesisNameMigrationAdminMember + PrototypeSuffix:  *GenerateFromContractID(PrototypeType, insolar.GenesisNameMember, 0),
	insolar.GenesisNameMigrationAdmin + PrototypeSuffix:        *GenerateFromContractID(PrototypeType, insolar.GenesisNameMigrationAdmin, 0),
	insolar.GenesisNameMigrationAdminWallet + PrototypeSuffix:  *GenerateFromContractID(PrototypeType, insolar.GenesisNameWallet, 0),
	insolar.GenesisNameMigrationAdminAccount + PrototypeSuffix: *GenerateFromContractID(PrototypeType, insolar.GenesisNameAccount, 0),
	insolar.GenesisNameWallet + PrototypeSuffix:                *GenerateFromContractID(PrototypeType, insolar.GenesisNameWallet, 0),
}

var (
	// ContractRootDomain is the root domain contract reference.
	ContractRootDomain = GenesisRef(insolar.GenesisNameRootDomain)
	// ContractNodeDomain is the node domain contract reference.
	ContractNodeDomain = GenesisRef(insolar.GenesisNameNodeDomain)
	// ContractNodeRecord is the node contract reference.
	ContractNodeRecord = GenesisRef(insolar.GenesisNameNodeRecord)
	// ContractRootMember is the root member contract reference.
	ContractRootMember = GenesisRef(insolar.GenesisNameRootMember)
	// ContractRootWallet is the root wallet contract reference.
	ContractRootWallet = GenesisRef(insolar.GenesisNameRootWallet)
	// ContractRootAccount is the root account contract reference.
	ContractRootAccount = GenesisRef(insolar.GenesisNameRootAccount)
	// ContractMigrationAdminMember is the migration admin member contract reference.
	ContractMigrationAdminMember = GenesisRef(insolar.GenesisNameMigrationAdminMember)
	// ContractMigrationWallet is the migration wallet contract reference.
	ContractMigrationAdmin = GenesisRef(insolar.GenesisNameMigrationAdmin)
	// ContractMigrationWallet is the migration wallet contract reference.
	ContractMigrationWallet = GenesisRef(insolar.GenesisNameMigrationAdminWallet)
	// ContractMigrationAccount is the migration account contract reference.
	ContractMigrationAccount = GenesisRef(insolar.GenesisNameMigrationAdminAccount)
	// ContractDeposit is the deposit contract reference.
	ContractDeposit = GenesisRef(insolar.GenesisNameDeposit)
	// ContractCostCenter is the cost center contract reference.
	ContractCostCenter = GenesisRef(insolar.GenesisNameCostCenter)
<<<<<<< HEAD
	// ContractFeeMember is the fee member contract reference.
	ContractFeeMember = GenesisRef(insolar.GenesisNameFeeMember)
	// ContractFeeWallet is the commission wallet contract reference.
	ContractFeeWallet = GenesisRef(insolar.GenesisNameFeeWallet)
=======
>>>>>>> 97e76028
	// ContractFeeAccount is the commission account contract reference.
	ContractFeeAccount = GenesisRef(insolar.GenesisNameFeeAccount)
	// ContractEnterpriseMember is the enterprise member contract reference.
	ContractEnterpriseMember = GenesisRef(insolar.GenesisNameEnterpriseMember)
	// ContractEnterpriseWallet is the enterprise wallet contract reference.
	ContractEnterpriseWallet = GenesisRef(insolar.GenesisNameEnterpriseWallet)
	// ContractEnterpriseAccount is the enterprise account contract reference.
	ContractEnterpriseAccount = GenesisRef(insolar.GenesisNameEnterpriseAccount)

	// ContractMigrationDaemonMembers is the migration daemon members contracts references.
	ContractMigrationDaemonMembers = func() (result [insolar.GenesisAmountMigrationDaemonMembers]insolar.Reference) {
		for i, name := range insolar.GenesisNameMigrationDaemonMembers {
			result[i] = GenesisRef(name)
		}
		return
	}()

<<<<<<< HEAD
	// ContractNetworkIncentivesMembers is the network incentives members contracts references.
	ContractNetworkIncentivesMembers = func() (result [insolar.GenesisAmountNetworkIncentivesMembers]insolar.Reference) {
		for i, name := range insolar.GenesisNameNetworkIncentivesMembers {
			result[i] = GenesisRef(name)
		}
		return
	}()

	// ContractApplicationIncentivesMembers is the application incentives members contracts references.
	ContractApplicationIncentivesMembers = func() (result [insolar.GenesisAmountApplicationIncentivesMembers]insolar.Reference) {
		for i, name := range insolar.GenesisNameApplicationIncentivesMembers {
			result[i] = GenesisRef(name)
		}
		return
	}()

	// ContractFoundationMembers is the foundation members contracts references.
	ContractFoundationMembers = func() (result [insolar.GenesisAmountFoundationMembers]insolar.Reference) {
		for i, name := range insolar.GenesisNameFoundationMembers {
			result[i] = GenesisRef(name)
		}
		return
	}()

	// ContractNetworkIncentivesWallets is the network incentives members contracts references.
	ContractNetworkIncentivesWallets = func() (result [insolar.GenesisAmountNetworkIncentivesMembers]insolar.Reference) {
		for i, name := range insolar.GenesisNameNetworkIncentivesWallets {
			result[i] = GenesisRef(name)
		}
		return
	}()

	// ContractApplicationIncentivesWallets is the application incentives members contracts references.
	ContractApplicationIncentivesWallets = func() (result [insolar.GenesisAmountApplicationIncentivesMembers]insolar.Reference) {
		for i, name := range insolar.GenesisNameApplicationIncentivesWallets {
			result[i] = GenesisRef(name)
		}
		return
	}()

	// ContractFoundationWallets is the foundation members contracts references.
	ContractFoundationWallets = func() (result [insolar.GenesisAmountFoundationMembers]insolar.Reference) {
		for i, name := range insolar.GenesisNameFoundationWallets {
			result[i] = GenesisRef(name)
		}
		return
	}()

	// ContractNetworkIncentivesDeposits is the network incentives deposits contracts references.
	ContractNetworkIncentivesDeposits = func() (result [insolar.GenesisAmountNetworkIncentivesMembers]insolar.Reference) {
		for i, name := range insolar.GenesisNameNetworkIncentivesAccounts {
			result[i] = GenesisRef(name)
		}
		return
	}()

	// ContractApplicationIncentivesDeposits is the application incentives deposits contracts references.
	ContractApplicationIncentivesDeposits = func() (result [insolar.GenesisAmountApplicationIncentivesMembers]insolar.Reference) {
		for i, name := range insolar.GenesisNameApplicationIncentivesAccounts {
			result[i] = GenesisRef(name)
		}
		return
	}()

	// ContractFoundationDeposits is the foundation deposits contracts references.
	ContractFoundationDeposits = func() (result [insolar.GenesisAmountFoundationMembers]insolar.Reference) {
		for i, name := range insolar.GenesisNameFoundationAccounts {
			result[i] = GenesisRef(name)
		}
		return
	}()

	// ContractNetworkIncentivesAccounts is the network incentives accounts contracts references.
	ContractNetworkIncentivesAccounts = func() (result [insolar.GenesisAmountNetworkIncentivesMembers]insolar.Reference) {
		for i, name := range insolar.GenesisNameNetworkIncentivesAccounts {
			result[i] = GenesisRef(name)
		}
		return
	}()

	// ContractApplicationIncentivesAccounts is the application incentives accounts contracts references.
	ContractApplicationIncentivesAccounts = func() (result [insolar.GenesisAmountApplicationIncentivesMembers]insolar.Reference) {
		for i, name := range insolar.GenesisNameApplicationIncentivesAccounts {
			result[i] = GenesisRef(name)
		}
		return
	}()

	// ContractFoundationAccounts is the foundation accounts contracts references.
	ContractFoundationAccounts = func() (result [insolar.GenesisAmountFoundationMembers]insolar.Reference) {
		for i, name := range insolar.GenesisNameFoundationAccounts {
=======
	// ContractMigrationDaemons is the migration daemon contracts references,which is associated with MigrationDaemonMember.
	ContractMigrationDaemons = func() (result [insolar.GenesisAmountMigrationDaemonMembers]insolar.Reference) {
		for i, name := range insolar.GenesisNameMigrationDaemons {
>>>>>>> 97e76028
			result[i] = GenesisRef(name)
		}
		return
	}()

	// ContractPublicKeyShards is the public key shards contracts references.
	ContractPublicKeyShards = func() (result [insolar.GenesisAmountPublicKeyShards]insolar.Reference) {
		for i, name := range insolar.GenesisNamePublicKeyShards {
			result[i] = GenesisRef(name)
		}
		return
	}()

	// ContractMigrationAddressShards is the migration address shards contracts references.
	ContractMigrationAddressShards = func() (result [insolar.GenesisAmountMigrationAddressShards]insolar.Reference) {
		for i, name := range insolar.GenesisNameMigrationAddressShards {
			result[i] = GenesisRef(name)
		}
		return
	}()
)

// Generate reference from hash code.
func GenerateFromCode(pulse insolar.PulseNumber, code []byte) *insolar.Reference {
	hasher := platformpolicy.NewPlatformCryptographyScheme().ReferenceHasher()
	codeHash := hasher.Hash(code)
	return insolar.NewReference(*insolar.NewID(pulse, codeHash))
}

// Generate reference from contract id.
func GenerateFromContractID(typeContractID string, name string, version int) *insolar.Reference {
	contractID := fmt.Sprintf("%s::%s::v%02d", typeContractID, name, version)
	return GenerateFromCode(pulse.BuiltinContract, []byte(contractID))
}

// GenesisRef returns reference to any genesis records.
func GenesisRef(name string) insolar.Reference {
	if ref, ok := PredefinedPrototypes[name]; ok {
		return ref
	}
	pcs := platformpolicy.NewPlatformCryptographyScheme()
	req := record.IncomingRequest{
		CallType: record.CTGenesis,
		Method:   name,
	}
	virtRec := record.Wrap(&req)
	hash := record.HashVirtual(pcs.ReferenceHasher(), virtRec)
	id := insolar.NewID(pulse.MinTimePulse, hash)
	return *insolar.NewReference(*id)
}<|MERGE_RESOLUTION|>--- conflicted
+++ resolved
@@ -78,13 +78,10 @@
 	ContractDeposit = GenesisRef(insolar.GenesisNameDeposit)
 	// ContractCostCenter is the cost center contract reference.
 	ContractCostCenter = GenesisRef(insolar.GenesisNameCostCenter)
-<<<<<<< HEAD
 	// ContractFeeMember is the fee member contract reference.
 	ContractFeeMember = GenesisRef(insolar.GenesisNameFeeMember)
 	// ContractFeeWallet is the commission wallet contract reference.
 	ContractFeeWallet = GenesisRef(insolar.GenesisNameFeeWallet)
-=======
->>>>>>> 97e76028
 	// ContractFeeAccount is the commission account contract reference.
 	ContractFeeAccount = GenesisRef(insolar.GenesisNameFeeAccount)
 	// ContractEnterpriseMember is the enterprise member contract reference.
@@ -102,7 +99,14 @@
 		return
 	}()
 
-<<<<<<< HEAD
+	// ContractMigrationDaemons is the migration daemon contracts references,which is associated with MigrationDaemonMember.
+	ContractMigrationDaemons = func() (result [insolar.GenesisAmountMigrationDaemonMembers]insolar.Reference) {
+		for i, name := range insolar.GenesisNameMigrationDaemons {
+			result[i] = GenesisRef(name)
+		}
+		return
+	}()
+
 	// ContractNetworkIncentivesMembers is the network incentives members contracts references.
 	ContractNetworkIncentivesMembers = func() (result [insolar.GenesisAmountNetworkIncentivesMembers]insolar.Reference) {
 		for i, name := range insolar.GenesisNameNetworkIncentivesMembers {
@@ -194,11 +198,6 @@
 	// ContractFoundationAccounts is the foundation accounts contracts references.
 	ContractFoundationAccounts = func() (result [insolar.GenesisAmountFoundationMembers]insolar.Reference) {
 		for i, name := range insolar.GenesisNameFoundationAccounts {
-=======
-	// ContractMigrationDaemons is the migration daemon contracts references,which is associated with MigrationDaemonMember.
-	ContractMigrationDaemons = func() (result [insolar.GenesisAmountMigrationDaemonMembers]insolar.Reference) {
-		for i, name := range insolar.GenesisNameMigrationDaemons {
->>>>>>> 97e76028
 			result[i] = GenesisRef(name)
 		}
 		return
