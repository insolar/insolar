--- conflicted
+++ resolved
@@ -17,11 +17,11 @@
 package genesisrefs
 
 import (
-	"github.com/insolar/insolar/bootstrap/contracts"
 	"testing"
 
 	"github.com/insolar/insolar/insolar"
 	"github.com/stretchr/testify/require"
+	"github.com/insolar/insolar/bootstrap/contracts"
 )
 
 func TestReferences(t *testing.T) {
@@ -82,21 +82,12 @@
 			expect: "11tJEBgzYNSNXj3PVRQu65HHmZmAMYBcDTHezpCWTei",
 		},
 		insolar.GenesisNamePKShard: {
-<<<<<<< HEAD
 			got:    contracts.ContractPublicKeyShards(10)[0],
-			expect: "11tJCPZRjHWbFXQT5xNMzhm33ZWMQMSw2f5s39hYkNM",
+			expect: "11tJE7rREfukavXjkt1M85izWsRkoh8Ktkx7hA4bccR",
 		},
 		insolar.GenesisNameMigrationShard: {
 			got:    contracts.ContractMigrationAddressShards(10)[0],
-			expect: "11tJDMfQ7GmZ2AU4efkVyPYjQ9ExkpN9uMqpqBieYwA",
-=======
-			got:    ContractPublicKeyShards[0],
-			expect: "11tJE7rREfukavXjkt1M85izWsRkoh8Ktkx7hA4bccR",
-		},
-		insolar.GenesisNameMigrationShard: {
-			got:    ContractMigrationAddressShards[0],
 			expect: "11tJDkVPDLVSKnWsjM8BR7DzJ1bjcZavqAZpA3SCGq7",
->>>>>>> e9cbcf38
 		},
 		insolar.GenesisNameMigrationAdminAccount: {
 			got:    ContractMigrationAccount,
