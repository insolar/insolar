--- conflicted
+++ resolved
@@ -44,15 +44,6 @@
 
 	GenesisNameStandardTariff = "standard" + GenesisNameTariff
 
-<<<<<<< HEAD
-	GenesisAmountMigrationDamonMembers       = 10
-	GenesisAmountActiveMigrationDamonMembers = 3
-)
-
-var GenesisNameMigrationDamonMembers = func() (result []string) {
-	for i := 0; i < GenesisAmountMigrationDamonMembers; i++ {
-		result = append(result, "migration_damon_"+strconv.Itoa(i)+GenesisNameMember)
-=======
 	GenesisAmountMigrationDaemonMembers       = 10
 	GenesisAmountActiveMigrationDaemonMembers = 3
 )
@@ -60,7 +51,6 @@
 var GenesisNameMigrationDaemonMembers = func() (result []string) {
 	for i := 0; i < GenesisAmountMigrationDaemonMembers; i++ {
 		result = append(result, "migration_daemon_"+strconv.Itoa(i)+GenesisNameMember)
->>>>>>> f19ea2bc
 	}
 	return
 }()
@@ -97,19 +87,11 @@
 
 // GenesisContractsConfig carries data required for contract object initialization via genesis.
 type GenesisContractsConfig struct {
-<<<<<<< HEAD
-	RootBalance              string
-	MDBalance                string
-	RootPublicKey            string
-	MigrationAdminPublicKey  string
-	MigrationDamonPublicKeys []string
-=======
 	RootBalance               string
 	MDBalance                 string
 	RootPublicKey             string
 	MigrationAdminPublicKey   string
 	MigrationDaemonPublicKeys []string
->>>>>>> f19ea2bc
 }
 
 // GenesisHeavyConfig carries data required for initial genesis on heavy node.
