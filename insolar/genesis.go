--- conflicted
+++ resolved
@@ -114,12 +114,9 @@
 	RootPublicKey             string
 	MigrationAdminPublicKey   string
 	MigrationDaemonPublicKeys []string
-<<<<<<< HEAD
-	MigrationAddresses        [GenesisAmountMigrationAddressShards][]string
-=======
 	VestingPeriodInPulses     int64
 	LokupPeriodInPulses       int64
->>>>>>> 99b641a9
+	MigrationAddresses        [GenesisAmountMigrationAddressShards][]string,
 }
 
 // GenesisHeavyConfig carries data required for initial genesis on heavy node.
