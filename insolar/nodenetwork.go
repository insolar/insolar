//
// Copyright 2019 Insolar Technologies GmbH
//
// Licensed under the Apache License, Version 2.0 (the "License");
// you may not use this file except in compliance with the License.
// You may obtain a copy of the License at
//
//     http://www.apache.org/licenses/LICENSE-2.0
//
// Unless required by applicable law or agreed to in writing, software
// distributed under the License is distributed on an "AS IS" BASIS,
// WITHOUT WARRANTIES OR CONDITIONS OF ANY KIND, either express or implied.
// See the License for the specific language governing permissions and
// limitations under the License.
//

package insolar

import (
	"crypto"
)

const (
	ShortNodeIDSize = 4
)

// ShortNodeID is the shortened ID of node that is unique inside the globe
type ShortNodeID uint32 // ZERO is RESERVED

const AbsentShortNodeID ShortNodeID = 0

func (v ShortNodeID) IsAbsent() bool { return v == AbsentShortNodeID }

func (v ShortNodeID) Equal(other ShortNodeID) bool { return v == other }

// GlobuleID is the ID of the globe
type GlobuleID uint32

// NodeState is the state of the node
type NodeState uint8

//go:generate stringer -type=NodeState
const (
	// NodeUndefined node started but is not connected to network yet
	NodeUndefined NodeState = iota
	// NodePending node is in first pulse of discovery bootstrap or is joining to a bootstrapped network
	NodePending
	// NodeReady node is connected to network
	NodeReady
	// NodeLeaving node is about to leave network
	NodeLeaving
)

//go:generate minimock -i github.com/insolar/insolar/insolar.NetworkNode -o ../testutils/network -s _mock.go -g

type NetworkNode interface {
	// ID is the unique identifier of the node
	ID() Reference
	// ShortID get short ID of node
	ShortID() ShortNodeID
	// Role is the candidate Role for the node
	Role() StaticRole
	// PublicKey is the public key of the node
	PublicKey() crypto.PublicKey
	// Address is the network address of the node
	Address() string
	// GetGlobuleID returns node current globule id
	GetGlobuleID() GlobuleID
	// Version of node software
	Version() string
	// LeavingETA is pulse number, after which node leave
	LeavingETA() PulseNumber
	// GetState get state of the node
	GetState() NodeState
}

<<<<<<< HEAD
//go:generate minimock -i github.com/insolar/insolar/insolar.OriginProvider -o ../testutils/network -s _mock.go
=======
//go:generate minimock -i github.com/insolar/insolar/insolar.NodeNetwork -o ../testutils/network -s _mock.go -g
>>>>>>> cd5cae48

type OriginProvider interface {
	// GetOrigin get origin node for the current insolard. Returns nil if the current insolard is not a working node.
	GetOrigin() NetworkNode
}

//go:generate minimock -i github.com/insolar/insolar/insolar.NodeNetwork -o ../testutils/network -s _mock.go

type NodeNetwork interface {
	OriginProvider

	// GetWorkingNode get working node by its reference. Returns nil if node is not found or is not working.
	GetWorkingNode(ref Reference) NetworkNode
	// GetWorkingNodes returns sorted list of all working nodes.
	GetWorkingNodes() []NetworkNode
	// GetWorkingNodesByRole get working nodes by role.
	GetWorkingNodesByRole(role DynamicRole) []Reference
}<|MERGE_RESOLUTION|>--- conflicted
+++ resolved
@@ -74,18 +74,14 @@
 	GetState() NodeState
 }
 
-<<<<<<< HEAD
-//go:generate minimock -i github.com/insolar/insolar/insolar.OriginProvider -o ../testutils/network -s _mock.go
-=======
-//go:generate minimock -i github.com/insolar/insolar/insolar.NodeNetwork -o ../testutils/network -s _mock.go -g
->>>>>>> cd5cae48
+//go:generate minimock -i github.com/insolar/insolar/insolar.OriginProvider -o ../testutils/network -s _mock.go -g
 
 type OriginProvider interface {
 	// GetOrigin get origin node for the current insolard. Returns nil if the current insolard is not a working node.
 	GetOrigin() NetworkNode
 }
 
-//go:generate minimock -i github.com/insolar/insolar/insolar.NodeNetwork -o ../testutils/network -s _mock.go
+//go:generate minimock -i github.com/insolar/insolar/insolar.NodeNetwork -o ../testutils/network -s _mock.go -g
 
 type NodeNetwork interface {
 	OriginProvider
