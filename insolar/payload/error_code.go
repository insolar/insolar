//
// Copyright 2019 Insolar Technologies GmbH
//
// Licensed under the Apache License, Version 2.0 (the "License");
// you may not use this file except in compliance with the License.
// You may obtain a copy of the License at
//
//     http://www.apache.org/licenses/LICENSE-2.0
//
// Unless required by applicable law or agreed to in writing, software
// distributed under the License is distributed on an "AS IS" BASIS,
// WITHOUT WARRANTIES OR CONDITIONS OF ANY KIND, either express or implied.
// See the License for the specific language governing permissions and
// limitations under the License.
//

package payload

const (
	CodeUnknown = 0

<<<<<<< HEAD
	CodeDeactivated       = 1001
	CodeFlowCanceled      = 1002
	CodeNotFound          = 1003
	CodeNoPendings        = 1004
	CodeNoStartPulse      = 1005
	CodeRequestNotFound   = 1006
	CodeRequestInvalid    = 1007
	CodeReasonNotFound    = 1008
	CodeReasonIsWrong     = 1009
	CodeNonClosedOutgoing = 1010
	CodeNonActivated      = 1011
	CodeLoopDetected      = 1012
=======
	CodeDeactivated  = 1001
	CodeFlowCanceled = 1002
	CodeNotFound     = 1003
	CodeNoPendings   = 1004
	CodeNoStartPulse = 1005

	CodeRequestNotFound          = 1006
	CodeRequestInvalid           = 1007
	CodeRequestNonClosedOutgoing = 1008
	CodeRequestNonOldestMutable  = 1009

	CodeReasonIsWrong = 1011

	CodeNonActivated = 1012
>>>>>>> 9cd27f34
)

type CodedError struct {
	Text string
	Code uint32
}

func (e *CodedError) GetCode() uint32 {
	return e.Code
}

func (e *CodedError) Error() string {
	return e.Text
}<|MERGE_RESOLUTION|>--- conflicted
+++ resolved
@@ -19,35 +19,18 @@
 const (
 	CodeUnknown = 0
 
-<<<<<<< HEAD
-	CodeDeactivated       = 1001
-	CodeFlowCanceled      = 1002
-	CodeNotFound          = 1003
-	CodeNoPendings        = 1004
-	CodeNoStartPulse      = 1005
-	CodeRequestNotFound   = 1006
-	CodeRequestInvalid    = 1007
-	CodeReasonNotFound    = 1008
-	CodeReasonIsWrong     = 1009
-	CodeNonClosedOutgoing = 1010
-	CodeNonActivated      = 1011
-	CodeLoopDetected      = 1012
-=======
-	CodeDeactivated  = 1001
-	CodeFlowCanceled = 1002
-	CodeNotFound     = 1003
-	CodeNoPendings   = 1004
-	CodeNoStartPulse = 1005
-
+	CodeDeactivated              = 1001
+	CodeFlowCanceled             = 1002
+	CodeNotFound                 = 1003
+	CodeNoPendings               = 1004
+	CodeNoStartPulse             = 1005
 	CodeRequestNotFound          = 1006
 	CodeRequestInvalid           = 1007
 	CodeRequestNonClosedOutgoing = 1008
 	CodeRequestNonOldestMutable  = 1009
-
-	CodeReasonIsWrong = 1011
-
-	CodeNonActivated = 1012
->>>>>>> 9cd27f34
+	CodeReasonIsWrong            = 1011
+	CodeNonActivated             = 1012
+	CodeLoopDetected             = 1013
 )
 
 type CodedError struct {
