--- conflicted
+++ resolved
@@ -95,16 +95,15 @@
     bytes Request = 20;
 }
 
-<<<<<<< HEAD
+message SetResult {
+    uint32 Polymorph = 16;
+
+    bytes Result = 20;
+}
+
 message Activate {
     uint32 Polymorph = 16;
 
     bytes Record = 20;
     bytes Blob = 21;
-=======
-message SetResult {
-    uint32 Polymorph = 16;
-
-    bytes Result = 20;
->>>>>>> 8a217bd2
 }