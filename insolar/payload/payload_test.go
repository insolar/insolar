//
// Copyright 2019 Insolar Technologies GmbH
//
// Licensed under the Apache License, Version 2.0 (the "License");
// you may not use this file except in compliance with the License.
// You may obtain a copy of the License at
//
//     http://www.apache.org/licenses/LICENSE-2.0
//
// Unless required by applicable law or agreed to in writing, software
// distributed under the License is distributed on an "AS IS" BASIS,
// WITHOUT WARRANTIES OR CONDITIONS OF ANY KIND, either express or implied.
// See the License for the specific language governing permissions and
// limitations under the License.
//

package payload_test

import (
	"math/rand"
	"testing"

	"github.com/gogo/protobuf/proto"
	fuzz "github.com/google/gofuzz"
	"github.com/insolar/insolar/insolar/payload"
	"github.com/stretchr/testify/assert"
	"github.com/stretchr/testify/require"
)

func TestPolymorphProducesExpectedBinary(t *testing.T) {
	morph := rand.Uint32()
	pl := payload.Error{
		Polymorph: morph,
	}
	data, err := pl.Marshal()
	require.NoError(t, err)
	buf := proto.NewBuffer(data)

	_, err = buf.DecodeVarint()
	require.NoError(t, err)
	morph64, err := buf.DecodeVarint()
	require.NoError(t, err)

	require.Equal(t, morph, uint32(morph64))
}

func TestMarshalUnmarshal(t *testing.T) {
	type data struct {
		tp payload.Type
		pl payload.Payload
	}
	table := []data{
		{tp: payload.TypeMeta, pl: &payload.Meta{}},
		{tp: payload.TypeError, pl: &payload.Error{}},
		{tp: payload.TypeID, pl: &payload.ID{}},
		{tp: payload.TypeState, pl: &payload.State{}},
		{tp: payload.TypeGetObject, pl: &payload.GetObject{}},
		{tp: payload.TypePassState, pl: &payload.PassState{}},
		{tp: payload.TypeIndex, pl: &payload.Index{}},
		{tp: payload.TypePass, pl: &payload.Pass{}},
		{tp: payload.TypeCode, pl: &payload.Code{}},
		{tp: payload.TypeGetCode, pl: &payload.GetCode{}},
		{tp: payload.TypeSetCode, pl: &payload.SetCode{}},
		{tp: payload.TypeGetFilament, pl: &payload.GetFilament{}},
		// {tp: payload.TypeFilamentSegment, pl: &payload.FilamentSegment{}},
		// {tp: payload.TypeSetIncomingRequest, pl: &payload.SetIncomingRequest{}},
		{tp: payload.TypeSetResult, pl: &payload.SetResult{}},
		{tp: payload.TypeActivate, pl: &payload.Activate{}},
<<<<<<< HEAD
		{tp: payload.TypeRequestInfo, pl: &payload.RequestInfo{}},
		{tp: payload.TypeGotHotConfirmation, pl: &payload.GotHotConfirmation{}},
=======
		{tp: payload.TypeDeactivate, pl: &payload.Deactivate{}},
		{tp: payload.TypeUpdate, pl: &payload.Update{}},
>>>>>>> 9dee03eb
	}

	for _, d := range table {
		t.Run(d.tp.String(), func(t *testing.T) {
			fuzz.New().Fuzz(d.pl)
			encoded, err := payload.Marshal(d.pl)
			assert.NoError(t, err)
			decoded, err := payload.Unmarshal(encoded)
			assert.NoError(t, err)
			assert.Equal(t, d.pl, decoded)
		})
	}
}<|MERGE_RESOLUTION|>--- conflicted
+++ resolved
@@ -66,13 +66,10 @@
 		// {tp: payload.TypeSetIncomingRequest, pl: &payload.SetIncomingRequest{}},
 		{tp: payload.TypeSetResult, pl: &payload.SetResult{}},
 		{tp: payload.TypeActivate, pl: &payload.Activate{}},
-<<<<<<< HEAD
 		{tp: payload.TypeRequestInfo, pl: &payload.RequestInfo{}},
 		{tp: payload.TypeGotHotConfirmation, pl: &payload.GotHotConfirmation{}},
-=======
 		{tp: payload.TypeDeactivate, pl: &payload.Deactivate{}},
 		{tp: payload.TypeUpdate, pl: &payload.Update{}},
->>>>>>> 9dee03eb
 	}
 
 	for _, d := range table {
