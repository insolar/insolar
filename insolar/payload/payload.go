--- conflicted
+++ resolved
@@ -27,23 +27,6 @@
 //go:generate stringer -type=Type
 
 const (
-<<<<<<< HEAD
-	TypeUnknown            Type = 0
-	TypeError              Type = 1
-	TypeID                 Type = 2
-	TypeState              Type = 4
-	TypeGetObject          Type = 5
-	TypePassState          Type = 6
-	TypeObjIndex           Type = 7
-	TypeObjState           Type = 8
-	TypeIndex              Type = 9
-	TypePass               Type = 10
-	TypeGetCode            Type = 11
-	TypeCode               Type = 12
-	TypeSetCode            Type = 13
-	TypeGetPendingFilament Type = 14
-	TypePendingFilament    Type = 15
-=======
 	TypeUnknown    Type = 0
 	TypeError      Type = 1
 	TypeID         Type = 2
@@ -58,7 +41,8 @@
 	TypeCode       Type = 12
 	TypeSetCode    Type = 13
 	TypeSetRequest Type = 14
->>>>>>> 7eefd7c0
+	TypeGetPendingFilament Type = 15
+	TypePendingFilament    Type = 16
 )
 
 // Payload represents any kind of data that can be encoded in consistent manner.
@@ -155,16 +139,14 @@
 	case *SetCode:
 		pl.Polymorph = uint32(TypeSetCode)
 		return pl.Marshal()
-<<<<<<< HEAD
 	case *GetPendingFilament:
 		pl.Polymorph = uint32(TypeGetPendingFilament)
 		return pl.Marshal()
 	case *PendingFilament:
 		pl.Polymorph = uint32(TypePendingFilament)
-=======
+		return pl.Marshal()
 	case *SetRequest:
 		pl.Polymorph = uint32(TypeSetRequest)
->>>>>>> 7eefd7c0
 		return pl.Marshal()
 	}
 
@@ -217,17 +199,16 @@
 		pl := SetCode{}
 		err := pl.Unmarshal(data)
 		return &pl, err
-<<<<<<< HEAD
 	case TypeGetPendingFilament:
 		pl := GetPendingFilament{}
 		err := pl.Unmarshal(data)
 		return &pl, err
 	case TypePendingFilament:
 		pl := PendingFilament{}
-=======
+		err := pl.Unmarshal(data)
+		return &pl, err
 	case TypeSetRequest:
 		pl := SetRequest{}
->>>>>>> 7eefd7c0
 		err := pl.Unmarshal(data)
 		return &pl, err
 	}
