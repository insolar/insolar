--- conflicted
+++ resolved
@@ -57,12 +57,9 @@
 	TypeHotObjects
 	TypeResultInfo
 	TypeGetPendings
-<<<<<<< HEAD
 	TypeHasPendings
 	TypeHas
-=======
 	TypeReplication
->>>>>>> eeb7c48b
 
 	// should be the last (required by TypesMap)
 	_latestType
@@ -225,17 +222,17 @@
 	case *ResultInfo:
 		pl.Polymorph = uint32(TypeResultInfo)
 		return pl.Marshal()
+	case *GetPendings:
+		pl.Polymorph = uint32(TypeGetPendings)
+		return pl.Marshal()
+	case *HasPendings:
+		pl.Polymorph = uint32(TypeHasPendings)
+		return pl.Marshal()
+	case *Has:
+		pl.Polymorph = uint32(TypeHas)
+		return pl.Marshal()
 	case *Replication:
 		pl.Polymorph = uint32(TypeReplication)
-		return pl.Marshal()
-	case *GetPendings:
-		pl.Polymorph = uint32(TypeGetPendings)
-		return pl.Marshal()
-	case *HasPendings:
-		pl.Polymorph = uint32(TypeHasPendings)
-		return pl.Marshal()
-	case *Has:
-		pl.Polymorph = uint32(TypeHas)
 		return pl.Marshal()
 	}
 
@@ -352,20 +349,20 @@
 		pl := ResultInfo{}
 		err := pl.Unmarshal(data)
 		return &pl, err
+	case TypeGetPendings:
+		pl := GetPendings{}
+		err := pl.Unmarshal(data)
+		return &pl, err
+	case TypeHasPendings:
+		pl := HasPendings{}
+		err := pl.Unmarshal(data)
+		return &pl, err
+	case TypeHas:
+		pl := Has{}
+		err := pl.Unmarshal(data)
+		return &pl, err
 	case TypeReplication:
 		pl := Replication{}
-		err := pl.Unmarshal(data)
-		return &pl, err
-	case TypeGetPendings:
-		pl := GetPendings{}
-		err := pl.Unmarshal(data)
-		return &pl, err
-	case TypeHasPendings:
-		pl := HasPendings{}
-		err := pl.Unmarshal(data)
-		return &pl, err
-	case TypeHas:
-		pl := Has{}
 		err := pl.Unmarshal(data)
 		return &pl, err
 	}
