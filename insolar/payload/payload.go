//
// Copyright 2019 Insolar Technologies GmbH
//
// Licensed under the Apache License, Version 2.0 (the "License");
// you may not use this file except in compliance with the License.
// You may obtain a copy of the License at
//
//     http://www.apache.org/licenses/LICENSE-2.0
//
// Unless required by applicable law or agreed to in writing, software
// distributed under the License is distributed on an "AS IS" BASIS,
// WITHOUT WARRANTIES OR CONDITIONS OF ANY KIND, either express or implied.
// See the License for the specific language governing permissions and
// limitations under the License.
//

package payload

import (
	"github.com/gogo/protobuf/proto"
	base58 "github.com/jbenet/go-base58"
	"github.com/pkg/errors"
)

type Type uint32

//go:generate stringer -type=Type

const (
	TypeUnknown Type = iota

	TypeMeta
	TypeError
	TypeID
	TypeIDs
	TypeState
	TypeGetObject
	TypePassState
	TypeObjIndex
	TypeObjState
	TypeIndex
	TypePass
	TypeGetCode
	TypeCode
	TypeSetCode
	TypeSetIncomingRequest
	TypeSetOutgoingRequest
	TypeSagaCallAcceptNotification
	TypeGetFilament
	TypeGetRequest
	TypeRequest
	TypeFilamentSegment
	TypeSetResult
	TypeActivate
	TypeRequestInfo
	TypeDeactivate
	TypeUpdate
	TypeHotObjects
	TypeResultInfo
	TypeGetPendings
	TypeHasPendings
	TypePendingsInfo
	TypeReplication

	TypeReturnResults
	TypeCallMethod
	TypeExecutorResults
	TypePendingFinished
	TypeAdditionalCallFromPreviousExecutor
	TypeStillExecuting

	// should be the last (required by TypesMap)
	_latestType
)

// TypesMap contains Type name (gen by stringer) to type mapping.
var TypesMap = func() map[string]Type {
	m := map[string]Type{}
	for i := TypeUnknown; i < _latestType; i++ {
		m[i.String()] = i
	}
	return m
}()

// Payload represents any kind of data that can be encoded in consistent manner.
type Payload interface {
	Marshal() ([]byte, error)
}

const (
	MessageHashSize = 28
	MorphFieldNum   = 16
	MorpyFieldType  = 0 // Varint
)

type MessageHash [MessageHashSize]byte

func (h *MessageHash) MarshalTo(data []byte) (int, error) {
	if len(data) < len(h) {
		return 0, errors.New("Not enough bytes to marshal PulseNumber")
	}
	copy(data, h[:])
	return len(h), nil
}

func (h *MessageHash) Unmarshal(data []byte) error {
	if len(data) < MessageHashSize {
		return errors.New("not enough bytes")
	}
	copy(h[:], data)
	return nil
}

func (h MessageHash) Equal(other MessageHash) bool {
	return h == other
}

func (h MessageHash) Size() int {
	return len(h)
}

func (h *MessageHash) String() string {
	return base58.Encode(h[:])
}

func (h *MessageHash) IsZero() bool {
	for _, b := range h {
		if b != 0 {
			return false
		}
	}
	return true
}

// UnmarshalType decodes payload type from given binary.
func UnmarshalType(data []byte) (Type, error) {
	buf := proto.NewBuffer(data)
	fieldNumType, err := buf.DecodeVarint()
	if err != nil {
		return TypeUnknown, errors.Wrap(err, "failed to decode polymorph")
	}
	// First 3 bits is a field type (see protobuf wire protocol docs), key is always varint
	if fieldNumType != MorphFieldNum<<3|MorpyFieldType {
		return TypeUnknown, errors.Errorf("wrong polymorph field number %d", fieldNumType)
	}
	morph, err := buf.DecodeVarint()
	if err != nil {
		return TypeUnknown, errors.Wrap(err, "failed to decode polymorph")
	}
	return Type(morph), nil
}

func Marshal(payload Payload) ([]byte, error) {
	switch pl := payload.(type) {
	case *Meta:
		pl.Polymorph = uint32(TypeMeta)
		return pl.Marshal()
	case *Error:
		pl.Polymorph = uint32(TypeError)
		return pl.Marshal()
	case *ID:
		pl.Polymorph = uint32(TypeID)
		return pl.Marshal()
	case *IDs:
		pl.Polymorph = uint32(TypeIDs)
		return pl.Marshal()
	case *State:
		pl.Polymorph = uint32(TypeState)
		return pl.Marshal()
	case *GetObject:
		pl.Polymorph = uint32(TypeGetObject)
		return pl.Marshal()
	case *PassState:
		pl.Polymorph = uint32(TypePassState)
		return pl.Marshal()
	case *Index:
		pl.Polymorph = uint32(TypeIndex)
		return pl.Marshal()
	case *Pass:
		pl.Polymorph = uint32(TypePass)
		return pl.Marshal()
	case *GetCode:
		pl.Polymorph = uint32(TypeGetCode)
		return pl.Marshal()
	case *Code:
		pl.Polymorph = uint32(TypeCode)
		return pl.Marshal()
	case *SetCode:
		pl.Polymorph = uint32(TypeSetCode)
		return pl.Marshal()
	case *GetFilament:
		pl.Polymorph = uint32(TypeGetFilament)
		return pl.Marshal()
	case *FilamentSegment:
		pl.Polymorph = uint32(TypeFilamentSegment)
		return pl.Marshal()
	case *SetIncomingRequest:
		pl.Polymorph = uint32(TypeSetIncomingRequest)
		return pl.Marshal()
	case *SetOutgoingRequest:
		pl.Polymorph = uint32(TypeSetOutgoingRequest)
		return pl.Marshal()
	case *SagaCallAcceptNotification:
		pl.Polymorph = uint32(TypeSagaCallAcceptNotification)
		return pl.Marshal()
	case *SetResult:
		pl.Polymorph = uint32(TypeSetResult)
		return pl.Marshal()
	case *Activate:
		pl.Polymorph = uint32(TypeActivate)
		return pl.Marshal()
	case *RequestInfo:
		pl.Polymorph = uint32(TypeRequestInfo)
		return pl.Marshal()
	case *GetRequest:
		pl.Polymorph = uint32(TypeGetRequest)
		return pl.Marshal()
	case *Request:
		pl.Polymorph = uint32(TypeRequest)
		return pl.Marshal()
	case *Deactivate:
		pl.Polymorph = uint32(TypeDeactivate)
		return pl.Marshal()
	case *Update:
		pl.Polymorph = uint32(TypeUpdate)
		return pl.Marshal()
	case *HotObjects:
		pl.Polymorph = uint32(TypeHotObjects)
		return pl.Marshal()
	case *ResultInfo:
		pl.Polymorph = uint32(TypeResultInfo)
		return pl.Marshal()
<<<<<<< HEAD
=======
	case *ReturnResults:
		pl.Polymorph = uint32(TypeReturnResults)
		return pl.Marshal()
	case *CallMethod:
		pl.Polymorph = uint32(TypeCallMethod)
		return pl.Marshal()
	case *ExecutorResults:
		pl.Polymorph = uint32(TypeExecutorResults)
		return pl.Marshal()
	case *PendingFinished:
		pl.Polymorph = uint32(TypePendingFinished)
		return pl.Marshal()
	case *AdditionalCallFromPreviousExecutor:
		pl.Polymorph = uint32(TypeAdditionalCallFromPreviousExecutor)
		return pl.Marshal()
	case *StillExecuting:
		pl.Polymorph = uint32(TypeStillExecuting)
		return pl.Marshal()
	case *Replication:
		pl.Polymorph = uint32(TypeReplication)
		return pl.Marshal()
>>>>>>> b251a442
	case *GetPendings:
		pl.Polymorph = uint32(TypeGetPendings)
		return pl.Marshal()
	case *HasPendings:
		pl.Polymorph = uint32(TypeHasPendings)
		return pl.Marshal()
	case *PendingsInfo:
		pl.Polymorph = uint32(TypePendingsInfo)
		return pl.Marshal()
	case *Replication:
		pl.Polymorph = uint32(TypeReplication)
		return pl.Marshal()
	}

	return nil, errors.New("unknown payload type")
}

func Unmarshal(data []byte) (Payload, error) {
	tp, err := UnmarshalType(data)
	if err != nil {
		return nil, err
	}
	switch tp {
	case TypeMeta:
		pl := Meta{}
		err := pl.Unmarshal(data)
		return &pl, err
	case TypeError:
		pl := Error{}
		err := pl.Unmarshal(data)
		return &pl, err
	case TypeID:
		pl := ID{}
		err := pl.Unmarshal(data)
		return &pl, err
	case TypeIDs:
		pl := IDs{}
		err := pl.Unmarshal(data)
		return &pl, err
	case TypeState:
		pl := State{}
		err := pl.Unmarshal(data)
		return &pl, err
	case TypeGetObject:
		pl := GetObject{}
		err := pl.Unmarshal(data)
		return &pl, err
	case TypePassState:
		pl := PassState{}
		err := pl.Unmarshal(data)
		return &pl, err
	case TypeIndex:
		pl := Index{}
		err := pl.Unmarshal(data)
		return &pl, err
	case TypePass:
		pl := Pass{}
		err := pl.Unmarshal(data)
		return &pl, err
	case TypeGetCode:
		pl := GetCode{}
		err := pl.Unmarshal(data)
		return &pl, err
	case TypeCode:
		pl := Code{}
		err := pl.Unmarshal(data)
		return &pl, err
	case TypeSetCode:
		pl := SetCode{}
		err := pl.Unmarshal(data)
		return &pl, err
	case TypeGetFilament:
		pl := GetFilament{}
		err := pl.Unmarshal(data)
		return &pl, err
	case TypeFilamentSegment:
		pl := FilamentSegment{}
		err := pl.Unmarshal(data)
		return &pl, err
	case TypeSetIncomingRequest:
		pl := SetIncomingRequest{}
		err := pl.Unmarshal(data)
		return &pl, err
	case TypeSetOutgoingRequest:
		pl := SetOutgoingRequest{}
		err := pl.Unmarshal(data)
		return &pl, err
	case TypeSagaCallAcceptNotification:
		pl := SagaCallAcceptNotification{}
		err := pl.Unmarshal(data)
		return &pl, err
	case TypeSetResult:
		pl := SetResult{}
		err := pl.Unmarshal(data)
		return &pl, err
	case TypeActivate:
		pl := Activate{}
		err := pl.Unmarshal(data)
		return &pl, err
	case TypeRequestInfo:
		pl := RequestInfo{}
		err := pl.Unmarshal(data)
		return &pl, err
	case TypeGetRequest:
		pl := GetRequest{}
		err := pl.Unmarshal(data)
		return &pl, err
	case TypeRequest:
		pl := Request{}
		err := pl.Unmarshal(data)
		return &pl, err
	case TypeDeactivate:
		pl := Deactivate{}
		err := pl.Unmarshal(data)
		return &pl, err
	case TypeUpdate:
		pl := Update{}
		err := pl.Unmarshal(data)
		return &pl, err
	case TypeHotObjects:
		pl := HotObjects{}
		err := pl.Unmarshal(data)
		return &pl, err
	case TypeResultInfo:
		pl := ResultInfo{}
		err := pl.Unmarshal(data)
		return &pl, err
<<<<<<< HEAD
=======
	case TypeReturnResults:
		pl := ReturnResults{}
		err := pl.Unmarshal(data)
		return &pl, err
	case TypeCallMethod:
		pl := CallMethod{}
		err := pl.Unmarshal(data)
		return &pl, err
	case TypeExecutorResults:
		pl := ExecutorResults{}
		err := pl.Unmarshal(data)
		return &pl, err
	case TypePendingFinished:
		pl := PendingFinished{}
		err := pl.Unmarshal(data)
		return &pl, err
	case TypeAdditionalCallFromPreviousExecutor:
		pl := AdditionalCallFromPreviousExecutor{}
		err := pl.Unmarshal(data)
		return &pl, err
	case TypeStillExecuting:
		pl := StillExecuting{}
		err := pl.Unmarshal(data)
		return &pl, err
	case TypeReplication:
		pl := Replication{}
		err := pl.Unmarshal(data)
		return &pl, err
>>>>>>> b251a442
	case TypeGetPendings:
		pl := GetPendings{}
		err := pl.Unmarshal(data)
		return &pl, err
	case TypeHasPendings:
		pl := HasPendings{}
		err := pl.Unmarshal(data)
		return &pl, err
	case TypePendingsInfo:
		pl := PendingsInfo{}
		err := pl.Unmarshal(data)
		return &pl, err
	case TypeReplication:
		pl := Replication{}
		err := pl.Unmarshal(data)
		return &pl, err
	}

	return nil, errors.New("unknown payload type")
}

// UnmarshalFromMeta reads only payload skipping meta decoding. Use this instead of regular Unmarshal if you don't need
// Meta data.
func UnmarshalFromMeta(meta []byte) (Payload, error) {
	m := Meta{}
	// Can be optimized by using proto.NewBuffer.
	err := m.Unmarshal(meta)
	if err != nil {
		return nil, err
	}
	pl, err := Unmarshal(m.Payload)
	if err != nil {
		return nil, err
	}

	return pl, nil
}<|MERGE_RESOLUTION|>--- conflicted
+++ resolved
@@ -230,8 +230,18 @@
 	case *ResultInfo:
 		pl.Polymorph = uint32(TypeResultInfo)
 		return pl.Marshal()
-<<<<<<< HEAD
-=======
+	case *GetPendings:
+		pl.Polymorph = uint32(TypeGetPendings)
+		return pl.Marshal()
+	case *HasPendings:
+		pl.Polymorph = uint32(TypeHasPendings)
+		return pl.Marshal()
+	case *PendingsInfo:
+		pl.Polymorph = uint32(TypePendingsInfo)
+		return pl.Marshal()
+	case *Replication:
+		pl.Polymorph = uint32(TypeReplication)
+		return pl.Marshal()
 	case *ReturnResults:
 		pl.Polymorph = uint32(TypeReturnResults)
 		return pl.Marshal()
@@ -249,19 +259,6 @@
 		return pl.Marshal()
 	case *StillExecuting:
 		pl.Polymorph = uint32(TypeStillExecuting)
-		return pl.Marshal()
-	case *Replication:
-		pl.Polymorph = uint32(TypeReplication)
-		return pl.Marshal()
->>>>>>> b251a442
-	case *GetPendings:
-		pl.Polymorph = uint32(TypeGetPendings)
-		return pl.Marshal()
-	case *HasPendings:
-		pl.Polymorph = uint32(TypeHasPendings)
-		return pl.Marshal()
-	case *PendingsInfo:
-		pl.Polymorph = uint32(TypePendingsInfo)
 		return pl.Marshal()
 	case *Replication:
 		pl.Polymorph = uint32(TypeReplication)
@@ -381,8 +378,26 @@
 		pl := ResultInfo{}
 		err := pl.Unmarshal(data)
 		return &pl, err
-<<<<<<< HEAD
-=======
+	case TypeGetPendings:
+		pl := GetPendings{}
+		err := pl.Unmarshal(data)
+		return &pl, err
+	case TypeHasPendings:
+		pl := HasPendings{}
+		err := pl.Unmarshal(data)
+		return &pl, err
+	case TypePendingsInfo:
+		pl := PendingsInfo{}
+		err := pl.Unmarshal(data)
+		return &pl, err
+	case TypeReplication:
+		pl := Replication{}
+		err := pl.Unmarshal(data)
+		return &pl, err
+	case TypeResultInfo:
+		pl := ResultInfo{}
+		err := pl.Unmarshal(data)
+		return &pl, err
 	case TypeReturnResults:
 		pl := ReturnResults{}
 		err := pl.Unmarshal(data)
@@ -405,27 +420,6 @@
 		return &pl, err
 	case TypeStillExecuting:
 		pl := StillExecuting{}
-		err := pl.Unmarshal(data)
-		return &pl, err
-	case TypeReplication:
-		pl := Replication{}
-		err := pl.Unmarshal(data)
-		return &pl, err
->>>>>>> b251a442
-	case TypeGetPendings:
-		pl := GetPendings{}
-		err := pl.Unmarshal(data)
-		return &pl, err
-	case TypeHasPendings:
-		pl := HasPendings{}
-		err := pl.Unmarshal(data)
-		return &pl, err
-	case TypePendingsInfo:
-		pl := PendingsInfo{}
-		err := pl.Unmarshal(data)
-		return &pl, err
-	case TypeReplication:
-		pl := Replication{}
 		err := pl.Unmarshal(data)
 		return &pl, err
 	}
