//
// Copyright 2019 Insolar Technologies GmbH
//
// Licensed under the Apache License, Version 2.0 (the "License");
// you may not use this file except in compliance with the License.
// You may obtain a copy of the License at
//
//     http://www.apache.org/licenses/LICENSE-2.0
//
// Unless required by applicable law or agreed to in writing, software
// distributed under the License is distributed on an "AS IS" BASIS,
// WITHOUT WARRANTIES OR CONDITIONS OF ANY KIND, either express or implied.
// See the License for the specific language governing permissions and
// limitations under the License.
//

package payload

import (
	"github.com/gogo/protobuf/proto"
	base58 "github.com/jbenet/go-base58"
	"github.com/pkg/errors"
)

type Type uint32

//go:generate stringer -type=Type

const (
	TypeUnknown Type = iota
	TypeMeta
	TypeError
	TypeID
	TypeState
	TypeGetObject
	TypePassState
	TypeObjIndex
	TypeObjState
	TypeIndex
	TypePass
	TypeGetCode
	TypeCode
	TypeSetCode
	TypeSetIncomingRequest
	TypeSetOutgoingRequest
	TypeSagaCallAcceptNotification
	TypeGetFilament
	TypeGetRequest
	TypeRequest
	TypeFilamentSegment
	TypeSetResult
	TypeActivate
	TypeRequestInfo
	TypeDeactivate
	TypeUpdate

	// should be the last (required by TypesMap)
	_latestType
)

// TypesMap contains Type name (gen by stringer) to type mapping.
var TypesMap = func() map[string]Type {
	m := map[string]Type{}
	for i := TypeUnknown; i < _latestType; i++ {
		m[i.String()] = i
	}
	return m
}()

// Payload represents any kind of data that can be encoded in consistent manner.
type Payload interface {
	Marshal() ([]byte, error)
}

const (
	MessageHashSize = 28
	MorphFieldNum   = 16
	MorpyFieldType  = 0 // Varint
)

type MessageHash [MessageHashSize]byte

func (h *MessageHash) MarshalTo(data []byte) (int, error) {
	if len(data) < len(h) {
		return 0, errors.New("Not enough bytes to marshal PulseNumber")
	}
	copy(data, h[:])
	return len(h), nil
}

func (h *MessageHash) Unmarshal(data []byte) error {
	if len(data) < MessageHashSize {
		return errors.New("not enough bytes")
	}
	copy(h[:], data)
	return nil
}

func (h MessageHash) Equal(other MessageHash) bool {
	return h == other
}

func (h MessageHash) Size() int {
	return len(h)
}

func (h *MessageHash) String() string {
	return base58.Encode(h[:])
}

func (h *MessageHash) IsZero() bool {
	for _, b := range h {
		if b != 0 {
			return false
		}
	}
	return true
}

// UnmarshalType decodes payload type from given binary.
func UnmarshalType(data []byte) (Type, error) {
	buf := proto.NewBuffer(data)
	fieldNumType, err := buf.DecodeVarint()
	if err != nil {
		return TypeUnknown, errors.Wrap(err, "failed to decode polymorph")
	}
	if fieldNumType != MorphFieldNum<<3|MorpyFieldType {
		return TypeUnknown, errors.Errorf("wrong polymorph field number %d", fieldNumType)
	}
	morph, err := buf.DecodeVarint()
	if err != nil {
		return TypeUnknown, errors.Wrap(err, "failed to decode polymorph")
	}
	return Type(morph), nil
}

func Marshal(payload Payload) ([]byte, error) {
	switch pl := payload.(type) {
	case *Meta:
		pl.Polymorph = uint32(TypeMeta)
		return pl.Marshal()
	case *Error:
		pl.Polymorph = uint32(TypeError)
		return pl.Marshal()
	case *ID:
		pl.Polymorph = uint32(TypeID)
		return pl.Marshal()
	case *State:
		pl.Polymorph = uint32(TypeState)
		return pl.Marshal()
	case *GetObject:
		pl.Polymorph = uint32(TypeGetObject)
		return pl.Marshal()
	case *PassState:
		pl.Polymorph = uint32(TypePassState)
		return pl.Marshal()
	case *Index:
		pl.Polymorph = uint32(TypeIndex)
		return pl.Marshal()
	case *Pass:
		pl.Polymorph = uint32(TypePass)
		return pl.Marshal()
	case *GetCode:
		pl.Polymorph = uint32(TypeGetCode)
		return pl.Marshal()
	case *Code:
		pl.Polymorph = uint32(TypeCode)
		return pl.Marshal()
	case *SetCode:
		pl.Polymorph = uint32(TypeSetCode)
		return pl.Marshal()
	case *GetFilament:
		pl.Polymorph = uint32(TypeGetFilament)
		return pl.Marshal()
	case *FilamentSegment:
		pl.Polymorph = uint32(TypeFilamentSegment)
		return pl.Marshal()
	case *SetIncomingRequest:
		pl.Polymorph = uint32(TypeSetIncomingRequest)
		return pl.Marshal()
	case *SetOutgoingRequest:
		pl.Polymorph = uint32(TypeSetOutgoingRequest)
		return pl.Marshal()
	case *SagaCallAcceptNotification:
		pl.Polymorph = uint32(TypeSagaCallAcceptNotification)
		return pl.Marshal()
	case *SetResult:
		pl.Polymorph = uint32(TypeSetResult)
		return pl.Marshal()
	case *Activate:
		pl.Polymorph = uint32(TypeActivate)
		return pl.Marshal()
	case *RequestInfo:
		pl.Polymorph = uint32(TypeRequestInfo)
		return pl.Marshal()
<<<<<<< HEAD
	case *GetRequest:
		pl.Polymorph = uint32(TypeGetRequest)
		return pl.Marshal()
	case *Request:
		pl.Polymorph = uint32(TypeRequest)
=======
	case *Deactivate:
		pl.Polymorph = uint32(TypeDeactivate)
		return pl.Marshal()
	case *Update:
		pl.Polymorph = uint32(TypeUpdate)
>>>>>>> 85082d0f
		return pl.Marshal()
	}

	return nil, errors.New("unknown payload type")
}

func Unmarshal(data []byte) (Payload, error) {
	tp, err := UnmarshalType(data)
	if err != nil {
		return nil, err
	}
	switch tp {
	case TypeMeta:
		pl := Meta{}
		err := pl.Unmarshal(data)
		return &pl, err
	case TypeError:
		pl := Error{}
		err := pl.Unmarshal(data)
		return &pl, err
	case TypeID:
		pl := ID{}
		err := pl.Unmarshal(data)
		return &pl, err
	case TypeState:
		pl := State{}
		err := pl.Unmarshal(data)
		return &pl, err
	case TypeGetObject:
		pl := GetObject{}
		err := pl.Unmarshal(data)
		return &pl, err
	case TypePassState:
		pl := PassState{}
		err := pl.Unmarshal(data)
		return &pl, err
	case TypeIndex:
		pl := Index{}
		err := pl.Unmarshal(data)
		return &pl, err
	case TypePass:
		pl := Pass{}
		err := pl.Unmarshal(data)
		return &pl, err
	case TypeGetCode:
		pl := GetCode{}
		err := pl.Unmarshal(data)
		return &pl, err
	case TypeCode:
		pl := Code{}
		err := pl.Unmarshal(data)
		return &pl, err
	case TypeSetCode:
		pl := SetCode{}
		err := pl.Unmarshal(data)
		return &pl, err
	case TypeGetFilament:
		pl := GetFilament{}
		err := pl.Unmarshal(data)
		return &pl, err
	case TypeFilamentSegment:
		pl := FilamentSegment{}
		err := pl.Unmarshal(data)
		return &pl, err
	case TypeSetIncomingRequest:
		pl := SetIncomingRequest{}
		err := pl.Unmarshal(data)
		return &pl, err
	case TypeSetOutgoingRequest:
		pl := SetOutgoingRequest{}
		err := pl.Unmarshal(data)
		return &pl, err
	case TypeSagaCallAcceptNotification:
		pl := SagaCallAcceptNotification{}
		err := pl.Unmarshal(data)
		return &pl, err
	case TypeSetResult:
		pl := SetResult{}
		err := pl.Unmarshal(data)
		return &pl, err
	case TypeActivate:
		pl := Activate{}
		err := pl.Unmarshal(data)
		return &pl, err
	case TypeRequestInfo:
		pl := RequestInfo{}
		err := pl.Unmarshal(data)
		return &pl, err
<<<<<<< HEAD
	case TypeGetRequest:
		pl := GetRequest{}
		err := pl.Unmarshal(data)
		return &pl, err
	case TypeRequest:
		pl := Request{}
=======
	case TypeDeactivate:
		pl := Deactivate{}
		err := pl.Unmarshal(data)
		return &pl, err
	case TypeUpdate:
		pl := Update{}
>>>>>>> 85082d0f
		err := pl.Unmarshal(data)
		return &pl, err
	}

	return nil, errors.New("unknown payload type")
}

// UnmarshalFromMeta reads only payload skipping meta decoding. Use this instead of regular Unmarshal if you don't need
// Meta data.
func UnmarshalFromMeta(meta []byte) (Payload, error) {
	m := Meta{}
	// Can be optimized by using proto.NewBuffer.
	err := m.Unmarshal(meta)
	if err != nil {
		return nil, err
	}
	pl, err := Unmarshal(m.Payload)
	if err != nil {
		return nil, err
	}

	return pl, nil
}<|MERGE_RESOLUTION|>--- conflicted
+++ resolved
@@ -193,19 +193,17 @@
 	case *RequestInfo:
 		pl.Polymorph = uint32(TypeRequestInfo)
 		return pl.Marshal()
-<<<<<<< HEAD
 	case *GetRequest:
 		pl.Polymorph = uint32(TypeGetRequest)
 		return pl.Marshal()
 	case *Request:
 		pl.Polymorph = uint32(TypeRequest)
-=======
+		return pl.Marshal()
 	case *Deactivate:
 		pl.Polymorph = uint32(TypeDeactivate)
 		return pl.Marshal()
 	case *Update:
 		pl.Polymorph = uint32(TypeUpdate)
->>>>>>> 85082d0f
 		return pl.Marshal()
 	}
 
@@ -294,21 +292,20 @@
 		pl := RequestInfo{}
 		err := pl.Unmarshal(data)
 		return &pl, err
-<<<<<<< HEAD
 	case TypeGetRequest:
 		pl := GetRequest{}
 		err := pl.Unmarshal(data)
 		return &pl, err
 	case TypeRequest:
 		pl := Request{}
-=======
+		err := pl.Unmarshal(data)
+		return &pl, err
 	case TypeDeactivate:
 		pl := Deactivate{}
 		err := pl.Unmarshal(data)
 		return &pl, err
 	case TypeUpdate:
 		pl := Update{}
->>>>>>> 85082d0f
 		err := pl.Unmarshal(data)
 		return &pl, err
 	}
