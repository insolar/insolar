--- conflicted
+++ resolved
@@ -56,12 +56,9 @@
 	TypeUpdate
 	TypeHotObjects
 	TypeResultInfo
-<<<<<<< HEAD
+	TypeGetPendings
 	TypeHasPendings
 	TypeHas
-=======
-	TypeGetPendings
->>>>>>> 4f110992
 
 	// should be the last (required by TypesMap)
 	_latestType
@@ -224,16 +221,14 @@
 	case *ResultInfo:
 		pl.Polymorph = uint32(TypeResultInfo)
 		return pl.Marshal()
-<<<<<<< HEAD
+	case *GetPendings:
+		pl.Polymorph = uint32(TypeGetPendings)
+		return pl.Marshal()
 	case *HasPendings:
 		pl.Polymorph = uint32(TypeHasPendings)
 		return pl.Marshal()
 	case *Has:
 		pl.Polymorph = uint32(TypeHas)
-=======
-	case *GetPendings:
-		pl.Polymorph = uint32(TypeGetPendings)
->>>>>>> 4f110992
 		return pl.Marshal()
 	}
 
@@ -350,17 +345,16 @@
 		pl := ResultInfo{}
 		err := pl.Unmarshal(data)
 		return &pl, err
-<<<<<<< HEAD
+	case TypeGetPendings:
+		pl := GetPendings{}
+		err := pl.Unmarshal(data)
+		return &pl, err
 	case TypeHasPendings:
 		pl := HasPendings{}
 		err := pl.Unmarshal(data)
 		return &pl, err
 	case TypeHas:
 		pl := Has{}
-=======
-	case TypeGetPendings:
-		pl := GetPendings{}
->>>>>>> 4f110992
 		err := pl.Unmarshal(data)
 		return &pl, err
 	}
