//
// Copyright 2019 Insolar Technologies GmbH
//
// Licensed under the Apache License, Version 2.0 (the "License");
// you may not use this file except in compliance with the License.
// You may obtain a copy of the License at
//
//     http://www.apache.org/licenses/LICENSE-2.0
//
// Unless required by applicable law or agreed to in writing, software
// distributed under the License is distributed on an "AS IS" BASIS,
// WITHOUT WARRANTIES OR CONDITIONS OF ANY KIND, either express or implied.
// See the License for the specific language governing permissions and
// limitations under the License.
//

package payload

import (
	"github.com/gogo/protobuf/proto"
	base58 "github.com/jbenet/go-base58"
	"github.com/pkg/errors"
)

type Type uint32

//go:generate stringer -type=Type

const (
	TypeUnknown Type = iota
	TypeMeta
	TypeError
	TypeID
	TypeState
	TypeGetObject
	TypePassState
	TypeObjIndex
	TypeObjState
	TypeIndex
	TypePass
	TypeGetCode
	TypeCode
	TypeSetCode
	TypeSetIncomingRequest
	TypeSetOutgoingRequest
	TypeSagaCallAcceptNotification
	TypeGetFilament
	TypeGetRequest
	TypeRequest
	TypeFilamentSegment
	TypeSetResult
	TypeActivate
	TypeRequestInfo
	TypeGotHotConfirmation
	TypeDeactivate
	TypeUpdate
	TypeHotObjects
	TypeResultInfo

	// should be the last (required by TypesMap)
	_latestType
)

// TypesMap contains Type name (gen by stringer) to type mapping.
var TypesMap = func() map[string]Type {
	m := map[string]Type{}
	for i := TypeUnknown; i < _latestType; i++ {
		m[i.String()] = i
	}
	return m
}()

// Payload represents any kind of data that can be encoded in consistent manner.
type Payload interface {
	Marshal() ([]byte, error)
}

const (
	MessageHashSize = 28
	MorphFieldNum   = 16
	MorpyFieldType  = 0 // Varint
)

type MessageHash [MessageHashSize]byte

func (h *MessageHash) MarshalTo(data []byte) (int, error) {
	if len(data) < len(h) {
		return 0, errors.New("Not enough bytes to marshal PulseNumber")
	}
	copy(data, h[:])
	return len(h), nil
}

func (h *MessageHash) Unmarshal(data []byte) error {
	if len(data) < MessageHashSize {
		return errors.New("not enough bytes")
	}
	copy(h[:], data)
	return nil
}

func (h MessageHash) Equal(other MessageHash) bool {
	return h == other
}

func (h MessageHash) Size() int {
	return len(h)
}

func (h *MessageHash) String() string {
	return base58.Encode(h[:])
}

func (h *MessageHash) IsZero() bool {
	for _, b := range h {
		if b != 0 {
			return false
		}
	}
	return true
}

// UnmarshalType decodes payload type from given binary.
func UnmarshalType(data []byte) (Type, error) {
	buf := proto.NewBuffer(data)
	fieldNumType, err := buf.DecodeVarint()
	if err != nil {
		return TypeUnknown, errors.Wrap(err, "failed to decode polymorph")
	}
	// First 3 bits is a field type (see protobuf wire protocol docs), key is always varint
	if fieldNumType != MorphFieldNum<<3|MorpyFieldType {
		return TypeUnknown, errors.Errorf("wrong polymorph field number %d", fieldNumType)
	}
	morph, err := buf.DecodeVarint()
	if err != nil {
		return TypeUnknown, errors.Wrap(err, "failed to decode polymorph")
	}
	return Type(morph), nil
}

func Marshal(payload Payload) ([]byte, error) {
	switch pl := payload.(type) {
	case *Meta:
		pl.Polymorph = uint32(TypeMeta)
		return pl.Marshal()
	case *Error:
		pl.Polymorph = uint32(TypeError)
		return pl.Marshal()
	case *ID:
		pl.Polymorph = uint32(TypeID)
		return pl.Marshal()
	case *State:
		pl.Polymorph = uint32(TypeState)
		return pl.Marshal()
	case *GetObject:
		pl.Polymorph = uint32(TypeGetObject)
		return pl.Marshal()
	case *PassState:
		pl.Polymorph = uint32(TypePassState)
		return pl.Marshal()
	case *Index:
		pl.Polymorph = uint32(TypeIndex)
		return pl.Marshal()
	case *Pass:
		pl.Polymorph = uint32(TypePass)
		return pl.Marshal()
	case *GetCode:
		pl.Polymorph = uint32(TypeGetCode)
		return pl.Marshal()
	case *Code:
		pl.Polymorph = uint32(TypeCode)
		return pl.Marshal()
	case *SetCode:
		pl.Polymorph = uint32(TypeSetCode)
		return pl.Marshal()
	case *GetFilament:
		pl.Polymorph = uint32(TypeGetFilament)
		return pl.Marshal()
	case *FilamentSegment:
		pl.Polymorph = uint32(TypeFilamentSegment)
		return pl.Marshal()
	case *SetIncomingRequest:
		pl.Polymorph = uint32(TypeSetIncomingRequest)
		return pl.Marshal()
	case *SetOutgoingRequest:
		pl.Polymorph = uint32(TypeSetOutgoingRequest)
		return pl.Marshal()
	case *SagaCallAcceptNotification:
		pl.Polymorph = uint32(TypeSagaCallAcceptNotification)
		return pl.Marshal()
	case *SetResult:
		pl.Polymorph = uint32(TypeSetResult)
		return pl.Marshal()
	case *Activate:
		pl.Polymorph = uint32(TypeActivate)
		return pl.Marshal()
	case *RequestInfo:
		pl.Polymorph = uint32(TypeRequestInfo)
		return pl.Marshal()
<<<<<<< HEAD
	case *GotHotConfirmation:
		pl.Polymorph = uint32(TypeGotHotConfirmation)
=======
	case *GetRequest:
		pl.Polymorph = uint32(TypeGetRequest)
		return pl.Marshal()
	case *Request:
		pl.Polymorph = uint32(TypeRequest)
>>>>>>> 40f0e8ab
		return pl.Marshal()
	case *Deactivate:
		pl.Polymorph = uint32(TypeDeactivate)
		return pl.Marshal()
	case *Update:
		pl.Polymorph = uint32(TypeUpdate)
		return pl.Marshal()
	case *HotObjects:
		pl.Polymorph = uint32(TypeHotObjects)
		return pl.Marshal()
	case *ResultInfo:
		pl.Polymorph = uint32(TypeResultInfo)
		return pl.Marshal()
	}

	return nil, errors.New("unknown payload type")
}

func Unmarshal(data []byte) (Payload, error) {
	tp, err := UnmarshalType(data)
	if err != nil {
		return nil, err
	}
	switch tp {
	case TypeMeta:
		pl := Meta{}
		err := pl.Unmarshal(data)
		return &pl, err
	case TypeError:
		pl := Error{}
		err := pl.Unmarshal(data)
		return &pl, err
	case TypeID:
		pl := ID{}
		err := pl.Unmarshal(data)
		return &pl, err
	case TypeState:
		pl := State{}
		err := pl.Unmarshal(data)
		return &pl, err
	case TypeGetObject:
		pl := GetObject{}
		err := pl.Unmarshal(data)
		return &pl, err
	case TypePassState:
		pl := PassState{}
		err := pl.Unmarshal(data)
		return &pl, err
	case TypeIndex:
		pl := Index{}
		err := pl.Unmarshal(data)
		return &pl, err
	case TypePass:
		pl := Pass{}
		err := pl.Unmarshal(data)
		return &pl, err
	case TypeGetCode:
		pl := GetCode{}
		err := pl.Unmarshal(data)
		return &pl, err
	case TypeCode:
		pl := Code{}
		err := pl.Unmarshal(data)
		return &pl, err
	case TypeSetCode:
		pl := SetCode{}
		err := pl.Unmarshal(data)
		return &pl, err
	case TypeGetFilament:
		pl := GetFilament{}
		err := pl.Unmarshal(data)
		return &pl, err
	case TypeFilamentSegment:
		pl := FilamentSegment{}
		err := pl.Unmarshal(data)
		return &pl, err
	case TypeSetIncomingRequest:
		pl := SetIncomingRequest{}
		err := pl.Unmarshal(data)
		return &pl, err
	case TypeSetOutgoingRequest:
		pl := SetOutgoingRequest{}
		err := pl.Unmarshal(data)
		return &pl, err
	case TypeSagaCallAcceptNotification:
		pl := SagaCallAcceptNotification{}
		err := pl.Unmarshal(data)
		return &pl, err
	case TypeSetResult:
		pl := SetResult{}
		err := pl.Unmarshal(data)
		return &pl, err
	case TypeActivate:
		pl := Activate{}
		err := pl.Unmarshal(data)
		return &pl, err
	case TypeRequestInfo:
		pl := RequestInfo{}
		err := pl.Unmarshal(data)
		return &pl, err
<<<<<<< HEAD
	case TypeGotHotConfirmation:
		pl := GotHotConfirmation{}
=======
	case TypeGetRequest:
		pl := GetRequest{}
		err := pl.Unmarshal(data)
		return &pl, err
	case TypeRequest:
		pl := Request{}
>>>>>>> 40f0e8ab
		err := pl.Unmarshal(data)
		return &pl, err
	case TypeDeactivate:
		pl := Deactivate{}
		err := pl.Unmarshal(data)
		return &pl, err
	case TypeUpdate:
		pl := Update{}
		err := pl.Unmarshal(data)
		return &pl, err
	case TypeHotObjects:
		pl := HotObjects{}
		err := pl.Unmarshal(data)
		return &pl, err
	case TypeResultInfo:
		pl := ResultInfo{}
		err := pl.Unmarshal(data)
		return &pl, err
	}

	return nil, errors.New("unknown payload type")
}

// UnmarshalFromMeta reads only payload skipping meta decoding. Use this instead of regular Unmarshal if you don't need
// Meta data.
func UnmarshalFromMeta(meta []byte) (Payload, error) {
	m := Meta{}
	// Can be optimized by using proto.NewBuffer.
	err := m.Unmarshal(meta)
	if err != nil {
		return nil, err
	}
	pl, err := Unmarshal(m.Payload)
	if err != nil {
		return nil, err
	}

	return pl, nil
}<|MERGE_RESOLUTION|>--- conflicted
+++ resolved
@@ -197,16 +197,14 @@
 	case *RequestInfo:
 		pl.Polymorph = uint32(TypeRequestInfo)
 		return pl.Marshal()
-<<<<<<< HEAD
 	case *GotHotConfirmation:
 		pl.Polymorph = uint32(TypeGotHotConfirmation)
-=======
+		return pl.Marshal()
 	case *GetRequest:
 		pl.Polymorph = uint32(TypeGetRequest)
 		return pl.Marshal()
 	case *Request:
 		pl.Polymorph = uint32(TypeRequest)
->>>>>>> 40f0e8ab
 		return pl.Marshal()
 	case *Deactivate:
 		pl.Polymorph = uint32(TypeDeactivate)
@@ -307,17 +305,16 @@
 		pl := RequestInfo{}
 		err := pl.Unmarshal(data)
 		return &pl, err
-<<<<<<< HEAD
 	case TypeGotHotConfirmation:
 		pl := GotHotConfirmation{}
-=======
+		err := pl.Unmarshal(data)
+		return &pl, err
 	case TypeGetRequest:
 		pl := GetRequest{}
 		err := pl.Unmarshal(data)
 		return &pl, err
 	case TypeRequest:
 		pl := Request{}
->>>>>>> 40f0e8ab
 		err := pl.Unmarshal(data)
 		return &pl, err
 	case TypeDeactivate:
