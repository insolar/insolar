--- conflicted
+++ resolved
@@ -19,6 +19,7 @@
 import (
 	"context"
 	"fmt"
+	"time"
 
 	"github.com/ThreeDotsLabs/watermill/message"
 	"github.com/insolar/insolar/insolar"
@@ -29,11 +30,8 @@
 	"github.com/insolar/insolar/instrumentation/inslogger"
 )
 
-<<<<<<< HEAD
 const handleTimeout = 10000 * time.Second
 
-=======
->>>>>>> 42256d18
 type Handler struct {
 	handles struct {
 		present flow.MakeHandle
@@ -72,14 +70,8 @@
 			logger.Error("Handling failed", err)
 		}
 	}()
-<<<<<<< HEAD
-	var rep bus.Reply
-	select {
-	case rep = <-msg.ReplyTo:
-		return rep.Reply, rep.Err
-	case <-time.After(handleTimeout):
-		return nil, errors.New("handler timeout")
-	}
+	rep := <-msg.ReplyTo
+	return rep.Reply, rep.Err
 }
 
 func (h *Handler) InnerSubscriber(watermillMsg *message.Message) ([]*message.Message, error) {
@@ -97,8 +89,4 @@
 		}
 	}()
 	return nil, nil
-=======
-	rep := <-msg.ReplyTo
-	return rep.Reply, rep.Err
->>>>>>> 42256d18
 }