--- conflicted
+++ resolved
@@ -35,13 +35,9 @@
 
 	switch strings.ToLower(cfg.Adapter) {
 	case "logrus":
-<<<<<<< HEAD
-		logger = newLogrusAdapter()
+		logger, err = newLogrusAdapter(cfg)
 	case "zerolog":
 		logger = newZerologAdapter()
-=======
-		logger, err = newLogrusAdapter(cfg)
->>>>>>> b6b56c9f
 	default:
 		err = errors.New("unknown adapter")
 	}
@@ -61,12 +57,6 @@
 // GlobalLogger creates global logger with correct skipCallNumber
 // TODO: make it private again
 var GlobalLogger = func() core.Logger {
-<<<<<<< HEAD
-	logger := newLogrusAdapter()
-	//logger := newZerologAdapter()
-	logger.skipCallNumber = defaultSkipCallNumber + 1
-=======
->>>>>>> b6b56c9f
 	holder := configuration.NewHolder().MustInit(false)
 	logger, err := newLogrusAdapter(holder.Configuration.Log)
 	if err != nil {
@@ -74,6 +64,7 @@
 	}
 
 	logger.skipCallNumber = defaultSkipCallNumber + 1
+	holder := configuration.NewHolder().MustInit(false)
 	if err := logger.SetLevel(holder.Configuration.Log.Level); err != nil {
 		stdlog.Println("warning:", err.Error())
 	}
@@ -81,7 +72,7 @@
 }()
 
 func SetGlobalLogger(logger core.Logger) {
-	GlobalLogger = logger
+	GlobalLogger = logger.WithField("GLOBAL_OLD_LOG, use inslogger.FromContext(ctx)", "")
 }
 
 // SetLevel lets log level for global logger
