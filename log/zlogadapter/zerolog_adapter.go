//
//    Copyright 2019 Insolar Technologies
//
//    Licensed under the Apache License, Version 2.0 (the "License");
//    you may not use this file except in compliance with the License.
//    You may obtain a copy of the License at
//
//        http://www.apache.org/licenses/LICENSE-2.0
//
//    Unless required by applicable law or agreed to in writing, software
//    distributed under the License is distributed on an "AS IS" BASIS,
//    WITHOUT WARRANTIES OR CONDITIONS OF ANY KIND, either express or implied.
//    See the License for the specific language governing permissions and
//    limitations under the License.
//

package zlogadapter

import (
	"context"
	"io"
	"strconv"
	"strings"

	"github.com/pkg/errors"
	"github.com/rs/zerolog"

	"github.com/insolar/insolar/insolar"
	"github.com/insolar/insolar/log/logadapter"
	"github.com/insolar/insolar/log/logmetrics"
)

var insolarPrefix = "github.com/insolar/insolar/"

func trimInsolarPrefix(file string, line int) string {
	var skip = 0
	if idx := strings.Index(file, insolarPrefix); idx != -1 {
		skip = idx + len(insolarPrefix)
	}
	return file[skip:] + ":" + strconv.Itoa(line)
}

func init() {
	zerolog.TimeFieldFormat = logadapter.TimestampFormat
	zerolog.CallerMarshalFunc = trimInsolarPrefix
	initLevelMappings()
}

type zerologMapping struct {
	zl      zerolog.Level
	fn      func(*zerolog.Logger) *zerolog.Event
	metrics context.Context
}

func (v zerologMapping) IsEmpty() bool {
	return v.fn == nil
}

var zerologLevelMapping = []zerologMapping{
	insolar.NoLevel:    {zl: zerolog.NoLevel, fn: (*zerolog.Logger).Debug},
	insolar.DebugLevel: {zl: zerolog.DebugLevel, fn: (*zerolog.Logger).Debug},
	insolar.InfoLevel:  {zl: zerolog.InfoLevel, fn: (*zerolog.Logger).Info},
	insolar.WarnLevel:  {zl: zerolog.WarnLevel, fn: (*zerolog.Logger).Warn},
	insolar.ErrorLevel: {zl: zerolog.ErrorLevel, fn: (*zerolog.Logger).Error},
	insolar.FatalLevel: {zl: zerolog.FatalLevel, fn: (*zerolog.Logger).Fatal},
	insolar.PanicLevel: {zl: zerolog.PanicLevel, fn: (*zerolog.Logger).Panic},
}

var zerologReverseMapping []insolar.LogLevel

func initLevelMappings() {
	var zLevelMax zerolog.Level
	for i := range zerologLevelMapping {
		if zerologLevelMapping[i].IsEmpty() {
			continue
		}
		if zLevelMax < zerologLevelMapping[i].zl {
			zLevelMax = zerologLevelMapping[i].zl
		}
		zerologLevelMapping[i].metrics = logmetrics.GetLogLevelContext(insolar.LogLevel(i))
	}

	zerologReverseMapping = make([]insolar.LogLevel, zLevelMax+1)
	for i := range zerologReverseMapping {
		zerologReverseMapping[i] = insolar.NoLevel
	}

	for i := range zerologLevelMapping {
		if zerologLevelMapping[i].IsEmpty() {
			zerologLevelMapping[i] = zerologLevelMapping[insolar.NoLevel]
		} else {
			zl := zerologLevelMapping[i].zl
			if zerologReverseMapping[zl] != insolar.NoLevel {
				panic("duplicate level mapping")
			}
			zerologReverseMapping[zl] = insolar.LogLevel(i)
		}
	}
}

func getLevelMapping(insLevel insolar.LogLevel) zerologMapping {
	if int(insLevel) > len(zerologLevelMapping) {
		return zerologLevelMapping[insolar.NoLevel]
	}
	return zerologLevelMapping[insLevel]
}

func ToZerologLevel(insLevel insolar.LogLevel) zerolog.Level {
	return getLevelMapping(insLevel).zl
}

func FromZerologLevel(zLevel zerolog.Level) insolar.LogLevel {
	if int(zLevel) > len(zerologReverseMapping) {
		return zerologReverseMapping[zerolog.NoLevel]
	}
	return zerologReverseMapping[zLevel]
}

<<<<<<< HEAD
func selectOutput(output insolar.LogOutput, param string) (w io.Writer, err error) {
	switch output {
	case insolar.StdErrOutput:
		return os.Stderr, nil
	case insolar.SysLogOutput:
		return inssyslog.ConnectSyslogByParam(param, "insolar")
	default:
		return nil, errors.New("unknown output " + output.String())
	}
}

=======
>>>>>>> ef69eb6d
func selectFormatter(format insolar.LogFormat, output io.Writer) (io.Writer, error) {
	switch format {
	case insolar.TextFormat:
		return newDefaultTextOutput(output), nil
	case insolar.JSONFormat:
		return output, nil
	default:
		return nil, errors.New("unknown formatter " + format.String())
	}
}

const zerologSkipFrameCount = 4

func NewZerologAdapter(pCfg logadapter.ParsedLogConfig, msgFmt logadapter.MsgFormatConfig) (insolar.Logger, error) {

	zc := logadapter.Config{}

	var err error
	zc.BareOutput, err = logadapter.OpenLogBareOutput(pCfg.OutputType, pCfg.OutputParam)
	if err != nil {
		return nil, err
	}
	if zc.BareOutput.Writer == nil {
		return nil, errors.New("output is nil")
	}

	sfb := zerologSkipFrameCount + pCfg.SkipFrameBaselineAdjustment
	if sfb < 0 {
		sfb = 0
	}

	zc.Output = pCfg.Output
	zc.Instruments = pCfg.Instruments
	zc.MsgFormat = msgFmt
	zc.Instruments.SkipFrameCountBaseline = uint8(sfb)

	zb := logadapter.NewBuilder(zerologFactory{}, zc, pCfg.LogLevel)

	return zb.Build()
}

/* ============================ */

type zerologMarshaller struct {
	event *zerolog.Event
}

func (m zerologMarshaller) AddFieldMap(fields map[string]interface{}) {
	m.event.Fields(fields)
}

func (m zerologMarshaller) AddField(key string, v interface{}) {
	m.event.Interface(key, v)
}

func (m zerologMarshaller) AddRawJSON(key string, b []byte) {
	m.event.RawJSON(key, b)
}

/* ============================ */

var _ insolar.Logger = &zerologAdapter{}

type zerologAdapter struct {
	logger zerolog.Logger
	config *logadapter.Config
}

// WithFields return copy of adapter with predefined fields.
func (z *zerologAdapter) WithFields(fields map[string]interface{}) insolar.Logger {
	zCtx := z.logger.With()
	for key, value := range fields {
		zCtx = zCtx.Interface(key, value)
	}

	zCopy := *z
	zCopy.logger = zCtx.Logger()
	return &zCopy
}

// WithField return copy of adapter with predefined single field.
func (z *zerologAdapter) WithField(key string, value interface{}) insolar.Logger {
	zCopy := *z
	zCopy.logger = z.logger.With().Interface(key, value).Logger()
	return &zCopy
}

func (z *zerologAdapter) newEvent(level insolar.LogLevel) *zerolog.Event {
	m := getLevelMapping(level)
	z.config.Metrics.OnNewEvent(m.metrics, level)
	event := m.fn(&z.logger)
	if event == nil {
		return nil
	}
	if z.config.DynLevel != nil && z.config.DynLevel.GetLogLevel() > level {
		return nil
	}
	z.config.Metrics.OnFilteredEvent(m.metrics, level)
	return event
}

func (z *zerologAdapter) EmbeddedEvent(level insolar.LogLevel, args ...interface{}) {
	event := z.newEvent(level)

	if event == nil {
		collector := z.config.Metrics.GetMetricsCollector()
		if collector != nil {
			if obj := z.config.MsgFormat.PrepareMutedLogObject(args...); obj != nil {
				obj.MarshalMutedLogObject(collector)
			}
		}
		return
	}

	obj, msgStr := z.config.MsgFormat.FmtLogObject(args...)
	if obj != nil {
		collector := z.config.Metrics.GetMetricsCollector()
		msgStr = obj.MarshalLogObject(zerologMarshaller{event}, collector)
	}
	event.Msg(msgStr)
}

func (z *zerologAdapter) EmbeddedEventf(level insolar.LogLevel, fmt string, args ...interface{}) {
	event := z.newEvent(level)
	if event == nil {
		return
	}
	event.Msg(z.config.MsgFormat.Sformatf(fmt, args...))
}

func (z *zerologAdapter) EmbeddedFlush(msg string) {
	if len(msg) > 0 {
		z.newEvent(insolar.WarnLevel).Msg(msg)
	}
	_ = z.config.LoggerOutput.Flush()
}

func (z *zerologAdapter) Event(level insolar.LogLevel, args ...interface{}) {
	z.EmbeddedEvent(level, args...)
}

func (z *zerologAdapter) Eventf(level insolar.LogLevel, fmt string, args ...interface{}) {
	z.EmbeddedEventf(level, fmt, args...)
}

func (z *zerologAdapter) Debug(args ...interface{}) {
	z.EmbeddedEvent(insolar.DebugLevel, args...)
}

func (z *zerologAdapter) Debugf(format string, args ...interface{}) {
	z.EmbeddedEventf(insolar.DebugLevel, format, args...)
}

func (z *zerologAdapter) Info(args ...interface{}) {
	z.EmbeddedEvent(insolar.InfoLevel, args...)
}

func (z *zerologAdapter) Infof(format string, args ...interface{}) {
	z.EmbeddedEventf(insolar.InfoLevel, format, args...)
}

func (z *zerologAdapter) Warn(args ...interface{}) {
	z.EmbeddedEvent(insolar.WarnLevel, args...)
}

func (z *zerologAdapter) Warnf(format string, args ...interface{}) {
	z.EmbeddedEventf(insolar.WarnLevel, format, args...)
}

func (z *zerologAdapter) Error(args ...interface{}) {
	z.EmbeddedEvent(insolar.ErrorLevel, args...)
}

func (z *zerologAdapter) Errorf(format string, args ...interface{}) {
	z.EmbeddedEventf(insolar.ErrorLevel, format, args...)
}

func (z *zerologAdapter) Fatal(args ...interface{}) {
	z.EmbeddedEvent(insolar.FatalLevel, args...)
}

func (z *zerologAdapter) Fatalf(format string, args ...interface{}) {
	z.EmbeddedEventf(insolar.FatalLevel, format, args...)
}

func (z *zerologAdapter) Panic(args ...interface{}) {
	z.EmbeddedEvent(insolar.PanicLevel, args...)
}

func (z *zerologAdapter) Panicf(format string, args ...interface{}) {
	z.EmbeddedEventf(insolar.PanicLevel, format, args...)
}

func (z *zerologAdapter) Is(level insolar.LogLevel) bool {
	return z.newEvent(level) != nil
}

func (z *zerologAdapter) Copy() insolar.LoggerBuilder {
	return logadapter.NewBuilderWithTemplate(zerologTemplate{template: z}, FromZerologLevel(z.logger.GetLevel()))
}

func (z *zerologAdapter) Level(lvl insolar.LogLevel) insolar.Logger {
	zCopy := *z
	zCopy.logger = z.logger.Level(ToZerologLevel(lvl))
	return &zCopy
}

func (z *zerologAdapter) Embeddable() insolar.EmbeddedLogger {
	return z
}

func (z *zerologAdapter) GetLoggerOutput() insolar.LoggerOutput {
	return z.config.LoggerOutput
}

/* =========================== */

var _ logadapter.Factory = &zerologFactory{}
var _ insolar.GlobalLogAdapterFactory = &zerologFactory{}

type zerologFactory struct {
}

func (zf zerologFactory) CreateGlobalLogAdapter() insolar.GlobalLogAdapter {
	return zerologGlobalAdapter
}

func (zf zerologFactory) PrepareBareOutput(output logadapter.BareOutput, metrics *logmetrics.MetricsHelper, config logadapter.BuildConfig) (io.Writer, error) {
	outputWriter, err := selectFormatter(config.Output.Format, output.Writer)

	if err != nil {
		return nil, err
	}

	if ok, name, reportFn := getWriteDelayConfig(metrics, config); ok {
		outputWriter = newWriteDelayPostHook(outputWriter, name, writeDelayPreferTrim, reportFn)
	}

	return outputWriter, nil
}

func checkNewLoggerOutput(output zerolog.LevelWriter) zerolog.LevelWriter {
	if output == nil {
		panic("illegal value")
	}
	//
	return output
}

func (zf zerologFactory) createNewLogger(output zerolog.LevelWriter, level insolar.LogLevel,
	config logadapter.Config, dynFields map[string]func() interface{}) (insolar.Logger, error) {

	ls := zerolog.New(checkNewLoggerOutput(output)).Level(ToZerologLevel(level))

	if ok, name, _ := getWriteDelayConfig(config.Metrics, config.BuildConfig); ok {
		// MUST be the first Hook
		ls = ls.Hook(newWriteDelayPreHook(name, writeDelayPreferTrim))
	}

	lc := ls.With().Timestamp()

	skipFrames := int(config.Instruments.SkipFrameCountBaseline) + int(config.Instruments.SkipFrameCount)
	callerMode := config.Instruments.CallerMode

	if callerMode == insolar.CallerField {
		lc = lc.CallerWithSkipFrameCount(skipFrames)
	}
	ls = lc.Logger()
	if callerMode == insolar.CallerFieldWithFuncName {
		ls = ls.Hook(newCallerHook(2 + skipFrames))
	}

	if len(dynFields) > 0 {
		ls = ls.Hook(newDynFieldsHook(dynFields))
	}

	if config.Instruments.MetricsMode == insolar.NoLogMetrics {
		config.Metrics = nil
	}

	return &zerologAdapter{logger: ls, config: &config}, nil
}

func (zf zerologFactory) CreateNewLogger(level insolar.LogLevel, config logadapter.Config, lowLatency bool,
	dynFields map[string]func() interface{}) (insolar.Logger, error) {

	var output zerolog.LevelWriter
	if lowLatency {
		output = zerologAdapterLLOutput{config.LoggerOutput}
	} else {
		output = zerologAdapterOutput{config.LoggerOutput}
	}

	return zf.createNewLogger(output, level, config, dynFields)
}

func (zf zerologFactory) CanReuseMsgBuffer() bool {
	// zerolog does recycling of []byte buffers
	return false
}

/* =========================== */

var zerologGlobalAdapter insolar.GlobalLogAdapter = &zerologGlobal{}

type zerologGlobal struct {
}

func (zerologGlobal) SetGlobalLoggerFilter(level insolar.LogLevel) {
	zerolog.SetGlobalLevel(ToZerologLevel(level))
}

func (zerologGlobal) GetGlobalLoggerFilter() insolar.LogLevel {
	return FromZerologLevel(zerolog.GlobalLevel())
}

/* =========================== */

var _ logadapter.Template = &zerologTemplate{}

type zerologTemplate struct {
	zerologFactory
	template *zerologAdapter
}

func (zf zerologTemplate) GetLoggerOutput() insolar.LoggerOutput {
	return zf.template.GetLoggerOutput()
}

func (zf zerologTemplate) GetTemplateConfig() logadapter.Config {
	return *zf.template.config
}

func (zf zerologTemplate) GetTemplateLogger() insolar.Logger {
	return zf.template
}

/* ========================================= */

var _ zerolog.LevelWriter = &zerologAdapterOutput{}

type zerologAdapterOutput struct {
	insolar.LoggerOutput
}

func (z zerologAdapterOutput) WriteLevel(level zerolog.Level, b []byte) (int, error) {
	return z.LoggerOutput.LogLevelWrite(FromZerologLevel(level), b)
}

func (z zerologAdapterOutput) Write(b []byte) (int, error) {
	panic("unexpected") // zerolog writes only to WriteLevel
}

/* ========================================= */

var _ zerolog.LevelWriter = &zerologAdapterLLOutput{}

type zerologAdapterLLOutput struct {
	insolar.LoggerOutput
}

func (z zerologAdapterLLOutput) WriteLevel(level zerolog.Level, b []byte) (int, error) {
	return z.LoggerOutput.LowLatencyWrite(FromZerologLevel(level), b)
}

func (z zerologAdapterLLOutput) Write(b []byte) (int, error) {
	panic("unexpected") // zerolog writes only to WriteLevel
}

/* ========================================= */

func newDynFieldsHook(dynFields map[string]func() interface{}) zerolog.Hook {
	return dynamicFieldsHook{dynFields}
}

type dynamicFieldsHook struct {
	dynFields map[string]func() interface{}
}

func (v dynamicFieldsHook) Run(e *zerolog.Event, level zerolog.Level, message string) {
	for k, fn := range v.dynFields {
		if fn == nil {
			continue
		}
		vv := fn()
		if vv == nil {
			continue
		}
		e.Interface(k, vv)
	}
}<|MERGE_RESOLUTION|>--- conflicted
+++ resolved
@@ -116,20 +116,6 @@
 	return zerologReverseMapping[zLevel]
 }
 
-<<<<<<< HEAD
-func selectOutput(output insolar.LogOutput, param string) (w io.Writer, err error) {
-	switch output {
-	case insolar.StdErrOutput:
-		return os.Stderr, nil
-	case insolar.SysLogOutput:
-		return inssyslog.ConnectSyslogByParam(param, "insolar")
-	default:
-		return nil, errors.New("unknown output " + output.String())
-	}
-}
-
-=======
->>>>>>> ef69eb6d
 func selectFormatter(format insolar.LogFormat, output io.Writer) (io.Writer, error) {
 	switch format {
 	case insolar.TextFormat:
