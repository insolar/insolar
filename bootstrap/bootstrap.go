--- conflicted
+++ resolved
@@ -141,12 +141,9 @@
 		RootPublicKey:             rootPublicKey,
 		MigrationAdminPublicKey:   migrationAdminPublicKey,
 		MigrationDaemonPublicKeys: migrationDaemonPublicKeys,
-<<<<<<< HEAD
 		MigrationAddresses:        *migrationAddresses,
-=======
 		VestingPeriodInPulses:     g.config.VestingPeriodInPulses,
 		LokupPeriodInPulses:       g.config.LokupPeriodInPulses,
->>>>>>> 99b641a9
 	}
 	err = g.makeHeavyGenesisConfig(discoveryNodes, contractsConfig)
 	if err != nil {
