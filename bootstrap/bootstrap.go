--- conflicted
+++ resolved
@@ -23,11 +23,8 @@
 
 	"github.com/insolar/insolar/configuration"
 	"github.com/insolar/insolar/core"
-<<<<<<< HEAD
-=======
 	"github.com/insolar/insolar/genesis/experiment/nodedomain"
 	"github.com/insolar/insolar/genesis/experiment/rootdomain"
->>>>>>> b9d6710b
 	"github.com/insolar/insolar/log"
 	"github.com/insolar/insolar/logicrunner/goplugin/testutil"
 	"github.com/pkg/errors"
@@ -75,28 +72,6 @@
 	return filepath.Join(contractDir, name, contractFile), nil
 }
 
-<<<<<<< HEAD
-// Start creates types and RootDomain instance
-func (b *Bootstrapper) Start(c core.Components) error {
-	am := c["core.Ledger"].(core.Ledger).GetArtifactManager()
-
-	rootRefChildren, err := am.GetObjChildren(*am.RootRef())
-	if err != nil {
-		log.Errorln("Couldn't get children of RootRef object")
-		return errors.Wrap(err, "couldn't get children of RootRef object")
-	}
-	if rootRefChildren.HasNext() {
-		rootDomainRef, err := rootRefChildren.Next()
-		if err != nil {
-			log.Errorln("Couldn't get next child of RootRef object")
-			return errors.Wrap(err, "couldn't get next child of RootRef object")
-		}
-		b.rootDomainRef = &rootDomainRef
-		log.Debugf("Root domain ref: %s", b.rootDomainRef)
-		return nil
-	} else {
-		log.Errorln("RootRef object has no children")
-=======
 func getContractsMap() (map[string]string, error) {
 	contracts := make(map[string]string)
 	for _, name := range contractNames {
@@ -109,7 +84,6 @@
 			return nil, errors.Wrap(err, "[ contractsMap ] couldn't read contract: ")
 		}
 		contracts[name] = string(code)
->>>>>>> b9d6710b
 	}
 	return contracts, nil
 }
