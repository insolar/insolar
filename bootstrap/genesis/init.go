--- conflicted
+++ resolved
@@ -107,16 +107,10 @@
 		artifactManager := &artifact.Scope{
 			PulseNumber: insolar.FirstPulseNumber,
 
-<<<<<<< HEAD
-			PlatformCryptographyScheme: bc.PlatformCryptographyScheme,
+			PCS:             bc.PlatformCryptographyScheme,
 			BlobStorage:                sc.blobDB,
 			RecordAccessor:             sc.recordDB,
 			RecordModifier:             sc.recordDB,
-=======
-			PCS:             bc.PlatformCryptographyScheme,
-			BlobModifier:    sc.blobDB,
-			RecordsModifier: sc.recordDB,
->>>>>>> 0fbf17d6
 
 			IndexModifier: sc.indexDB,
 			IndexAccessor: sc.indexDB,
