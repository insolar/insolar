--- conflicted
+++ resolved
@@ -154,21 +154,14 @@
 		Prototype:  insolar.GenesisNameMigrationAdmin,
 		ParentName: insolar.GenesisNameRootDomain,
 		Memory: mustGenMemory(&migrationadmin.MigrationAdmin{
-<<<<<<< HEAD
 			MigrationDaemons:     migrationDaemons,
+			MigrationAddressShards: genesisrefs.ContractMigrationAddressShards,
 			MigrationAdminMember: genesisrefs.ContractMigrationAdminMember,
 			VestingParams: &migrationadmin.VestingParams{
 				Lokup:       lokup,
 				Vesting:     vesting,
 				VestingStep: vestingStep,
 			},
-=======
-			MigrationDaemons:       migrationDaemons,
-			MigrationAddressShards: genesisrefs.ContractMigrationAddressShards,
-			MigrationAdminMember:   genesisrefs.ContractMigrationAdminMember,
-			Lokup:                  lokup,
-			Vesting:                vesting,
->>>>>>> 39f1cc6d
 		}),
 	}
 }
