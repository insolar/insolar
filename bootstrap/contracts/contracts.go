//
// Copyright 2019 Insolar Technologies GmbH
//
// Licensed under the Apache License, Version 2.0 (the "License");
// you may not use this file except in compliance with the License.
// You may obtain a copy of the License at
//
//     http://www.apache.org/licenses/LICENSE-2.0
//
// Unless required by applicable law or agreed to in writing, software
// distributed under the License is distributed on an "AS IS" BASIS,
// WITHOUT WARRANTIES OR CONDITIONS OF ANY KIND, either express or implied.
// See the License for the specific language governing permissions and
// limitations under the License.
//

package contracts

import (
	"fmt"

	"github.com/insolar/insolar/insolar"
	"github.com/insolar/insolar/insolar/genesisrefs"
	"github.com/insolar/insolar/logicrunner/builtin/contract/account"
	"github.com/insolar/insolar/logicrunner/builtin/contract/costcenter"
	"github.com/insolar/insolar/logicrunner/builtin/contract/deposit"
	"github.com/insolar/insolar/logicrunner/builtin/contract/member"
	"github.com/insolar/insolar/logicrunner/builtin/contract/migrationadmin"
	"github.com/insolar/insolar/logicrunner/builtin/contract/migrationdaemon"
	"github.com/insolar/insolar/logicrunner/builtin/contract/migrationshard"
	"github.com/insolar/insolar/logicrunner/builtin/contract/nodedomain"
	"github.com/insolar/insolar/logicrunner/builtin/contract/pkshard"
	"github.com/insolar/insolar/logicrunner/builtin/contract/rootdomain"
	"github.com/insolar/insolar/logicrunner/builtin/contract/wallet"
	"github.com/insolar/insolar/logicrunner/builtin/foundation"
)

func RootDomain() insolar.GenesisContractState {

	return insolar.GenesisContractState{
		Name:       insolar.GenesisNameRootDomain,
		Prototype:  insolar.GenesisNameRootDomain,
		ParentName: "",

		Memory: mustGenMemory(&rootdomain.RootDomain{
			PublicKeyShards: genesisrefs.ContractPublicKeyShards,
			NodeDomain:      genesisrefs.ContractNodeDomain,
		}),
	}
}

func NodeDomain() insolar.GenesisContractState {
	nd, _ := nodedomain.NewNodeDomain()
	return insolar.GenesisContractState{
		Name:       insolar.GenesisNameNodeDomain,
		Prototype:  insolar.GenesisNameNodeDomain,
		ParentName: insolar.GenesisNameRootDomain,
		Memory:     mustGenMemory(nd),
	}
}

func GetMemberGenesisContractState(publicKey string, name string, parent string, walletRef insolar.Reference) insolar.GenesisContractState {
	m, err := member.New(genesisrefs.ContractRootDomain, name, publicKey, "", *insolar.NewEmptyReference())
	if err != nil {
		panic(fmt.Sprintf("'%s' member constructor failed", name))
	}

	m.Wallet = walletRef

	return insolar.GenesisContractState{
		Name:       name,
		Prototype:  insolar.GenesisNameMember,
		ParentName: parent,
		Memory:     mustGenMemory(m),
	}
}

func GetWalletGenesisContractState(name string, parent string, accountRef insolar.Reference) insolar.GenesisContractState {
	w, err := wallet.New(accountRef)
	if err != nil {
		panic("failed to create ` " + name + "` wallet instance")
	}

	return insolar.GenesisContractState{
		Name:       name,
		Prototype:  insolar.GenesisNameWallet,
		ParentName: parent,
		Memory:     mustGenMemory(w),
	}
}

func GetPreWalletGenesisContractState(name string, parent string, accountRef insolar.Reference, accounts foundation.StableMap, deposits foundation.StableMap) insolar.GenesisContractState {
	return insolar.GenesisContractState{
		Name:       name,
		Prototype:  insolar.GenesisNameWallet,
		ParentName: parent,
		Memory: mustGenMemory(&wallet.Wallet{
			Accounts: accounts,
			Deposits: deposits,
		}),
	}
}

func GetAccountGenesisContractState(balance string, name string, parent string) insolar.GenesisContractState {
	w, err := account.New(balance)
	if err != nil {
		panic("failed to create ` " + name + "` account instance")
	}

	return insolar.GenesisContractState{
		Name:       name,
		Prototype:  insolar.GenesisNameAccount,
		ParentName: parent,
		Memory:     mustGenMemory(w),
	}
}

func GetCostCenterGenesisContractState() insolar.GenesisContractState {
	cc, err := costcenter.New(genesisrefs.ContractFeeAccount)
	if err != nil {
		panic("failed to create cost center instance")
	}

	return insolar.GenesisContractState{
		Name:       insolar.GenesisNameCostCenter,
		Prototype:  insolar.GenesisNameCostCenter,
		ParentName: insolar.GenesisNameRootDomain,
		Memory:     mustGenMemory(cc),
	}
}

func GetPKShardGenesisContractState(name string, members foundation.StableMap) insolar.GenesisContractState {
	s, err := pkshard.New(members)
	if err != nil {
		panic(fmt.Sprintf("'%s' shard constructor failed", name))
	}

	return insolar.GenesisContractState{
		Name:       name,
		Prototype:  insolar.GenesisNamePKShard,
		ParentName: insolar.GenesisNameRootDomain,
		Memory:     mustGenMemory(s),
	}
}

func GetMigrationShardGenesisContractState(name string, migrationAddresses []string) insolar.GenesisContractState {
	s, err := migrationshard.New(migrationAddresses)
	if err != nil {
		panic(fmt.Sprintf("'%s' shard constructor failed", name))
	}

	return insolar.GenesisContractState{
		Name:       name,
		Prototype:  insolar.GenesisNameMigrationShard,
		ParentName: insolar.GenesisNameRootDomain,
		Memory:     mustGenMemory(s),
	}
}

<<<<<<< HEAD
func GetMigrationAdminGenesisContractState(lockup int64, vesting int64, vestingStep int64) insolar.GenesisContractState {
	migrationDaemons := make(foundation.StableMap)
	for i := 0; i < insolar.GenesisAmountMigrationDaemonMembers; i++ {
		migrationDaemons[genesisrefs.ContractMigrationDaemonMembers[i].String()] = migrationadmin.StatusInactivate
	}
=======
func GetMigrationAdminGenesisContractState(lokup int64, vesting int64, vestingStep int64) insolar.GenesisContractState {
>>>>>>> 97e76028

	return insolar.GenesisContractState{
		Name:       insolar.GenesisNameMigrationAdmin,
		Prototype:  insolar.GenesisNameMigrationAdmin,
		ParentName: insolar.GenesisNameRootDomain,
		Memory: mustGenMemory(&migrationadmin.MigrationAdmin{
<<<<<<< HEAD
			MigrationDaemons:       migrationDaemons,
=======
>>>>>>> 97e76028
			MigrationAddressShards: genesisrefs.ContractMigrationAddressShards,
			MigrationAdminMember:   genesisrefs.ContractMigrationAdminMember,
			VestingParams: &migrationadmin.VestingParams{
				Lockup:      lockup,
				Vesting:     vesting,
				VestingStep: vestingStep,
			},
		}),
	}
}

<<<<<<< HEAD
func GetDepositGenesisContractState(
	amount string,
	lockup int64,
	vesting int64,
	vestingStep int64,
	vestingType foundation.VestingType,
	maturePulse insolar.PulseNumber,
	pulseDepositUnHold insolar.PulseNumber,
	name string, parent string,
) insolar.GenesisContractState {
	return insolar.GenesisContractState{
		Name:       name,
		Prototype:  insolar.GenesisNameDeposit,
		ParentName: parent,
		Memory: mustGenMemory(&deposit.Deposit{
			Balance:            amount,
			Amount:             amount,
			PulseDepositUnHold: pulseDepositUnHold,
			VestingType:        vestingType,
			MaturePulse:        maturePulse,
			Lockup:             lockup,
			Vesting:            vesting,
			VestingStep:        vestingStep,
=======
func GetMigrationDaemonGenesisContractState(numberMigrationDaemon int) insolar.GenesisContractState {

	return insolar.GenesisContractState{
		Name:       insolar.GenesisNameMigrationDaemons[numberMigrationDaemon],
		Prototype:  insolar.GenesisNameMigrationDaemon,
		ParentName: insolar.GenesisNameRootDomain,
		Memory: mustGenMemory(&migrationdaemon.MigrationDaemon{
			IsActive:              false,
			MigrationDaemonMember: genesisrefs.ContractMigrationDaemonMembers[numberMigrationDaemon],
>>>>>>> 97e76028
		}),
	}
}

func mustGenMemory(data interface{}) []byte {
	b, err := insolar.Serialize(data)
	if err != nil {
		panic("failed to serialize contract data")
	}
	return b
}<|MERGE_RESOLUTION|>--- conflicted
+++ resolved
@@ -157,25 +157,13 @@
 	}
 }
 
-<<<<<<< HEAD
 func GetMigrationAdminGenesisContractState(lockup int64, vesting int64, vestingStep int64) insolar.GenesisContractState {
-	migrationDaemons := make(foundation.StableMap)
-	for i := 0; i < insolar.GenesisAmountMigrationDaemonMembers; i++ {
-		migrationDaemons[genesisrefs.ContractMigrationDaemonMembers[i].String()] = migrationadmin.StatusInactivate
-	}
-=======
-func GetMigrationAdminGenesisContractState(lokup int64, vesting int64, vestingStep int64) insolar.GenesisContractState {
->>>>>>> 97e76028
 
 	return insolar.GenesisContractState{
 		Name:       insolar.GenesisNameMigrationAdmin,
 		Prototype:  insolar.GenesisNameMigrationAdmin,
 		ParentName: insolar.GenesisNameRootDomain,
 		Memory: mustGenMemory(&migrationadmin.MigrationAdmin{
-<<<<<<< HEAD
-			MigrationDaemons:       migrationDaemons,
-=======
->>>>>>> 97e76028
 			MigrationAddressShards: genesisrefs.ContractMigrationAddressShards,
 			MigrationAdminMember:   genesisrefs.ContractMigrationAdminMember,
 			VestingParams: &migrationadmin.VestingParams{
@@ -187,7 +175,6 @@
 	}
 }
 
-<<<<<<< HEAD
 func GetDepositGenesisContractState(
 	amount string,
 	lockup int64,
@@ -211,7 +198,10 @@
 			Lockup:             lockup,
 			Vesting:            vesting,
 			VestingStep:        vestingStep,
-=======
+		}),
+	}
+}
+
 func GetMigrationDaemonGenesisContractState(numberMigrationDaemon int) insolar.GenesisContractState {
 
 	return insolar.GenesisContractState{
@@ -221,7 +211,6 @@
 		Memory: mustGenMemory(&migrationdaemon.MigrationDaemon{
 			IsActive:              false,
 			MigrationDaemonMember: genesisrefs.ContractMigrationDaemonMembers[numberMigrationDaemon],
->>>>>>> 97e76028
 		}),
 	}
 }
