BIN_DIR ?= bin
ARTIFACTS_DIR ?= .artifacts
INSOLAR = insolar
INSOLARD = insolard
INSGOCC = insgocc
PULSARD = pulsard
TESTPULSARD = testpulsard
INSGORUND = insgorund
BENCHMARK = benchmark
PULSEWATCHER = pulsewatcher
BACKUPMANAGER = backupmanager
APIREQUESTER = apirequester
HEALTHCHECK = healthcheck
KEEPERD = keeperd

ALL_PACKAGES = ./...
MOCKS_PACKAGE = github.com/insolar/insolar/testutils
GOBUILD ?= go build
FUNCTEST_COUNT ?= 1
TESTED_PACKAGES ?= $(shell go list ${ALL_PACKAGES} | grep -v "${MOCKS_PACKAGE}")
COVERPROFILE ?= coverage.txt
TEST_ARGS ?= -timeout 1200s
BUILD_TAGS ?=

CI_GOMAXPROCS ?= 8
CI_TEST_ARGS ?= -p 4

BUILD_NUMBER := $(TRAVIS_BUILD_NUMBER)
BUILD_DATE ?= $(shell ./scripts/dev/git-date-time.sh -d)
BUILD_TIME ?= $(shell ./scripts/dev/git-date-time.sh -t)
BUILD_HASH ?= $(shell git rev-parse --short HEAD)
BUILD_VERSION ?= $(shell git describe --tags)
DOCKER_BASE_IMAGE_TAG ?= $(BUILD_VERSION)

GOPATH ?= `go env GOPATH`
LDFLAGS += -X github.com/insolar/insolar/version.Version=${BUILD_VERSION}
LDFLAGS += -X github.com/insolar/insolar/version.BuildNumber=${BUILD_NUMBER}
LDFLAGS += -X github.com/insolar/insolar/version.BuildDate=${BUILD_DATE}
LDFLAGS += -X github.com/insolar/insolar/version.BuildTime=${BUILD_TIME}
LDFLAGS += -X github.com/insolar/insolar/version.GitHash=${BUILD_HASH}

BININSGOCC=$(BIN_DIR)/$(INSGOCC)

SLOW_PKGS = ./logicrunner/... ./server/internal/... ./cmd/backupmanager/... ./ledger/light/integration/... ./ledger/heavy/executor/integration/...  ./ledger/heavy/integration/... ./virtual/integration ./api

.PHONY: all
all: clean install-deps pre-build build ## cleanup, install deps, (re)generate all code and build all binaries

.PHONY: lint
lint: ci-lint ## alias for ci-lint

.PHONY: ci-lint
ci-lint: ## CI lint
	golangci-lint run

.PHONY: metalint
metalint: ## run gometalinter
	gometalinter --vendor $(ALL_PACKAGES)

.PHONY: clean
clean: ## run all cleanup tasks
	go clean $(ALL_PACKAGES)
	rm -f $(COVERPROFILE)
	rm -rf $(BIN_DIR)
	./scripts/insolard/launchnet.sh -l

.PHONY: install-build-tools
install-build-tools: ## install tools for codegen
	./scripts/build/install_build_tools.sh

.PHONY: install-deps
install-deps: install-build-tools ## install dep and codegen tools

.PHONY: pre-build
pre-build: ensure generate regen-builtin ## install dependencies, (re)generates all code

.PHONY: generate
generate: ## run go generate
	GOPATH=`go env GOPATH` go generate -x $(ALL_PACKAGES)

.PHONY: test_git_no_changes
test_git_no_changes: ## checks if no git changes in project dir (for CI Codegen task)
	ci/scripts/git_diff_without_comments.sh

.PHONY: ensure
ensure: ## install all dependencies
	dep ensure

.PHONY: build
build: $(BIN_DIR) $(INSOLARD) $(INSOLAR) $(INSGOCC) $(PULSARD) $(TESTPULSARD) $(INSGORUND) $(HEALTHCHECK) $(BENCHMARK) $(APIREQUESTER) $(PULSEWATCHER) $(BACKUPMANAGER) $(KEEPERD) ## build all binaries

$(BIN_DIR):
	mkdir -p $(BIN_DIR)

.PHONY: $(INSOLARD)
$(INSOLARD):
	$(GOBUILD) -o $(BIN_DIR)/$(INSOLARD) ${BUILD_TAGS} -ldflags "${LDFLAGS}" cmd/insolard/*.go

.PHONY: $(INSOLAR)
$(INSOLAR):
	$(GOBUILD) -o $(BIN_DIR)/$(INSOLAR) ${BUILD_TAGS} -ldflags "${LDFLAGS}" cmd/insolar/*.go

.PHONY: $(INSGOCC)
$(INSGOCC): cmd/insgocc/insgocc.go logicrunner/preprocessor
	$(GOBUILD) -o $(BININSGOCC) -ldflags "${LDFLAGS}" cmd/insgocc/*.go

$(BININSGOCC): $(INSGOCC)

.PHONY: $(PULSARD)
$(PULSARD):
	$(GOBUILD) -o $(BIN_DIR)/$(PULSARD) -ldflags "${LDFLAGS}" cmd/pulsard/*.go

.PHONY: $(TESTPULSARD)
$(TESTPULSARD):
	$(GOBUILD) -o $(BIN_DIR)/$(TESTPULSARD) -ldflags "${LDFLAGS}" cmd/testpulsard/*.go

.PHONY: $(INSGORUND)
$(INSGORUND):
	CGO_ENABLED=1 $(GOBUILD) -o $(BIN_DIR)/$(INSGORUND) -ldflags "${LDFLAGS}" cmd/insgorund/*.go

.PHONY: $(BENCHMARK)
$(BENCHMARK):
	$(GOBUILD) -o $(BIN_DIR)/$(BENCHMARK) -ldflags "${LDFLAGS}" cmd/benchmark/*.go

.PHONY: $(PULSEWATCHER)
$(PULSEWATCHER):
	$(GOBUILD) -o $(BIN_DIR)/$(PULSEWATCHER) -ldflags "${LDFLAGS}" cmd/pulsewatcher/*.go

.PHONY: $(BACKUPMANAGER)
$(BACKUPMANAGER):
	$(GOBUILD) -o $(BIN_DIR)/$(BACKUPMANAGER) -ldflags "${LDFLAGS}" cmd/backupmanager/*.go

.PHONY: $(APIREQUESTER)
$(APIREQUESTER):
	$(GOBUILD) -o $(BIN_DIR)/$(APIREQUESTER) -ldflags "${LDFLAGS}" cmd/apirequester/*.go

.PHONY: $(HEALTHCHECK)
$(HEALTHCHECK):
	$(GOBUILD) -o $(BIN_DIR)/$(HEALTHCHECK) -ldflags "${LDFLAGS}" cmd/healthcheck/*.go

.PHONY: $(KEEPERD)
$(KEEPERD):
	$(GOBUILD) -o $(BIN_DIR)/$(KEEPERD) -ldflags "${LDFLAGS}" cmd/keeperd/*.go


.PHONY: test_unit
test_unit: ## run all unit tests
	CGO_ENABLED=1 go test $(TEST_ARGS) $(ALL_PACKAGES)

.PHONY: functest
functest: ## run functest FUNCTEST_COUNT times
	CGO_ENABLED=1 go test -test.v $(TEST_ARGS) -tags "functest bloattest" ./functest -count=$(FUNCTEST_COUNT)

.PNONY: functest_race
functest_race: ## run functest 10 times with -race flag
	make clean
	GOBUILD='go build -race' make build
	FUNCTEST_COUNT=10 make functest

.PHONY: test_func
test_func: functest ## alias for functest

.PHONY: test_slow
test_slow: ## run tests with slowtest tag
<<<<<<< HEAD
	CGO_ENABLED=1 go test $(TEST_ARGS) -tags slowtest ./...
=======
	CGO_ENABLED=1 go test $(TEST_ARGS) -tags slowtest $(SLOW_PKGS)
>>>>>>> 6e8aa929

.PHONY: test
test: test_unit ## alias for test_unit

.PHONY: test_all
test_all: test_unit test_func test_slow ## run all tests (unit, func, slow)

.PHONY: test_with_coverage
test_with_coverage: $(ARTIFACTS_DIR) ## run unit tests with generation of coverage file
	CGO_ENABLED=1 go test $(TEST_ARGS) -tags coverage --coverprofile=$(ARTIFACTS_DIR)/cover.all --covermode=count $(TESTED_PACKAGES)
	@cat $(ARTIFACTS_DIR)/cover.all | ./scripts/dev/cover-filter.sh > $(COVERPROFILE)

.PHONY: test_with_coverage_fast
test_with_coverage_fast: ## ???
	CGO_ENABLED=1 go test $(TEST_ARGS) -tags coverage -count 1 --coverprofile=$(COVERPROFILE) --covermode=count $(ALL_PACKAGES)

$(ARTIFACTS_DIR):
	mkdir -p $(ARTIFACTS_DIR)

.PHONY: ci_test_with_coverage
ci_test_with_coverage: ## run unit tests with coverage, outputs json to stdout (CI)
	GOMAXPROCS=$(CI_GOMAXPROCS) CGO_ENABLED=1 \
		go test $(CI_TEST_ARGS) $(TEST_ARGS) -json -v -count 1 --coverprofile=$(COVERPROFILE) --covermode=count -tags 'coverage slowtest' $(ALL_PACKAGES)

.PHONY: ci_test_unit
ci_test_unit: ## run unit tests 10 times and -race flag, redirects json output to file (CI)
	GOMAXPROCS=$(CI_GOMAXPROCS) CGO_ENABLED=1 \
		go test $(CI_TEST_ARGS) $(TEST_ARGS) -json -v $(ALL_PACKAGES) -race -count 10 | tee ci_test_unit.json

.PHONY: ci_test_slow
ci_test_slow: ## run slow tests just once, redirects json output to file (CI)
	GOMAXPROCS=$(CI_GOMAXPROCS) CGO_ENABLED=1 \
<<<<<<< HEAD
		go test $(CI_TEST_ARGS) $(TEST_ARGS) -json -v -failfast -tags slowtest ./... -count 1 | tee -a ci_test_unit.json
=======
		go test $(CI_TEST_ARGS) $(TEST_ARGS) -json -v -failfast -tags slowtest $(SLOW_PKGS) -count 1 | tee -a ci_test_unit.json
>>>>>>> 6e8aa929

.PHONY: ci_test_func
ci_test_func: ## run functest 3 times, redirects json output to file (CI)
	# GOMAXPROCS=2, because we launch at least 5 insolard nodes in functest + 1 pulsar,
	# so try to be more honest with processors allocation.
	GOMAXPROCS=$(CI_GOMAXPROCS) CGO_ENABLED=1  \
		go test $(CI_TEST_ARGS) $(TEST_ARGS) -json -tags "functest bloattest" -v ./functest -count 3 -failfast | tee ci_test_func.json

.PHONY: ci_test_integrtest
ci_test_integrtest: ## run networktest 1 time, redirects json output to file (CI)
	GOMAXPROCS=$(CI_GOMAXPROCS) CGO_ENABLED=1 \
		go test $(CI_TEST_ARGS) $(TEST_ARGS) -json -tags networktest -v ./network/tests -count=1 | tee ci_test_integrtest.json

.PHONY: regen-proxies
CONTRACTS = $(wildcard application/contract/*)
regen-proxies: $(BININSGOCC) ## regen contracts proxies
	$(foreach c, $(CONTRACTS), $(BININSGOCC) proxy application/contract/$(notdir $(c))/$(notdir $(c)).go; )

.PHONY: generate-protobuf
generate-protobuf: ## generate protobuf structs
	protoc -I./vendor -I./ --gogoslick_out=./ network/node/internal/node/node.proto
	protoc -I./vendor -I./ --gogoslick_out=./ insolar/record/record.proto
	protoc -I./vendor -I./ --gogoslick_out=./ insolar/jet/jet.proto
	protoc -I./vendor -I./ --gogoslick_out=./ insolar/node.proto
	protoc -I./vendor -I./ --gogoslick_out=./ ledger/drop/drop.proto
	protoc -I./vendor -I./ --gogoslick_out=./ insolar/record/record.proto
	protoc -I./vendor -I./ --gogoslick_out=./ --proto_path=${GOPATH}/src insolar/payload/payload.proto
	protoc -I./vendor -I./ --gogoslick_out=./ insolar/pulse/pulse.proto
	protoc -I./vendor -I./ --gogoslick_out=./ --proto_path=${GOPATH}/src network/hostnetwork/packet/packet.proto
	protoc -I./vendor -I./ --gogoslick_out=./ --proto_path=${GOPATH}/src network/consensus/adapters/candidate/profile.proto
	protoc -I./vendor -I./ --gogoslick_out=./ ledger/heavy/executor/jetinfo.proto
	protoc -I./vendor -I./ --gogoslick_out=./ instrumentation/instracer/span_data.proto
		protoc -I/usr/local/include -I./ \
    		-I$(GOPATH)/src \
    		--gogoslick_out=plugins=grpc:./  \
    		ledger/heavy/exporter/record_exporter.proto
		protoc -I/usr/local/include -I./ \
    		-I$(GOPATH)/src \
    		--gogoslick_out=plugins=grpc:./  \
    		ledger/heavy/exporter/pulse_exporter.proto


.PHONY: regen-builtin
regen-builtin: $(BININSGOCC) ## regenerate builtin contracts code
	$(BININSGOCC) regen-builtin

.PHONY: build-track
build-track: ## build logs event tracker tool
	$(GOBUILD) -o $(BIN_DIR)/track ./scripts/cmd/track/track.go

.PHONY: generate-introspector-proto
generate-introspector-proto: ## generate grpc api code and mocks for introspector
	protoc -I/usr/local/include -I./ \
		-I$(GOPATH)/src \
		-I$(GOPATH)/src/github.com/grpc-ecosystem/grpc-gateway/third_party/googleapis \
		--go_out=plugins=grpc:./  \
		--grpc-gateway_out=logtostderr=true:. \
		--swagger_out=logtostderr=true:. \
		instrumentation/introspector/introproto/*.proto
	GOPATH=`go env GOPATH` go generate -x ./instrumentation/introspector

.PHONY: prepare-inrospector-proto
prepare-inrospector-proto: ## install tools required for grpc development
	go get -u github.com/grpc-ecosystem/grpc-gateway/protoc-gen-grpc-gateway
	go get -u github.com/grpc-ecosystem/grpc-gateway/protoc-gen-swagger
	go get -u github.com/golang/protobuf/protoc-gen-go

.PHONY: docker_base_build
docker_base_build: ## build base image with source dependencies and compiled binaries
	docker build -t insolar-base:$(DOCKER_BASE_IMAGE_TAG) \
		--build-arg BUILD_DATE="$(BUILD_DATE)" \
		--build-arg BUILD_TIME="$(BUILD_TIME)" \
		--build-arg BUILD_NUMBER="$(BUILD_NUMBER)" \
		--build-arg BUILD_HASH="$(BUILD_HASH)" \
		--build-arg BUILD_VERSION="$(BUILD_VERSION)" \
		-f docker/Dockerfile .
	docker tag insolar-base:$(DOCKER_BASE_IMAGE_TAG) insolar-base:latest
	docker images "insolar-base"

.PHONY: docker_clean
docker_clean: ## removes intermediate docker image layers w/o tags (beware: it clean up space, but resets caches)
	docker image prune -f

.PHONY: help
help: ## Display this help screen
	@grep -E '^[a-zA-Z_-]+:.*?## .*$$' $(MAKEFILE_LIST) | sort | awk 'BEGIN {FS = ":.*?## "}; {printf "\033[36m%-30s\033[0m %s\n", $$1, $$2}'<|MERGE_RESOLUTION|>--- conflicted
+++ resolved
@@ -41,8 +41,6 @@
 
 BININSGOCC=$(BIN_DIR)/$(INSGOCC)
 
-SLOW_PKGS = ./logicrunner/... ./server/internal/... ./cmd/backupmanager/... ./ledger/light/integration/... ./ledger/heavy/executor/integration/...  ./ledger/heavy/integration/... ./virtual/integration ./api
-
 .PHONY: all
 all: clean install-deps pre-build build ## cleanup, install deps, (re)generate all code and build all binaries
 
@@ -162,11 +160,7 @@
 
 .PHONY: test_slow
 test_slow: ## run tests with slowtest tag
-<<<<<<< HEAD
 	CGO_ENABLED=1 go test $(TEST_ARGS) -tags slowtest ./...
-=======
-	CGO_ENABLED=1 go test $(TEST_ARGS) -tags slowtest $(SLOW_PKGS)
->>>>>>> 6e8aa929
 
 .PHONY: test
 test: test_unit ## alias for test_unit
@@ -199,11 +193,7 @@
 .PHONY: ci_test_slow
 ci_test_slow: ## run slow tests just once, redirects json output to file (CI)
 	GOMAXPROCS=$(CI_GOMAXPROCS) CGO_ENABLED=1 \
-<<<<<<< HEAD
 		go test $(CI_TEST_ARGS) $(TEST_ARGS) -json -v -failfast -tags slowtest ./... -count 1 | tee -a ci_test_unit.json
-=======
-		go test $(CI_TEST_ARGS) $(TEST_ARGS) -json -v -failfast -tags slowtest $(SLOW_PKGS) -count 1 | tee -a ci_test_unit.json
->>>>>>> 6e8aa929
 
 .PHONY: ci_test_func
 ci_test_func: ## run functest 3 times, redirects json output to file (CI)
