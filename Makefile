--- conflicted
+++ resolved
@@ -1,15 +1,10 @@
-BUILD_VERSION ?= $(shell git describe --abbrev=0 --tags)
-BIN_DIR ?= bin/${BUILD_VERSION}
+BIN_DIR ?= bin
 INSOLAR = insolar
 INSOLARD = insolard
 INSGOCC = $(BIN_DIR)/insgocc
 PULSARD = pulsard
 INSGORUND = insgorund
-<<<<<<< HEAD
-UPDATESERV = updateserv
-=======
 LOADANALYZER = loadanalyzer
->>>>>>> fe060458
 
 ALL_PACKAGES = ./...
 COVERPROFILE = coverage.txt
@@ -18,6 +13,7 @@
 BUILD_DATE = $(shell date "+%Y-%m-%d")
 BUILD_TIME = $(shell date "+%H:%M:%S")
 BUILD_HASH = $(shell git rev-parse --short HEAD)
+BUILD_VERSION ?= $(shell git describe --abbrev=0 --tags)
 
 LDFLAGS += -X github.com/insolar/insolar/version.Version=${BUILD_VERSION}
 LDFLAGS += -X github.com/insolar/insolar/version.BuildNumber=${BUILD_NUMBER}
@@ -52,7 +48,7 @@
 
 build: 
 	mkdir -p $(BIN_DIR)
-	make $(INSOLARD) $(INSOLAR) $(INSGOCC) $(PULSARD) $(INSGORUND) $(UPDATESERV)
+	make $(INSOLARD) $(INSOLAR) $(INSGOCC) $(PULSARD) $(INSGORUND)
 
 $(INSOLARD):
 	go build -o $(BIN_DIR)/$(INSOLARD) -ldflags "${LDFLAGS}" cmd/insolard/*.go
@@ -65,9 +61,6 @@
 
 $(PULSARD):
 	go build -o $(BIN_DIR)/$(PULSARD) -ldflags "${LDFLAGS}" cmd/pulsard/*.go
-
-$(UPDATESERV):
-	go build -o $(BIN_DIR)/$(UPDATESERV) -ldflags "${LDFLAGS}" cmd/updateserv/*.go
 
 $(INSGORUND):
 	go build -o $(BIN_DIR)/$(INSGORUND) -ldflags "${LDFLAGS}" cmd/insgorund/*.go
