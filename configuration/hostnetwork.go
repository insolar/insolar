--- conflicted
+++ resolved
@@ -31,13 +31,9 @@
 	Transport           Transport
 	IsRelay             bool  // set if node must be relay explicit
 	InfinityBootstrap   bool  // set true for infinity tries to bootstrap
-<<<<<<< HEAD
-	Timeout             int   // bootstrap reconnect timeout
-=======
 	MinTimeout          int   // bootstrap timeout min
 	MaxTimeout          int   // bootstrap timeout max
 	TimeoutMult         int   // bootstrap timout multiplier
->>>>>>> 47833b3e
 	SignMessages        bool  // signing a messages if true
 	HandshakeSessionTTL int32 // ms
 }
@@ -50,13 +46,9 @@
 	return HostNetwork{
 		Transport:           transport,
 		IsRelay:             false,
-<<<<<<< HEAD
-		Timeout:             4,
-=======
 		MinTimeout:          1,
 		MaxTimeout:          60,
 		TimeoutMult:         2,
->>>>>>> 47833b3e
 		InfinityBootstrap:   false,
 		SignMessages:        false,
 		HandshakeSessionTTL: 5000,
