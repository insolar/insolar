--- conflicted
+++ resolved
@@ -38,11 +38,8 @@
 	APIRunner   APIRunner
 	Pulsar      Pulsar
 	Bootstrap   Bootstrap
-<<<<<<< HEAD
+	PrivateKey  string
 	Updater     Updater
-=======
-	PrivateKey  string
->>>>>>> ce5468d5
 }
 
 // Holder provides methods to manage configuration
@@ -64,11 +61,8 @@
 		APIRunner:   NewAPIRunner(),
 		Pulsar:      NewPulsar(),
 		Bootstrap:   NewBootstrap(),
-<<<<<<< HEAD
 		Updater:     NewUpdater(),
-=======
 		PrivateKey:  "",
->>>>>>> ce5468d5
 	}
 
 	return cfg
