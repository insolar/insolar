/*
 *    Copyright 2018 Insolar
 *
 *    Licensed under the Apache License, Version 2.0 (the "License");
 *    you may not use this file except in compliance with the License.
 *    You may obtain a copy of the License at
 *
 *        http://www.apache.org/licenses/LICENSE-2.0
 *
 *    Unless required by applicable law or agreed to in writing, software
 *    distributed under the License is distributed on an "AS IS" BASIS,
 *    WITHOUT WARRANTIES OR CONDITIONS OF ANY KIND, either express or implied.
 *    See the License for the specific language governing permissions and
 *    limitations under the License.
 */

package messagebus

import (
	"bytes"
	"encoding/gob"

	"github.com/insolar/insolar/core"
	"github.com/insolar/insolar/core/message"
	"github.com/insolar/insolar/core/reply"
	"github.com/insolar/insolar/inscontext"
	"github.com/pkg/errors"
)

const deliverRPCMethodName = "MessageBus.Deliver"

// MessageBus is component that routes application logic requests,
// e.g. glue between network and logic runner
type MessageBus struct {
	service      core.Network
	ledger       core.Ledger
	activeNodes  core.ActiveNodeComponent
	handlers     map[core.MessageType]core.MessageHandler
	signmessages bool
}

// NewMessageBus is a `MessageBus` constructor
<<<<<<< HEAD
func NewMessageBus(config configuration.Configuration) (*MessageBus, error) {
	return &MessageBus{
		handlers:     map[core.MessageType]core.MessageHandler{},
		signmessages: config.Host.SignMessages,
	}, nil
=======
func NewMessageBus() (*MessageBus, error) {
	return &MessageBus{handlers: map[core.MessageType]core.MessageHandler{}}, nil
>>>>>>> bdd356ab
}

// Start initializes message bus
func (mb *MessageBus) Start(c core.Components) error {
	mb.service = c.Network
	mb.service.RemoteProcedureRegister(deliverRPCMethodName, mb.deliver)
	mb.ledger = c.Ledger
	mb.activeNodes = c.ActiveNodeComponent

	return nil
}

// Stop releases resources and stops the bus
func (mb *MessageBus) Stop() error { return nil }

// Register sets a function as a hadler for particular message type,
// only one handler per type is allowed
func (mb *MessageBus) Register(p core.MessageType, handler core.MessageHandler) error {
	_, ok := mb.handlers[p]
	if ok {
		return errors.New("handler for this type already exists")
	}

	mb.handlers[p] = handler
	return nil
}

// MustRegister is a Register wrapper that panics if an error was returned.
func (mb *MessageBus) MustRegister(p core.MessageType, handler core.MessageHandler) {
	err := mb.Register(p, handler)
	if err != nil {
		panic(err)
	}
}

// Send an `Message` and get a `Reply` or error from remote host.
<<<<<<< HEAD
func (mb *MessageBus) Send(msg core.Message) (core.Reply, error) {
	signedMsg, err := message.NewSignedMessage(msg, mb.service.GetNodeID(), mb.service.GetPrivateKey())
	if err != nil {
		return nil, err
	}
=======
func (mb *MessageBus) Send(ctx core.Context, msg core.Message) (core.Reply, error) {
>>>>>>> bdd356ab
	jc := mb.ledger.GetJetCoordinator()
	pm := mb.ledger.GetPulseManager()
	pulse, err := pm.Current()
	if err != nil {
		return nil, err
	}

	// TODO: send to all actors of the role if nil Target
	nodes, err := jc.QueryRole(signedMsg.TargetRole(), *signedMsg.Target(), pulse.PulseNumber)
	if err != nil {
		return nil, err
	}

	if len(nodes) > 1 {
		cascade := core.Cascade{
			NodeIds:           nodes,
			Entropy:           pulse.Entropy,
			ReplicationFactor: 2,
		}
		err := mb.service.SendCascadeMessage(cascade, deliverRPCMethodName, signedMsg)
		return nil, err
	}

	// Short path when sending to self node. Skip serialization
	if nodes[0].Equal(mb.service.GetNodeID()) {
		return mb.doDeliver(signedMsg)
	}

	res, err := mb.service.SendMessage(nodes[0], deliverRPCMethodName, signedMsg)
	if err != nil {
		return nil, err
	}

	return reply.Deserialize(bytes.NewBuffer(res))
}

type serializableError struct {
	S string
}

func (e *serializableError) Error() string {
	return e.S
}

func (mb *MessageBus) doDeliver(msg core.Message) (core.Reply, error) {
	handler, ok := mb.handlers[msg.Type()]
	if !ok {
		return nil, errors.New("no handler for received message type")
	}

	resp, err := handler(inscontext.TODO(), msg)
	if err != nil {
		return nil, &serializableError{
			S: err.Error(),
		}
	}
	return resp, nil
}

// Deliver method calls LogicRunner.Execute on local host
// this method is registered as RPC stub
func (mb *MessageBus) deliver(args [][]byte) (result []byte, err error) {
	if len(args) < 1 {
		return nil, errors.New("need exactly one argument when mb.deliver()")
	}
	msg, err := message.Deserialize(bytes.NewBuffer(args[0]))
	signedMessage, ok := msg.(core.SignedMessage)
	if !ok {
		return nil, errors.New("failed to parse a signed message")
	}
	if err != nil {
		return nil, err
	}
	if mb.signmessages && !signedMessage.IsValid(mb.activeNodes.GetActiveNode(signedMessage.GetSender()).PublicKey) {
		return nil, errors.New("failed to check a message sign")
	}

	resp, err := mb.doDeliver(signedMessage.Message())
	if err != nil {
		return nil, err
	}

	rd, err := reply.Serialize(resp)
	if err != nil {
		return nil, err
	}
	buf := new(bytes.Buffer)
	_, err = buf.ReadFrom(rd)
	if err != nil {
		return nil, err
	}
	return buf.Bytes(), nil
}

func init() {
	gob.Register(&serializableError{})
}<|MERGE_RESOLUTION|>--- conflicted
+++ resolved
@@ -20,6 +20,7 @@
 	"bytes"
 	"encoding/gob"
 
+	"github.com/insolar/insolar/configuration"
 	"github.com/insolar/insolar/core"
 	"github.com/insolar/insolar/core/message"
 	"github.com/insolar/insolar/core/reply"
@@ -40,16 +41,11 @@
 }
 
 // NewMessageBus is a `MessageBus` constructor
-<<<<<<< HEAD
 func NewMessageBus(config configuration.Configuration) (*MessageBus, error) {
 	return &MessageBus{
 		handlers:     map[core.MessageType]core.MessageHandler{},
 		signmessages: config.Host.SignMessages,
 	}, nil
-=======
-func NewMessageBus() (*MessageBus, error) {
-	return &MessageBus{handlers: map[core.MessageType]core.MessageHandler{}}, nil
->>>>>>> bdd356ab
 }
 
 // Start initializes message bus
@@ -86,15 +82,11 @@
 }
 
 // Send an `Message` and get a `Reply` or error from remote host.
-<<<<<<< HEAD
-func (mb *MessageBus) Send(msg core.Message) (core.Reply, error) {
+func (mb *MessageBus) Send(ctx core.Context, msg core.Message) (core.Reply, error) {
 	signedMsg, err := message.NewSignedMessage(msg, mb.service.GetNodeID(), mb.service.GetPrivateKey())
 	if err != nil {
 		return nil, err
 	}
-=======
-func (mb *MessageBus) Send(ctx core.Context, msg core.Message) (core.Reply, error) {
->>>>>>> bdd356ab
 	jc := mb.ledger.GetJetCoordinator()
 	pm := mb.ledger.GetPulseManager()
 	pulse, err := pm.Current()
@@ -120,7 +112,7 @@
 
 	// Short path when sending to self node. Skip serialization
 	if nodes[0].Equal(mb.service.GetNodeID()) {
-		return mb.doDeliver(signedMsg)
+		return mb.doDeliver(signedMsg.Message())
 	}
 
 	res, err := mb.service.SendMessage(nodes[0], deliverRPCMethodName, signedMsg)
