--- conflicted
+++ resolved
@@ -98,19 +98,11 @@
 	inslogger.FromContext(ctx).Info("Call Acquire in MessageBus: ", counter)
 	if counter == 1 {
 		inslogger.FromContext(ctx).Info("Lock MB")
-<<<<<<< HEAD
-		ctx, span := instracer.StartSpan(parentCtx, "before GIL Lock (Lock MB)")
-		span.End()
-		mb.lock(ctx)
-		_, span = instracer.StartSpan(parentCtx, "after GIL Lock (Lock MB)")
-		span.End()
-=======
 
 		ctx, span := instracer.StartSpan(parentCtx, "GIL Lock (Lock MB)")
 		defer span.End()
 
 		mb.Lock(ctx)
->>>>>>> 33c3c3eb
 	}
 }
 
@@ -122,11 +114,7 @@
 	inslogger.FromContext(ctx).Info("Call Release in MessageBus: ", counter)
 	if counter == 0 {
 		inslogger.FromContext(ctx).Info("Unlock MB")
-<<<<<<< HEAD
-		mb.unlock(ctx)
-=======
-
->>>>>>> 33c3c3eb
+
 		_, span := instracer.StartSpan(ctx, "GIL Unlock (Unlock MB)")
 		defer span.End()
 
@@ -155,12 +143,12 @@
 // Stop releases resources and stops the bus
 func (mb *MessageBus) Stop(ctx context.Context) error { return nil }
 
-func (mb *MessageBus) lock(ctx context.Context) {
+func (mb *MessageBus) Lock(ctx context.Context) {
 	inslogger.FromContext(ctx).Info("Acquire GIL")
 	mb.globalLock.Lock()
 }
 
-func (mb *MessageBus) unlock(ctx context.Context) {
+func (mb *MessageBus) Unlock(ctx context.Context) {
 	inslogger.FromContext(ctx).Info("Release GIL")
 	mb.globalLock.Unlock()
 }
