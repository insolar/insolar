--- conflicted
+++ resolved
@@ -63,13 +63,10 @@
 		}
 		return nil, err
 	}
-<<<<<<< HEAD
+
+	return item.Reply, item.Error
 }
 
 func (p *player) OnPulse() {
 	panic("This method must not be called")
-=======
-
-	return item.Reply, item.Error
->>>>>>> b5ceeadb
 }