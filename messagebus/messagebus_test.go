//
// Copyright 2019 Insolar Technologies GmbH
//
// Licensed under the Apache License, Version 2.0 (the "License");
// you may not use this file except in compliance with the License.
// You may obtain a copy of the License at
//
//     http://www.apache.org/licenses/LICENSE-2.0
//
// Unless required by applicable law or agreed to in writing, software
// distributed under the License is distributed on an "AS IS" BASIS,
// WITHOUT WARRANTIES OR CONDITIONS OF ANY KIND, either express or implied.
// See the License for the specific language governing permissions and
// limitations under the License.
//

package messagebus

import (
	"context"
<<<<<<< HEAD
	"fmt"
=======
	"sync"
>>>>>>> c3644e1e
	"sync/atomic"
	"testing"
	"time"

	"github.com/insolar/insolar/insolar/bus"
	"github.com/insolar/insolar/insolar/jet"
	"github.com/insolar/insolar/insolar/pulse"
	"github.com/stretchr/testify/require"

	"github.com/insolar/insolar/component"
	"github.com/insolar/insolar/configuration"
	"github.com/insolar/insolar/insolar"
	"github.com/insolar/insolar/insolar/message"
	"github.com/insolar/insolar/testutils"
	"github.com/insolar/insolar/testutils/network"
)

var testType = insolar.MessageType(123)

type replyMock int

func (replyMock) Type() insolar.ReplyType {
	return insolar.ReplyType(124)
}

var testReply replyMock = 124

func testHandler(_ context.Context, _ insolar.Parcel) (insolar.Reply, error) {
	return testReply, nil
}

func prepare(t *testing.T, ctx context.Context, currentPulse int, msgPulse int) (*MessageBus, *pulse.AccessorMock, insolar.Parcel, insolar.Reference) {
	mb, err := NewMessageBus(configuration.Configuration{})
	require.NoError(t, err)

	net := testutils.GetTestNetwork(t)
	jc := jet.NewCoordinatorMock(t)
	expectedRef := testutils.RandomRef()
	jc.QueryRoleFunc = func(p context.Context, p1 insolar.DynamicRole, p2 insolar.ID, p3 insolar.PulseNumber) (r []insolar.Reference, r1 error) {
		return []insolar.Reference{expectedRef}, nil
	}

	nn := network.NewNodeNetworkMock(t)
	nn.GetOriginFunc = func() (r insolar.NetworkNode) {
		n := network.NewNetworkNodeMock(t)
		n.IDMock.Return(insolar.Reference{})
		return n
	}

	pcs := testutils.NewPlatformCryptographyScheme()
	cs := testutils.NewCryptographyServiceMock(t)
	cs.SignFunc = func(p []byte) (r *insolar.Signature, r1 error) {
		return &insolar.Signature{}, nil
	}

	dtf := testutils.NewDelegationTokenFactoryMock(t)
	pf := NewParcelFactory()
	ps := pulse.NewAccessorMock(t)

	b := bus.NewSenderMock(t)

	(&component.Manager{}).Inject(net, jc, nn, pcs, cs, dtf, pf, ps, mb, b)

	ps.LatestFunc = func(ctx context.Context) (insolar.Pulse, error) {
		return insolar.Pulse{
			PulseNumber:     insolar.PulseNumber(currentPulse),
			NextPulseNumber: insolar.PulseNumber(currentPulse + 1),
		}, nil
	}

	err = mb.Register(testType, testHandler)
	require.NoError(t, err)

	parcel := testutils.NewParcelMock(t)

	parcel.PulseFunc = func() insolar.PulseNumber {
		return insolar.PulseNumber(msgPulse)
	}
	parcel.TypeFunc = func() insolar.MessageType {
		return testType
	}
	parcel.GetSenderFunc = func() (r insolar.Reference) {
		return testutils.RandomRef()
	}
	parcel.MessageMock.Return(&message.GetObject{})

	mb.Unlock(ctx)

	return mb, ps, parcel, expectedRef
}

func TestMessageBus_doDeliver_PrevPulse(t *testing.T) {
	ctx := context.Background()
	mb, _, parcel, _ := prepare(t, ctx, 100, 99)

	result, err := mb.doDeliver(ctx, parcel)
	require.Error(t, err)
	require.Nil(t, result)
}

func TestMessageBus_doDeliver_SamePulse(t *testing.T) {
	ctx := context.Background()
	mb, _, parcel, _ := prepare(t, ctx, 100, 100)

	result, err := mb.doDeliver(ctx, parcel)
	require.NoError(t, err)
	require.Equal(t, testReply, result)
}

func TestMessageBus_doDeliver_NextPulse(t *testing.T) {
	ctx := context.Background()
	mb, ps, parcel, _ := prepare(t, ctx, 100, 101)

	pulseUpdated := false

	var triggerUnlock int32
	newPulse := insolar.Pulse{
		PulseNumber:     101,
		NextPulseNumber: 102,
	}
	fn := ps.LatestFunc
	ps.LatestFunc = func(ctx context.Context) (insolar.Pulse, error) {
		if atomic.LoadInt32(&triggerUnlock) > 0 {
			return newPulse, nil
		}
		return fn(ctx)
	}
	go func() {
		// should unlock
		time.Sleep(time.Second)
		atomic.AddInt32(&triggerUnlock, 1)

		pulseUpdated = true
		err := mb.OnPulse(ctx, newPulse)
		require.NoError(t, err)
	}()
	// blocks until newPulse returns
	result, err := mb.doDeliver(ctx, parcel)
	require.NoError(t, err)
	require.Equal(t, testReply, result)
	require.True(t, pulseUpdated)
}

func TestMessageBus_doDeliver_TwoAheadPulses(t *testing.T) {
	ctx := context.Background()
	mb, ps, parcel, _ := prepare(t, ctx, 100, 102)

	var mu sync.Mutex
	pulse := &insolar.Pulse{
		PulseNumber:     100,
		NextPulseNumber: 101,
	}
	ps.LatestFunc = func(ctx context.Context) (insolar.Pulse, error) {
		mu.Lock()
		defer mu.Unlock()

		return *pulse, nil
	}
	go func() {
		for i := 1; i <= 2; i++ {
			mu.Lock()
			pulse = &insolar.Pulse{
				PulseNumber:     insolar.PulseNumber(100 + i),
				NextPulseNumber: insolar.PulseNumber(100 + i + 1),
			}
			mu.Unlock()
			err := mb.OnPulse(ctx, *pulse)
			require.NoError(t, err)
		}
	}()

	_, err := mb.doDeliver(ctx, parcel)
	require.NoError(t, err)
	require.Equal(t, insolar.PulseNumber(102), pulse.PulseNumber)
}

func TestMessageBus_createWatermillMessage(t *testing.T) {
	ctx := context.Background()
	mb, _, _, expectedRef := prepare(t, ctx, 100, 100)

	pulse := insolar.Pulse{
		PulseNumber: insolar.PulseNumber(100),
	}
	parcel := &message.Parcel{
		Msg: &message.GetObject{},
	}

	msg := mb.createWatermillMessage(ctx, parcel, nil, pulse)

	require.NotNil(t, msg)
	require.NotNil(t, msg.Payload)
	require.Equal(t, fmt.Sprintf("%d", pulse.PulseNumber), msg.Metadata.Get(bus.PulseMetadataKey))
	require.Equal(t, parcel.Msg.Type().String(), msg.Metadata.Get(bus.TypeMetadataKey))
	require.Equal(t, expectedRef.String(), msg.Metadata.Get(bus.ReceiverMetadataKey))
	require.Equal(t, insolar.Reference{}.String(), msg.Metadata.Get(bus.SenderMetadataKey))
}

func TestMessageBus_getReceiver(t *testing.T) {
	ctx := context.Background()
	mb, err := NewMessageBus(configuration.Configuration{})
	require.NoError(t, err)
	expectedRef := testutils.RandomRef()
	jc := jet.NewCoordinatorMock(t)
	jc.QueryRoleFunc = func(p context.Context, p1 insolar.DynamicRole, p2 insolar.ID, p3 insolar.PulseNumber) (r []insolar.Reference, r1 error) {
		return []insolar.Reference{expectedRef}, nil
	}
	mb.JetCoordinator = jc
	pulse := insolar.Pulse{
		PulseNumber: insolar.PulseNumber(100),
	}
	parcel := &message.Parcel{
		Msg: &message.GetObject{},
	}

	r := mb.getReceiver(ctx, parcel, pulse, nil)

	require.Equal(t, expectedRef.String(), r)
}<|MERGE_RESOLUTION|>--- conflicted
+++ resolved
@@ -18,11 +18,8 @@
 
 import (
 	"context"
-<<<<<<< HEAD
 	"fmt"
-=======
 	"sync"
->>>>>>> c3644e1e
 	"sync/atomic"
 	"testing"
 	"time"
