--- conflicted
+++ resolved
@@ -108,11 +108,7 @@
 	})
 	parcel.GetSenderMock.Set(func() (r insolar.Reference) {
 		return testutils.RandomRef()
-<<<<<<< HEAD
-	}
-=======
-	})
->>>>>>> cd5cae48
+	})
 	parcel.MessageMock.Return(&message.CallMethod{})
 
 	return mb, ps, parcel, expectedRef
