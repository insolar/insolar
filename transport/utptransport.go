/*
 *    Copyright 2018 INS Ecosystem
 *
 *    Licensed under the Apache License, Version 2.0 (the "License");
 *    you may not use this file except in compliance with the License.
 *    You may obtain a copy of the License at
 *
 *        http://www.apache.org/licenses/LICENSE-2.0
 *
 *    Unless required by applicable law or agreed to in writing, software
 *    distributed under the License is distributed on an "AS IS" BASIS,
 *    WITHOUT WARRANTIES OR CONDITIONS OF ANY KIND, either express or implied.
 *    See the License for the specific language governing permissions and
 *    limitations under the License.
 */

package transport

import (
	"context"
	"log"
	"net"
	"sync"
	"sync/atomic"
	"time"

	"github.com/insolar/network/message"
	"github.com/insolar/network/relay"

	"github.com/anacrolix/utp"
)

type utpTransport struct {
	socket *utp.Socket

	received chan *message.Message
	sequence *uint64

	disconnectStarted  chan bool
	disconnectFinished chan bool

	mutex   *sync.RWMutex
	futures map[message.RequestID]Future

	proxy relay.Proxy
}

<<<<<<< HEAD
// NewUTPTransport creates utpTransport
func NewUTPTransport(conn net.PacketConn, proxy relay.Proxy) (Transport, error) {
	return newUTPTransport(conn, proxy)
=======
// NewUTPTransport creates utpTransport.
func NewUTPTransport(conn net.PacketConn) (Transport, error) {
	return newUTPTransport(conn)
>>>>>>> cb834a31
}

func newUTPTransport(conn net.PacketConn, proxy relay.Proxy) (*utpTransport, error) {
	socket, err := utp.NewSocketFromPacketConn(conn)
	if err != nil {
		return nil, err
	}

	transport := &utpTransport{
		socket: socket,

		received: make(chan *message.Message),
		sequence: new(uint64),

		disconnectStarted:  make(chan bool),
		disconnectFinished: make(chan bool),

		mutex:   &sync.RWMutex{},
		futures: make(map[message.RequestID]Future),

		proxy: proxy,
	}

	return transport, nil
}

// SendRequest sends request message and returns future.
func (t *utpTransport) SendRequest(msg *message.Message) (Future, error) {
	msg.RequestID = t.generateID()

	future := t.createFuture(msg)

	err := t.sendMessage(msg)
	if err != nil {
		future.Cancel()
		return nil, err
	}

	return future, nil
}

// SendResponse sends response message.
func (t *utpTransport) SendResponse(requestID message.RequestID, msg *message.Message) error {
	msg.RequestID = requestID

	return t.sendMessage(msg)
}

// Start starts networking.
func (t *utpTransport) Start() error {
	for {
		conn, err := t.socket.Accept()

		if err != nil {
			<-t.disconnectFinished
			return err
		}

		go t.handleAcceptedConnection(conn)
	}
}

// Stop stops networking.
func (t *utpTransport) Stop() {
	t.mutex.Lock()
	defer t.mutex.Unlock()

	t.disconnectStarted <- true
	close(t.disconnectStarted)

	err := t.socket.CloseNow()
	if err != nil {
		log.Println("Failed to close socket:", err.Error())
	}
}

// Close closes message channels.
func (t *utpTransport) Close() {
	t.mutex.Lock()
	defer t.mutex.Unlock()

	close(t.received)
	close(t.disconnectFinished)
}

// Messages returns incoming messages channel.
func (t *utpTransport) Messages() <-chan *message.Message {
	return t.received
}

// Stopped checks if networking is stopped already.
func (t *utpTransport) Stopped() <-chan bool {
	return t.disconnectStarted
}

func (t *utpTransport) socketDialTimeout(addr string, timeout time.Duration) (net.Conn, error) {
	ctx, cancel := context.WithDeadline(context.Background(), time.Now().Add(timeout))
	defer cancel()

	return t.socket.DialContext(ctx, "", addr)
}

func (t *utpTransport) generateID() message.RequestID {
	id := AtomicLoadAndIncrementUint64(t.sequence)
	return message.RequestID(id)
}

func (t *utpTransport) createFuture(msg *message.Message) Future {
	newFuture := NewFuture(msg.RequestID, msg.Receiver, msg, func(f Future) {
		t.mutex.Lock()
		defer t.mutex.Unlock()

		delete(t.futures, f.Request().RequestID)
	})

	t.mutex.Lock()
	defer t.mutex.Unlock()
	t.futures[msg.RequestID] = newFuture

	return newFuture
}

func (t *utpTransport) getFuture(msg *message.Message) Future {
	t.mutex.RLock()
	defer t.mutex.RUnlock()

	return t.futures[msg.RequestID]
}

func (t *utpTransport) sendMessage(msg *message.Message) error {
	var recvAddress string
	if t.proxy.ProxyNodesCount() > 0 {
		recvAddress = t.proxy.GetNextProxyAddress()
	}
	if len(recvAddress) == 0 {
		recvAddress = msg.Receiver.Address.String()
	}
	conn, err := t.socketDialTimeout(recvAddress, time.Second)
	if err != nil {
		return err
	}

	data, err := message.SerializeMessage(msg)
	if err != nil {
		return err
	}

	_, err = conn.Write(data)
	return err
}

func (t *utpTransport) handleAcceptedConnection(conn net.Conn) {
	for {
		// Wait for Messages
		msg, err := message.DeserializeMessage(conn)
		if err != nil {
			// TODO should we penalize this Node somehow ? Ban it ?
			// if err.Error() != "EOF" {
			// }
			return
		}

		t.handleMessage(msg)
	}
}

func (t *utpTransport) handleMessage(msg *message.Message) {
	if msg.IsResponse {
		t.processResponse(msg)
	} else {
		t.processRequest(msg)
	}
}

func (t *utpTransport) processResponse(msg *message.Message) {
	future := t.getFuture(msg)
	if future != nil && !shouldProcessMessage(future, msg) {
		future.SetResult(msg)
	}
	future.Cancel()
}

func (t *utpTransport) processRequest(msg *message.Message) {
	if msg.IsValid() {
		t.received <- msg
	}
}

func shouldProcessMessage(future Future, msg *message.Message) bool {
	return !future.Actor().Equal(*msg.Sender) && msg.Type != message.TypePing || msg.Type != future.Request().Type
}

// AtomicLoadAndIncrementUint64 performs CAS loop, increments counter and returns old value.
func AtomicLoadAndIncrementUint64(addr *uint64) uint64 {
	for {
		val := atomic.LoadUint64(addr)
		if atomic.CompareAndSwapUint64(addr, val, val+1) {
			return val
		}
	}
}<|MERGE_RESOLUTION|>--- conflicted
+++ resolved
@@ -45,15 +45,9 @@
 	proxy relay.Proxy
 }
 
-<<<<<<< HEAD
-// NewUTPTransport creates utpTransport
+// NewUTPTransport creates utpTransport.
 func NewUTPTransport(conn net.PacketConn, proxy relay.Proxy) (Transport, error) {
 	return newUTPTransport(conn, proxy)
-=======
-// NewUTPTransport creates utpTransport.
-func NewUTPTransport(conn net.PacketConn) (Transport, error) {
-	return newUTPTransport(conn)
->>>>>>> cb834a31
 }
 
 func newUTPTransport(conn net.PacketConn, proxy relay.Proxy) (*utpTransport, error) {
