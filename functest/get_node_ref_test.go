//
// Copyright 2019 Insolar Technologies GmbH
//
// Licensed under the Apache License, Version 2.0 (the "License");
// you may not use this file except in compliance with the License.
// You may obtain a copy of the License at
//
//     http://www.apache.org/licenses/LICENSE-2.0
//
// Unless required by applicable law or agreed to in writing, software
// distributed under the License is distributed on an "AS IS" BASIS,
// WITHOUT WARRANTIES OR CONDITIONS OF ANY KIND, either express or implied.
// See the License for the specific language governing permissions and
// limitations under the License.
//

// +build functest

package functest

import (
	"testing"

	"github.com/stretchr/testify/require"
)

const NOTEXISTINGPUBLICKEY = "not_existing_public_key"

func getNodeRefSignedCall(t *testing.T, params map[string]interface{}) (string, error) {
	res, err := signedRequest(t, &root, "contract.getNodeRef", params)
	if err != nil {
		return "", err
	}
	return res.(string), nil
}

func TestGetNodeRefByPublicKey(t *testing.T) {
	const testRole = "light_material"
	ref, err := registerNodeSignedCall(t, map[string]interface{}{"publicKey": TESTPUBLICKEY, "role": testRole})
	require.NoError(t, err)
	require.NotNil(t, ref)

	nodeRef, err := getNodeRefSignedCall(t, map[string]interface{}{"publicKey": TESTPUBLICKEY})
	require.NoError(t, err)
	require.Equal(t, ref, nodeRef)
}

func TestGetNodeRefByNotExistsPK(t *testing.T) {
	const testRole = "light_material"
	ref, err := registerNodeSignedCall(t, map[string]interface{}{"publicKey": TESTPUBLICKEY, "role": testRole})
	require.NoError(t, err)
	require.NotNil(t, ref)

<<<<<<< HEAD
	_, err = signedRequestWithEmptyRequestRef(t, &root, "contract.getNodeRef", map[string]interface{}{"publicKey": NOTEXISTINGPUBLICKEY})
	require.NotNil(t, err)
=======
	nodeRef, err := getNodeRefSignedCall(map[string]interface{}{"publicKey": NOTEXISTINGPUBLICKEY})
	require.Equal(t, "", nodeRef)
	require.Error(t, err)
>>>>>>> 4101357c
	require.Contains(t, err.Error(), "network node was not found by public key:")
}

func TestGetNodeRefInvalidParams(t *testing.T) {
	const testRole = "light_material"
	ref, err := registerNodeSignedCall(t, map[string]interface{}{"publicKey": TESTPUBLICKEY, "role": testRole})
	require.NoError(t, err)
	require.NotNil(t, ref)

<<<<<<< HEAD
	_, err = signedRequestWithEmptyRequestRef(t, &root, "contract.getNodeRef", map[string]interface{}{"publicKey": 123})
	require.NotNil(t, err)
=======
	nodeRef, err := getNodeRefSignedCall(map[string]interface{}{"publicKey": 123})
	require.Equal(t, "", nodeRef)
	require.Error(t, err)
>>>>>>> 4101357c
	require.Contains(t, err.Error(), "incorect input: failed to get 'publicKey' param")
}<|MERGE_RESOLUTION|>--- conflicted
+++ resolved
@@ -51,14 +51,8 @@
 	require.NoError(t, err)
 	require.NotNil(t, ref)
 
-<<<<<<< HEAD
 	_, err = signedRequestWithEmptyRequestRef(t, &root, "contract.getNodeRef", map[string]interface{}{"publicKey": NOTEXISTINGPUBLICKEY})
-	require.NotNil(t, err)
-=======
-	nodeRef, err := getNodeRefSignedCall(map[string]interface{}{"publicKey": NOTEXISTINGPUBLICKEY})
-	require.Equal(t, "", nodeRef)
 	require.Error(t, err)
->>>>>>> 4101357c
 	require.Contains(t, err.Error(), "network node was not found by public key:")
 }
 
@@ -68,13 +62,7 @@
 	require.NoError(t, err)
 	require.NotNil(t, ref)
 
-<<<<<<< HEAD
 	_, err = signedRequestWithEmptyRequestRef(t, &root, "contract.getNodeRef", map[string]interface{}{"publicKey": 123})
-	require.NotNil(t, err)
-=======
-	nodeRef, err := getNodeRefSignedCall(map[string]interface{}{"publicKey": 123})
-	require.Equal(t, "", nodeRef)
 	require.Error(t, err)
->>>>>>> 4101357c
 	require.Contains(t, err.Error(), "incorect input: failed to get 'publicKey' param")
 }