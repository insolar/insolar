--- conflicted
+++ resolved
@@ -149,8 +149,15 @@
 
 	_, err := signedRequestWithEmptyRequestRef(t, firstMember, "member.transfer", firstMember.ref)
 	require.Error(t, err)
-<<<<<<< HEAD
-	require.Contains(t, err.Error(), "failed to cast request.Params.CallParams: expected map[string]interface{}, got string")
+	require.Contains(t, err.Error(), "failed to cast call params: expected 'map[string]interface{}', got 'string'")
+}
+
+func TestNilParams(t *testing.T) {
+	firstMember := createMember(t)
+
+	_, err := signedRequest(firstMember, "member.transfer", nil)
+	require.Error(t, err)
+	require.Contains(t, err.Error(), "call params are nil")
 }
 
 func TestRequestReference(t *testing.T) {
@@ -162,15 +169,4 @@
 	require.NoError(t, err)
 	require.NotEqual(t, "", ref)
 	require.NotEqual(t, "11111111111111111111111111111111.11111111111111111111111111111111", ref)
-=======
-	require.Contains(t, err.Error(), "failed to cast call params: expected 'map[string]interface{}', got 'string'")
-}
-
-func TestNilParams(t *testing.T) {
-	firstMember := createMember(t)
-
-	_, err := signedRequest(firstMember, "member.transfer", nil)
-	require.Error(t, err)
-	require.Contains(t, err.Error(), "call params are nil")
->>>>>>> 00779ef2
 }