//
// Copyright 2019 Insolar Technologies GmbH
//
// Licensed under the Apache License, Version 2.0 (the "License");
// you may not use this file except in compliance with the License.
// You may obtain a copy of the License at
//
//     http://www.apache.org/licenses/LICENSE-2.0
//
// Unless required by applicable law or agreed to in writing, software
// distributed under the License is distributed on an "AS IS" BASIS,
// WITHOUT WARRANTIES OR CONDITIONS OF ANY KIND, either express or implied.
// See the License for the specific language governing permissions and
// limitations under the License.
//

// +build functest

package functest

import (
	"fmt"
	"github.com/insolar/insolar/api/requester"
	"testing"

	"github.com/insolar/insolar/testutils/launchnet"

	"github.com/stretchr/testify/require"
)

func TestMemberCreate(t *testing.T) {
	member, err := newUserWithKeys()
	require.NoError(t, err)
	result, err := signedRequest(t, launchnet.TestRPCUrlPublic, member, "member.create", nil)
	require.NoError(t, err)
	output, ok := result.(map[string]interface{})
	require.True(t, ok)
	require.NotEqual(t, "", output["reference"])
}

func TestMemberCreateWithBadKey(t *testing.T) {
	member, err := newUserWithKeys()
	require.NoError(t, err)
	member.PubKey = "fake"
	_, err = signedRequestWithEmptyRequestRef(t, launchnet.TestRPCUrlPublic, member, "member.create", nil)
	require.Error(t, err)
	require.IsType(t, &requester.Error{}, err)
	data := err.(*requester.Error).Data
	require.Contains(t, data.Trace, fmt.Sprintf("problems with decoding. Key - %s", member.PubKey))
}

func TestMemberCreateWithSamePublicKey(t *testing.T) {
	member, err := newUserWithKeys()
	require.NoError(t, err)

	_, err = signedRequest(t, launchnet.TestRPCUrlPublic, member, "member.create", nil)
	require.NoError(t, err)

	_, err = signedRequestWithEmptyRequestRef(t, launchnet.TestRPCUrlPublic, member, "member.create", nil)
	require.Error(t, err)
	require.IsType(t, &requester.Error{}, err)
	data := err.(*requester.Error).Data
<<<<<<< HEAD

=======
>>>>>>> 6bc552ff
	require.Contains(t, data.Trace, "can't set reference because this key already exists")
}<|MERGE_RESOLUTION|>--- conflicted
+++ resolved
@@ -60,9 +60,5 @@
 	require.Error(t, err)
 	require.IsType(t, &requester.Error{}, err)
 	data := err.(*requester.Error).Data
-<<<<<<< HEAD
-
-=======
->>>>>>> 6bc552ff
 	require.Contains(t, data.Trace, "can't set reference because this key already exists")
 }