--- conflicted
+++ resolved
@@ -30,16 +30,13 @@
 
 func TestMigrationToken(t *testing.T) {
 	migrationAddress := testutils.RandomString()
-<<<<<<< HEAD
-	_, err = signedRequest(&migrationAdmin, "migration.addBurnAddresses", map[string]interface{}{"burnAddresses": []string{migrationAddress}})
-	require.NoError(t, err)
-	_, err = retryableMemberMigrationCreate(member, true)
-	require.NoError(t, err)
+	member := createMigrationMemberForMA(t, migrationAddress)
+	//_, err = signedRequest(&migrationAdmin, "migration.addBurnAddresses", map[string]interface{}{"burnAddresses": []string{migrationAddress}})
+	//require.NoError(t, err)
+	//_, err = retryableMemberMigrationCreate(member, true)
+	//require.NoError(t, err)
 	err = activateDaemons()
 	require.NoError(t, err)
-=======
-	member := createMigrationMemberForMA(t, migrationAddress)
->>>>>>> 66a5ae18
 
 	anotherMember := *createMember(t)
 	for i := 0; i < 3; i++ {
@@ -63,19 +60,8 @@
 }
 
 func TestMigrationTokenOnDifferentDeposits(t *testing.T) {
-<<<<<<< HEAD
-	member, err := newUserWithKeys()
-	require.NoError(t, err)
-	migrationAddress := generateMigrationAddress()
-	_, err = signedRequest(&migrationAdmin, "migration.addBurnAddresses", map[string]interface{}{"burnAddresses": []string{migrationAddress}})
-	require.NoError(t, err)
-	_, err = retryableMemberMigrationCreate(member, true)
-	require.NoError(t, err)
-	anotherMember := *createMember(t)
-=======
 	migrationAddress := testutils.RandomString()
 	member := createMigrationMemberForMA(t, migrationAddress)
->>>>>>> 66a5ae18
 
 	deposit, err := migrate(member.ref, "1000", "Test_TxHash1", migrationAddress, 1, anotherMember)
 	confirmerReferencesMap := deposit["confirmerReferences"].(string)
@@ -175,34 +161,21 @@
 func TestMigrationAnotherAmountSameTx(t *testing.T) {
 
 	migrationAddress := generateMigrationAddress()
-<<<<<<< HEAD
 	_, err := createMemberWithMigrationAddress(migrationAddress)
 
 	require.NoError(t, err)
 
-	_, err = signedRequest(
+	_, err = signedRequest(t,
 		&migrationDaemons[0], "deposit.migration", map[string]interface{}{"amount": "20", "ethTxHash": "ethTxHash", "migrationAddress": migrationAddress})
 	require.NoError(t, err)
+	require.Equal(t, resultMigr1.(map[string]interface{})["memberReference"].(string), member.ref)
 
 	for i := 1; i < 3; i++ {
-		_, err = signedRequest(
+		_, err = signedRequestWithEmptyRequestRef(t,
 			&migrationDaemons[i],
 			"deposit.migration",
 			map[string]interface{}{"amount": "30", "ethTxHash": "ethTxHash", "migrationAddress": migrationAddress})
 	}
-=======
-	member := createMigrationMemberForMA(t, migrationAddress)
-
-	resultMigr1, err := signedRequest(t,
-		&migrationDaemons[0], "deposit.migration", map[string]interface{}{"amount": "20", "ethTxHash": "ethTxHash", "migrationAddress": migrationAddress})
-	require.NoError(t, err)
-	require.Equal(t, resultMigr1.(map[string]interface{})["memberReference"].(string), member.ref)
-
-	_, err = signedRequestWithEmptyRequestRef(t,
-		&migrationDaemons[1],
-		"deposit.migration",
-		map[string]interface{}{"amount": "30", "ethTxHash": "ethTxHash", "migrationAddress": migrationAddress})
->>>>>>> 66a5ae18
 	require.Error(t, err)
 	require.Contains(t, err.Error(), "failed to check amount in confirmation from migration daemon")
 }