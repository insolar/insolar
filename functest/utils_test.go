--- conflicted
+++ resolved
@@ -257,41 +257,20 @@
 	require.NoError(t, err)
 }
 
-<<<<<<< HEAD
 func signedRequest(t *testing.T, user *user, method string, params interface{}) (interface{}, error) {
 	res, refStr, err := makeSignedRequest(user, method, params)
-=======
-func createMemberWithMigrationAddress(migrationAddress string) (string, error) {
-	member, err := newUserWithKeys()
-	if err != nil {
-		return "", err
-	}
->>>>>>> 4101357c
 
 	msg := "Ref is empty"
 	if err != nil {
-<<<<<<< HEAD
 		msg = msg + " because: " + err.Error()
-=======
-		return "", err
->>>>>>> 4101357c
 	}
 	require.NotEqual(t, "", refStr, msg)
 	require.NotEqual(t, "11111111111111111111111111111111.11111111111111111111111111111111", refStr, msg)
 
-<<<<<<< HEAD
 	_, err = insolar.NewReferenceFromBase58(refStr)
 	require.Nil(t, err)
 
 	return res, err
-=======
-	_, err = retryableMemberMigrationCreate(member, true)
-	if err != nil {
-		return "", err
-	}
-
-	return member.ref, nil
->>>>>>> 4101357c
 }
 
 func signedRequestWithEmptyRequestRef(t *testing.T, user *user, method string, params interface{}) (interface{}, error) {
