// Copyright 2019 Insolar Technologies GmbH
//
// Licensed under the Apache License, Version 2.0 (the "License");
// you may not use this file except in compliance with the License.
// You may obtain a copy of the License at
//
//     http://www.apache.org/licenses/LICENSE-2.0
//
// Unless required by applicable law or agreed to in writing, software
// distributed under the License is distributed on an "AS IS" BASIS,
// WITHOUT WARRANTIES OR CONDITIONS OF ANY KIND, either express or implied.
// See the License for the specific language governing permissions and
// limitations under the License.
//

// +build functest

package functest

import (
	"bytes"
	"context"
	"encoding/json"
	"fmt"
	"io/ioutil"
	"math/big"
	"net/http"
	"regexp"
	"runtime"
	"testing"
	"time"

	"github.com/insolar/insolar/api"
	"github.com/insolar/insolar/insolar"
	"github.com/insolar/insolar/testutils"

	"github.com/insolar/rpc/v2/json2"

	"github.com/stretchr/testify/require"

	"github.com/insolar/insolar/api/requester"
	"github.com/insolar/insolar/platformpolicy"

	"github.com/pkg/errors"
)

const sendRetryCount = 5

type contractInfo struct {
	reference *insolar.Reference
	testName  string
}

var contracts map[string]*contractInfo

type postParams map[string]interface{}

type RPCResponseInterface interface {
	getRPCVersion() string
	getError() map[string]interface{}
}

type RPCResponse struct {
	RPCVersion string                 `json:"jsonrpc"`
	Error      map[string]interface{} `json:"error"`
}

func (r *RPCResponse) getRPCVersion() string {
	return r.RPCVersion
}

func (r *RPCResponse) getError() map[string]interface{} {
	return r.Error
}

type getSeedResponse struct {
	RPCResponse
	Result struct {
		Seed    string `json:"seed"`
		TraceID string `json:"traceID"`
	} `json:"result"`
}

type infoResponse struct {
	RootDomain string `json:"RootDomain"`
	RootMember string `json:"RootMember"`
	NodeDomain string `json:"NodeDomain"`
	TraceID    string `json:"TraceID"`
}

type rpcInfoResponse struct {
	RPCResponse
	Result infoResponse `json:"result"`
}

type statusResponse struct {
	NetworkState    string `json:"networkState"`
	WorkingListSize int    `json:"workingListSize"`
}

type rpcStatusResponse struct {
	RPCResponse
	Result statusResponse `json:"result"`
}

func createMember(t *testing.T) *user {
	member, err := newUserWithKeys()
	require.NoError(t, err)
	member.ref = root.ref

	result, err := signedRequest(t, member, "member.create", nil)
	require.NoError(t, err)
	ref, ok := result.(map[string]interface{})["reference"].(string)
	require.True(t, ok)
	member.ref = ref
	return member
}

func createMigrationMember(t *testing.T) *user {
	migrationAddress := testutils.RandomString()

	return createMigrationMemberForMA(t, migrationAddress)
}

func createMigrationMemberForMA(t *testing.T, ma string) *user {
	member, err := newUserWithKeys()
	require.NoError(t, err)
	member.ref = root.ref

	_, err = signedRequest(t, &migrationAdmin, "migration.addBurnAddresses", map[string]interface{}{"burnAddresses": []string{ma}})
	require.NoError(t, err)

	result, err := signedRequest(t, member, "member.migrationCreate", nil)
	require.NoError(t, err)
	ref, ok := result.(map[string]interface{})["reference"].(string)
	require.True(t, ok)
	member.ref = ref
	return member

}

func addBurnAddress(t *testing.T) {
	ba := testutils.RandomString()
	_, err := signedRequest(t, &migrationAdmin, "migration.addBurnAddresses", map[string]interface{}{"burnAddresses": []string{ba}})
	require.NoError(t, err)
}

func getBalanceNoErr(t *testing.T, caller *user, reference string) *big.Int {
	balance, err := getBalance(t, caller, reference)
	require.NoError(t, err)
	return balance
}

func getBalance(t *testing.T, caller *user, reference string) (*big.Int, error) {
	res, err := signedRequest(t, caller, "wallet.getBalance", map[string]interface{}{"reference": reference})
	if err != nil {
		return nil, err
	}
	amount, ok := new(big.Int).SetString(res.(map[string]interface{})["balance"].(string), 10)
	if !ok {
		return nil, fmt.Errorf("can't parse input amount")
	}
	return amount, nil
}

func migrate(t *testing.T, memberRef string, amount string, tx string, ma string, mdNum int) map[string]interface{} {
	anotherMember := createMember(t)

	_, err := signedRequest(t,
		&migrationDaemons[mdNum],
		"deposit.migration",
		map[string]interface{}{"amount": amount, "ethTxHash": tx, "migrationAddress": ma})
	require.NoError(t, err)
	res, err := signedRequest(t, anotherMember, "wallet.getBalance", map[string]interface{}{"reference": memberRef})
	require.NoError(t, err)
	deposits, ok := res.(map[string]interface{})["deposits"].(map[string]interface{})
	require.True(t, ok)
	deposit, ok := deposits[tx].(map[string]interface{})
	require.True(t, ok)
	require.Equal(t, deposit["amount"], amount)
	require.Equal(t, deposit["ethTxHash"], tx)

	return deposit
}

func generateMigrationAddress() string {
	return testutils.RandomString()
}

func fullMigration(t *testing.T, txHash string) *user {
	migrationAddress := testutils.RandomString()
	member := createMigrationMemberForMA(t, migrationAddress)

	migrate(t, member.ref, "1000", txHash, migrationAddress, 0)
	migrate(t, member.ref, "1000", txHash, migrationAddress, 2)
	migrate(t, member.ref, "1000", txHash, migrationAddress, 1)

	return member
}

func getRPSResponseBody(t testing.TB, postParams map[string]interface{}) []byte {
	jsonValue, _ := json.Marshal(postParams)
	postResp, err := http.Post(TestRPCUrl, "application/json", bytes.NewBuffer(jsonValue))
	require.NoError(t, err)
	require.Equal(t, http.StatusOK, postResp.StatusCode)
	body, err := ioutil.ReadAll(postResp.Body)
	require.NoError(t, err)
	return body
}

func getSeed(t testing.TB) string {
	body := getRPSResponseBody(t, postParams{
		"jsonrpc": "2.0",
		"method":  "node.getSeed",
		"id":      "",
	})
	getSeedResponse := &getSeedResponse{}
	unmarshalRPCResponse(t, body, getSeedResponse)
	require.NotNil(t, getSeedResponse.Result)
	return getSeedResponse.Result.Seed
}

func getInfo(t testing.TB) infoResponse {
	pp := postParams{
		"jsonrpc": "2.0",
		"method":  "network.getInfo",
		"id":      "",
	}
	body := getRPSResponseBody(t, pp)
	rpcInfoResponse := &rpcInfoResponse{}
	unmarshalRPCResponse(t, body, rpcInfoResponse)
	require.NotNil(t, rpcInfoResponse.Result)
	return rpcInfoResponse.Result
}

func getStatus(t testing.TB) statusResponse {
	body := getRPSResponseBody(t, postParams{
		"jsonrpc": "2.0",
		"method":  "node.getStatus",
		"id":      "",
	})
	rpcStatusResponse := &rpcStatusResponse{}
	unmarshalRPCResponse(t, body, rpcStatusResponse)
	require.NotNil(t, rpcStatusResponse.Result)
	return rpcStatusResponse.Result
}

func unmarshalRPCResponse(t testing.TB, body []byte, response RPCResponseInterface) {
	err := json.Unmarshal(body, &response)
	require.NoError(t, err)
	require.Equal(t, "2.0", response.getRPCVersion())
	require.Nil(t, response.getError())
}

func unmarshalCallResponse(t testing.TB, body []byte, response *requester.ContractAnswer) {
	err := json.Unmarshal(body, &response)
	require.NoError(t, err)
}

func signedRequest(t *testing.T, user *user, method string, params interface{}) (interface{}, error) {
	res, refStr, err := makeSignedRequest(user, method, params)

	msg := "Ref is empty"
	if err != nil {
		msg = msg + " because: " + err.Error()
	}
	require.NotEqual(t, "", refStr, msg)
	require.NotEqual(t, "11111111111111111111111111111111.11111111111111111111111111111111", refStr, msg)

	_, err = insolar.NewReferenceFromBase58(refStr)
	require.Nil(t, err)

	return res, err
}

<<<<<<< HEAD
func migrate(memberRef string, amount string, tx string, ma string, mdNum int, anotherMember user) (map[string]interface{}, error) {

	_, err := signedRequest(
		&migrationDaemons[mdNum],
		"deposit.migration",
		map[string]interface{}{"amount": amount, "ethTxHash": tx, "migrationAddress": ma})
	if err != nil {
		return nil, errors.Wrapf(err, "failed send request 'wdeposit.migration'  %s", memberRef)
	}
	res, err := signedRequest(&anotherMember, "wallet.getBalance", map[string]interface{}{"reference": memberRef})
	if err != nil {
		return nil, errors.Wrapf(err, "failed send request 'wallet.getBalance'  %s", memberRef)
	}
	deposits, ok := res.(map[string]interface{})["deposits"].(map[string]interface{})
	if !ok {
		return nil, errors.Wrapf(err, "failed cast deposits to map[string]interface{} ")
	}
	deposit, ok := deposits[tx].(map[string]interface{})
	return deposit, nil
}

func getDeposit(memberRef string, tx string, anotherMember user) (map[string]interface{}, error) {
	res, err := signedRequest(&anotherMember, "wallet.getBalance", map[string]interface{}{"reference": memberRef})
	fmt.Print(res)
	if err != nil {
		return nil, errors.Wrapf(err, "failed send request 'wallet.getBalance'  %s", memberRef)
	}
	deposits, ok := res.(map[string]interface{})["deposits"].(map[string]interface{})
	if !ok {
		return nil, errors.Wrapf(err, "failed cast deposits to map[string]interface{} ")
	}
	deposit, ok := deposits[tx].(map[string]interface{})
	return deposit, nil
}

func activateDaemons() error {
	for _, user := range migrationDaemons {
		_, err := signedRequest(&migrationAdmin, "migration.activateDaemon", map[string]interface{}{"reference": user.ref})
		if err != nil {
			return errors.Wrapf(err, "failed activate migration daemon %s", user.ref)
		}
	}
	return nil
}

func generateMigrationAddress() string {
	return testutils.RandomString()
}

func fullMigration(t *testing.T, txHash string) *user {

	member, err := newUserWithKeys()
	require.NoError(t, err)
	migrationAddress := generateMigrationAddress()
	_, err = signedRequest(&migrationAdmin, "migration.addBurnAddresses", map[string]interface{}{"burnAddresses": []string{migrationAddress}})
	require.NoError(t, err)
	_, err = retryableMemberMigrationCreate(member, true)
	require.NoError(t, err)
	anotherMember := *createMember(t)
	_, err = migrate(member.ref, "1000", txHash, migrationAddress, 0, anotherMember)
	require.NoError(t, err)
	_, err = migrate(member.ref, "1000", txHash, migrationAddress, 2, anotherMember)
	require.NoError(t, err)
	_, err = migrate(member.ref, "1000", txHash, migrationAddress, 1, anotherMember)
	require.NoError(t, err)
	return member
}

func retryableMemberCreate(user *user, updatePublicKey bool) (interface{}, error) {
	return retryableCreateMember(user, "member.create", updatePublicKey)
}

func retryableMemberMigrationCreate(user *user, updatePublicKey bool) (interface{}, error) {
	return retryableCreateMember(user, "member.migrationCreate", updatePublicKey)
}

func retryableCreateMember(user *user, method string, updatePublicKey bool) (interface{}, error) {
	// TODO: delete this after deduplication (INS-2778)
	var result interface{}
	var err error
	currentIterNum := 1
	for ; currentIterNum <= sendRetryCount; currentIterNum++ {
		result, err = signedRequest(user, method, nil)
		if err == nil || !strings.Contains(err.Error(), "failed to set reference in public key shard: can't set reference because this key already exists") {
			if err == nil {
				user.ref = result.(map[string]interface{})["reference"].(string)
			}
			return result, err
		}
		fmt.Printf("CreateMember request was duplicated, retry. Attempt for duplicated: %d/%d\n", currentIterNum, sendRetryCount)
		newUser, nErr := newUserWithKeys()
		if nErr != nil {
			return nil, nErr
		}
		user.privKey = newUser.privKey
		if updatePublicKey {
			user.pubKey = newUser.pubKey
		}
	}
	return result, err
}

func signedRequest(user *user, method string, params interface{}) (interface{}, error) {
=======
func signedRequestWithEmptyRequestRef(t *testing.T, user *user, method string, params interface{}) (interface{}, error) {
	res, refStr, err := makeSignedRequest(user, method, params)

	require.Equal(t, "", refStr)

	return res, err
}

func makeSignedRequest(user *user, method string, params interface{}) (interface{}, string, error) {
>>>>>>> 66a5ae18
	ctx := context.TODO()
	rootCfg, err := requester.CreateUserConfig(user.ref, user.privKey, user.pubKey)
	if err != nil {
		return nil, "", err
	}

	var caller string
	fpcs := make([]uintptr, 1)
	for i := 2; i < 10; i++ {
		if n := runtime.Callers(i, fpcs); n == 0 {
			break
		}
		caller = runtime.FuncForPC(fpcs[0] - 1).Name()
		if ok, _ := regexp.MatchString(`\.Test`, caller); ok {
			break
		}
		caller = ""
	}

	var resp requester.ContractAnswer
	res, err := requester.Send(ctx, TestAPIURL, rootCfg, &requester.Request{
		JSONRPC: "2.0",
		ID:      1,
		Method:  "api.call",
		Params:  requester.Params{CallSite: method, CallParams: params, PublicKey: user.pubKey},
		Test:    caller,
	})

	if err != nil {
		return nil, "", err
	}

	resp = requester.ContractAnswer{}
	err = json.Unmarshal(res, &resp)
	if err != nil {
		return nil, "", err
	}

	if resp.Error != nil {
		return nil, "", errors.New(resp.Error.Message)
	}

	if resp.Result == nil {
		return nil, "", errors.New("Error and result are nil")
	}

	return resp.Result.ContractResult, resp.Result.RequestReference, nil

}

func newUserWithKeys() (*user, error) {
	ks := platformpolicy.NewKeyProcessor()

	privateKey, err := ks.GeneratePrivateKey()
	if err != nil {
		return nil, err
	}

	privKeyStr, err := ks.ExportPrivateKeyPEM(privateKey)
	if err != nil {
		return nil, err
	}
	publicKey := ks.ExtractPublicKey(privateKey)
	pubKeyStr, err := ks.ExportPublicKeyPEM(publicKey)
	if err != nil {
		return nil, err
	}
	return &user{
		privKey: string(privKeyStr),
		pubKey:  string(pubKeyStr),
	}, nil
}

// uploadContractOnce is needed for running tests with count
// use unique names when uploading contracts otherwise your contract won't be uploaded
func uploadContractOnce(t testing.TB, name string, code string) *insolar.Reference {
	if _, ok := contracts[name]; !ok {
		ref := uploadContract(t, name, code)
		contracts[name] = &contractInfo{
			reference: ref,
			testName:  t.Name(),
		}
	}
	require.Equal(
		t, contracts[name].testName, t.Name(),
		"[ uploadContractOnce ] You cant use name of contract multiple times: "+contracts[name].testName,
	)
	return contracts[name].reference
}

func uploadContract(t testing.TB, contractName string, contractCode string) *insolar.Reference {
	uploadBody := getRPSResponseBody(t, postParams{
		"jsonrpc": "2.0",
		"method":  "contract.upload",
		"id":      "",
		"params": map[string]string{
			"name": contractName,
			"code": contractCode,
		},
	})
	require.NotEmpty(t, uploadBody)

	uploadRes := struct {
		Version string          `json:"jsonrpc"`
		ID      string          `json:"id"`
		Result  api.UploadReply `json:"result"`
		Error   json2.Error     `json:"error"`
	}{}

	err := json.Unmarshal(uploadBody, &uploadRes)
	require.NoError(t, err)
	require.Empty(t, uploadRes.Error)

	prototypeRef, err := insolar.NewReferenceFromBase58(uploadRes.Result.PrototypeRef)
	require.NoError(t, err)

	emptyRef := make([]byte, insolar.RecordRefSize)
	require.NotEqual(t, insolar.Reference{}.FromSlice(emptyRef), prototypeRef)

	return prototypeRef
}

func callConstructor(t testing.TB, prototypeRef *insolar.Reference, method string, args ...interface{}) *insolar.Reference {
	argsSerialized, err := insolar.Serialize(args)
	require.NoError(t, err)

	objectBody := getRPSResponseBody(t, postParams{
		"jsonrpc": "2.0",
		"method":  "contract.callConstructor",
		"id":      "",
		"params": map[string]interface{}{
			"PrototypeRefString": prototypeRef.String(),
			"Method":             method,
			"MethodArgs":         argsSerialized,
		},
	})
	require.NotEmpty(t, objectBody)

	callConstructorRes := struct {
		Version string              `json:"jsonrpc"`
		ID      string              `json:"id"`
		Result  api.CallMethodReply `json:"result"`
		Error   json2.Error         `json:"error"`
	}{}

	err = json.Unmarshal(objectBody, &callConstructorRes)
	require.NoError(t, err)
	require.Empty(t, callConstructorRes.Error)

	require.NotEmpty(t, callConstructorRes.Result.Object)

	objectRef, err := insolar.NewReferenceFromBase58(callConstructorRes.Result.Object)
	require.NoError(t, err)

	require.NotEqual(t, insolar.Reference{}.FromSlice(make([]byte, insolar.RecordRefSize)), objectRef)

	return objectRef
}

type callRes struct {
	Version string              `json:"jsonrpc"`
	ID      string              `json:"id"`
	Result  api.CallMethodReply `json:"result"`
	Error   json2.Error         `json:"error"`
}

func callMethod(t testing.TB, objectRef *insolar.Reference, method string, args ...interface{}) api.CallMethodReply {
	callRes := callMethodNoChecks(t, objectRef, method, args...)
	require.Empty(t, callRes.Error)

	return callRes.Result
}

func callMethodExpectError(t testing.TB, objectRef *insolar.Reference, method string, args ...interface{}) api.CallMethodReply {
	callRes := callMethodNoChecks(t, objectRef, method, args...)
	require.NotEmpty(t, callRes.Error)

	return callRes.Result
}

func callMethodNoChecks(t testing.TB, objectRef *insolar.Reference, method string, args ...interface{}) callRes {
	argsSerialized, err := insolar.Serialize(args)
	require.NoError(t, err)

	respBody := getRPSResponseBody(t, postParams{
		"jsonrpc": "2.0",
		"method":  "contract.callMethod",
		"id":      "",
		"params": map[string]interface{}{
			"ObjectRefString": objectRef.String(),
			"Method":          method,
			"MethodArgs":      argsSerialized,
		},
	})
	require.NotEmpty(t, respBody)

	callRes := struct {
		Version string              `json:"jsonrpc"`
		ID      string              `json:"id"`
		Result  api.CallMethodReply `json:"result"`
		Error   json2.Error         `json:"error"`
	}{}

	err = json.Unmarshal(respBody, &callRes)
	require.NoError(t, err)

	return callRes
}

func waitUntilRequestProcessed(
	customFunction func() api.CallMethodReply,
	functionTimeout time.Duration,
	timeoutBetweenAttempts time.Duration,
	attempts int) (*api.CallMethodReply, error) {

	var lastErr error
	for i := 0; i < attempts; i++ {
		reply, err := waitForFunction(customFunction, functionTimeout)
		if err == nil {
			return reply, nil
		}
		lastErr = err
		time.Sleep(timeoutBetweenAttempts)
	}
	return nil, errors.New("Timeout was exceeded. " + lastErr.Error())
}

func waitForFunction(customFunction func() api.CallMethodReply, functionTimeout time.Duration) (*api.CallMethodReply, error) {
	ch := make(chan api.CallMethodReply, 1)
	go func() {
		ch <- customFunction()
	}()

	select {
	case result := <-ch:
		return &result, nil
	case <-time.After(functionTimeout):
		return nil, errors.New("timeout was exceeded")
	}
}

func getMigrationDaemonsRef() error {
	for i, user := range migrationDaemons {
		user.ref = root.ref
		res, err := signedRequest(&user, "member.get", nil)
		if err != nil {
			return errors.Wrap(err, "[ setup ] get member by public key failed ,key ")
		}
		migrationDaemons[i].ref = res.(map[string]interface{})["reference"].(string)
	}
	return nil
}<|MERGE_RESOLUTION|>--- conflicted
+++ resolved
@@ -273,7 +273,14 @@
 	return res, err
 }
 
-<<<<<<< HEAD
+func signedRequestWithEmptyRequestRef(t *testing.T, user *user, method string, params interface{}) (interface{}, error) {
+	res, refStr, err := makeSignedRequest(user, method, params)
+
+	require.Equal(t, "", refStr)
+
+	return res, err
+}
+
 func migrate(memberRef string, amount string, tx string, ma string, mdNum int, anotherMember user) (map[string]interface{}, error) {
 
 	_, err := signedRequest(
@@ -295,32 +302,12 @@
 	return deposit, nil
 }
 
-func getDeposit(memberRef string, tx string, anotherMember user) (map[string]interface{}, error) {
-	res, err := signedRequest(&anotherMember, "wallet.getBalance", map[string]interface{}{"reference": memberRef})
-	fmt.Print(res)
-	if err != nil {
-		return nil, errors.Wrapf(err, "failed send request 'wallet.getBalance'  %s", memberRef)
-	}
-	deposits, ok := res.(map[string]interface{})["deposits"].(map[string]interface{})
-	if !ok {
-		return nil, errors.Wrapf(err, "failed cast deposits to map[string]interface{} ")
-	}
-	deposit, ok := deposits[tx].(map[string]interface{})
-	return deposit, nil
-}
-
-func activateDaemons() error {
-	for _, user := range migrationDaemons {
-		_, err := signedRequest(&migrationAdmin, "migration.activateDaemon", map[string]interface{}{"reference": user.ref})
-		if err != nil {
-			return errors.Wrapf(err, "failed activate migration daemon %s", user.ref)
-		}
-	}
-	return nil
-}
-
-func generateMigrationAddress() string {
-	return testutils.RandomString()
+func signedRequestWithEmptyRequestRef(t *testing.T, user *user, method string, params interface{}) (interface{}, error) {
+	res, refStr, err := makeSignedRequest(user, method, params)
+
+	require.Equal(t, "", refStr)
+
+	return res, err
 }
 
 func fullMigration(t *testing.T, txHash string) *user {
@@ -346,48 +333,7 @@
 	return retryableCreateMember(user, "member.create", updatePublicKey)
 }
 
-func retryableMemberMigrationCreate(user *user, updatePublicKey bool) (interface{}, error) {
-	return retryableCreateMember(user, "member.migrationCreate", updatePublicKey)
-}
-
-func retryableCreateMember(user *user, method string, updatePublicKey bool) (interface{}, error) {
-	// TODO: delete this after deduplication (INS-2778)
-	var result interface{}
-	var err error
-	currentIterNum := 1
-	for ; currentIterNum <= sendRetryCount; currentIterNum++ {
-		result, err = signedRequest(user, method, nil)
-		if err == nil || !strings.Contains(err.Error(), "failed to set reference in public key shard: can't set reference because this key already exists") {
-			if err == nil {
-				user.ref = result.(map[string]interface{})["reference"].(string)
-			}
-			return result, err
-		}
-		fmt.Printf("CreateMember request was duplicated, retry. Attempt for duplicated: %d/%d\n", currentIterNum, sendRetryCount)
-		newUser, nErr := newUserWithKeys()
-		if nErr != nil {
-			return nil, nErr
-		}
-		user.privKey = newUser.privKey
-		if updatePublicKey {
-			user.pubKey = newUser.pubKey
-		}
-	}
-	return result, err
-}
-
-func signedRequest(user *user, method string, params interface{}) (interface{}, error) {
-=======
-func signedRequestWithEmptyRequestRef(t *testing.T, user *user, method string, params interface{}) (interface{}, error) {
-	res, refStr, err := makeSignedRequest(user, method, params)
-
-	require.Equal(t, "", refStr)
-
-	return res, err
-}
-
 func makeSignedRequest(user *user, method string, params interface{}) (interface{}, string, error) {
->>>>>>> 66a5ae18
 	ctx := context.TODO()
 	rootCfg, err := requester.CreateUserConfig(user.ref, user.privKey, user.pubKey)
 	if err != nil {
