// Copyright 2019 Insolar Technologies GmbH
//
// Licensed under the Apache License, Version 2.0 (the "License");
// you may not use this file except in compliance with the License.
// You may obtain a copy of the License at
//
//     http://www.apache.org/licenses/LICENSE-2.0
//
// Unless required by applicable law or agreed to in writing, software
// distributed under the License is distributed on an "AS IS" BASIS,
// WITHOUT WARRANTIES OR CONDITIONS OF ANY KIND, either express or implied.
// See the License for the specific language governing permissions and
// limitations under the License.
//

// +build functest

package functest

import (
	"bytes"
	"context"
	"encoding/base64"
	"encoding/json"
	"fmt"
	"io/ioutil"
	"math/big"
	"net/http"
	"regexp"
	"runtime"
	"testing"
	"time"

	"github.com/insolar/insolar/api"
	"github.com/insolar/insolar/api/requester"
	"github.com/insolar/insolar/insolar"
	"github.com/insolar/insolar/logicrunner/builtin/foundation"
	"github.com/insolar/insolar/platformpolicy"
	"github.com/insolar/insolar/testutils"
	"github.com/insolar/insolar/testutils/launchnet"

	"github.com/insolar/rpc/v2/json2"

	"github.com/stretchr/testify/require"

	"github.com/pkg/errors"
)

const (
	countThreeActiveDaemon = iota + 3
	countFourActiveDaemon
)

type contractInfo struct {
	reference *insolar.Reference
	testName  string
}

var contracts = map[string]*contractInfo{}

type postParams map[string]interface{}

type RPCResponseInterface interface {
	getRPCVersion() string
	getError() map[string]interface{}
}

type RPCResponse struct {
	RPCVersion string                 `json:"jsonrpc"`
	Error      map[string]interface{} `json:"error"`
}

func (r *RPCResponse) getRPCVersion() string {
	return r.RPCVersion
}

func (r *RPCResponse) getError() map[string]interface{} {
	return r.Error
}

type getSeedResponse struct {
	RPCResponse
	Result struct {
		Seed    string `json:"seed"`
		TraceID string `json:"traceID"`
	} `json:"result"`
}

type infoResponse struct {
	RootDomain string `json:"RootDomain"`
	RootMember string `json:"RootMember"`
	NodeDomain string `json:"NodeDomain"`
	TraceID    string `json:"TraceID"`
}

type rpcInfoResponse struct {
	RPCResponse
	Result infoResponse `json:"result"`
}

type statusResponse struct {
	NetworkState    string `json:"networkState"`
	WorkingListSize int    `json:"workingListSize"`
}

type rpcStatusResponse struct {
	RPCResponse
	Result statusResponse `json:"result"`
}

func createMember(t *testing.T) *launchnet.User {
	member, err := newUserWithKeys()
	require.NoError(t, err)
	member.Ref = launchnet.Root.Ref

	result, err := signedRequest(t, launchnet.TestRPCUrlPublic, member, "member.create", nil)
	require.NoError(t, err)
	ref, ok := result.(map[string]interface{})["reference"].(string)
	require.True(t, ok)
	member.Ref = ref
	return member
}

func createMigrationMemberForMA(t *testing.T, ma string) *launchnet.User {
	member, err := newUserWithKeys()
	require.NoError(t, err)
	member.Ref = launchnet.Root.Ref

	_, err = signedRequest(t, launchnet.TestRPCUrl, &launchnet.MigrationAdmin, "migration.addAddresses",
		map[string]interface{}{"migrationAddresses": []string{ma}})
	require.NoError(t, err)

	result, err := signedRequest(t, launchnet.TestRPCUrlPublic, member, "member.migrationCreate", nil)
	require.NoError(t, err)
	ref, ok := result.(map[string]interface{})["reference"].(string)
	require.True(t, ok)
	member.Ref = ref
	return member

}

func addMigrationAddress(t *testing.T) {
	ba := testutils.RandomString()
	_, err := signedRequest(t, launchnet.TestRPCUrl, &launchnet.MigrationAdmin, "migration.addAddresses",
		map[string]interface{}{"migrationAddresses": []string{ba}})
	require.NoError(t, err)
}

func getBalanceNoErr(t *testing.T, caller *launchnet.User, reference string) *big.Int {
	balance, err := getBalance(t, caller, reference)
	require.NoError(t, err)
	return balance
}

func getBalance(t *testing.T, caller *launchnet.User, reference string) (*big.Int, error) {
	res, err := signedRequest(t, launchnet.TestRPCUrl, caller, "member.getBalance", map[string]interface{}{"reference": reference})
	if err != nil {
		return nil, err
	}
	amount, ok := new(big.Int).SetString(res.(map[string]interface{})["balance"].(string), 10)
	if !ok {
		return nil, fmt.Errorf("can't parse input amount")
	}
	return amount, nil
}

func migrate(t *testing.T, memberRef string, amount string, tx string, ma string, mdNum int) map[string]interface{} {
	anotherMember := createMember(t)

	_, err := signedRequest(t,
		launchnet.TestRPCUrl,
		launchnet.MigrationDaemons[mdNum],
		"deposit.migration",
		map[string]interface{}{"amount": amount, "ethTxHash": tx, "migrationAddress": ma})
	require.NoError(t, err)
	res, err := signedRequest(t, launchnet.TestRPCUrl, anotherMember, "member.getBalance", map[string]interface{}{"reference": memberRef})
	require.NoError(t, err)
	deposits, ok := res.(map[string]interface{})["deposits"].(map[string]interface{})
	require.True(t, ok)
	deposit, ok := deposits[tx].(map[string]interface{})
	sm := make(foundation.StableMap)
	require.NoError(t, err)
	confirmerReferencesMap := deposit["confirmerReferences"].(string)
	decoded, err := base64.StdEncoding.DecodeString(confirmerReferencesMap)
	require.NoError(t, err)
	err = sm.UnmarshalBinary(decoded)
	require.True(t, ok)
	require.Equal(t, amount+"0", sm[launchnet.MigrationDaemons[mdNum].Ref])

	return deposit
}

func generateMigrationAddress() string {
	return testutils.RandomString()
}

const migrationAmount = "360000"

func fullMigration(t *testing.T, txHash string) *launchnet.User {
	activeDaemons := activateDaemons(t, countThreeActiveDaemon)

	migrationAddress := testutils.RandomString()
	member := createMigrationMemberForMA(t, migrationAddress)
	for i := range activeDaemons {
		migrate(t, member.Ref, migrationAmount, txHash, migrationAddress, i)
	}
	return member
}

func getRPSResponseBody(t testing.TB, URL string, postParams map[string]interface{}) []byte {
	jsonValue, _ := json.Marshal(postParams)

	postResp, err := http.Post(URL, "application/json", bytes.NewBuffer(jsonValue))
	require.NoError(t, err)
	require.Equal(t, http.StatusOK, postResp.StatusCode)
	body, err := ioutil.ReadAll(postResp.Body)
	require.NoError(t, err)
	return body
}

func getSeed(t testing.TB) string {
	body := getRPSResponseBody(t, launchnet.TestRPCUrl, postParams{
		"jsonrpc": "2.0",
		"method":  "node.getSeed",
		"id":      "",
	})
	getSeedResponse := &getSeedResponse{}
	unmarshalRPCResponse(t, body, getSeedResponse)
	require.NotNil(t, getSeedResponse.Result)
	return getSeedResponse.Result.Seed
}

func getInfo(t testing.TB) infoResponse {
	pp := postParams{
		"jsonrpc": "2.0",
		"method":  "network.getInfo",
		"id":      "",
	}
	body := getRPSResponseBody(t, launchnet.TestRPCUrl, pp)
	rpcInfoResponse := &rpcInfoResponse{}
	unmarshalRPCResponse(t, body, rpcInfoResponse)
	require.NotNil(t, rpcInfoResponse.Result)
	return rpcInfoResponse.Result
}

func getStatus(t testing.TB) statusResponse {
	body := getRPSResponseBody(t, launchnet.TestRPCUrl, postParams{
		"jsonrpc": "2.0",
		"method":  "node.getStatus",
		"id":      "",
	})
	rpcStatusResponse := &rpcStatusResponse{}
	unmarshalRPCResponse(t, body, rpcStatusResponse)
	require.NotNil(t, rpcStatusResponse.Result)
	return rpcStatusResponse.Result
}

func activateDaemons(t *testing.T, countDaemon int) []*launchnet.User {
	var activeDaemons []*launchnet.User
	for i := 0; i < countDaemon; i++ {
		if len(launchnet.MigrationDaemons[i].Ref) > 0 {
			res, err := signedRequest(t, &launchnet.MigrationAdmin, "migration.checkDaemon", map[string]interface{}{"reference": launchnet.MigrationDaemons[i].Ref})
			require.NoError(t, err)

			status := res.(map[string]interface{})["status"].(string)

<<<<<<< HEAD
	if len(launchnet.MigrationDaemons[0].Ref) > 0 {
		res, err := signedRequest(t, launchnet.TestRPCUrl, &launchnet.MigrationAdmin, "migration.checkDaemon",
			map[string]interface{}{"reference": launchnet.MigrationDaemons[0].Ref})
		require.NoError(t, err)
		status := res.(map[string]interface{})["status"].(string)
		if status == "inactive" {
			for _, user := range launchnet.MigrationDaemons {
				_, err := signedRequest(t, launchnet.TestRPCUrl, &launchnet.MigrationAdmin,
					"migration.activateDaemon", map[string]interface{}{"reference": user.Ref})
=======
			if status == "inactive" {
				_, err := signedRequest(t, &launchnet.MigrationAdmin, "migration.activateDaemon", map[string]interface{}{"reference": launchnet.MigrationDaemons[i].Ref})
>>>>>>> dfa982fc
				require.NoError(t, err)
			}
			activeDaemons = append(activeDaemons, launchnet.MigrationDaemons[i])
		}
	}
	return activeDaemons
}

func unmarshalRPCResponse(t testing.TB, body []byte, response RPCResponseInterface) {
	err := json.Unmarshal(body, &response)
	require.NoError(t, err)
	require.Equal(t, "2.0", response.getRPCVersion())
	require.Nil(t, response.getError())
}

func unmarshalCallResponse(t testing.TB, body []byte, response *requester.ContractResponse) {
	err := json.Unmarshal(body, &response)
	require.NoError(t, err)
}

func signedRequest(t *testing.T, URL string, user *launchnet.User, method string, params interface{}) (interface{}, error) {
	res, refStr, err := makeSignedRequest(URL, user, method, params)

	var errMsg string
	if err != nil {
		errMsg = err.Error()
	}
	emptyRef := insolar.NewEmptyReference()

	require.NotEqual(t, "", refStr, "request ref is empty: %s", errMsg)
	require.NotEqual(t, emptyRef.String(), refStr, "request ref is zero: %s", errMsg)

	_, err = insolar.NewReferenceFromBase58(refStr)
	require.Nil(t, err)

	return res, err
}

func signedRequestWithEmptyRequestRef(t *testing.T, URL string, user *launchnet.User, method string, params interface{}) (interface{}, error) {
	res, refStr, err := makeSignedRequest(URL, user, method, params)

	require.Equal(t, "", refStr)

	return res, err
}

func makeSignedRequest(URL string, user *launchnet.User, method string, params interface{}) (interface{}, string, error) {
	ctx := context.TODO()
	rootCfg, err := requester.CreateUserConfig(user.Ref, user.PrivKey, user.PubKey)
	if err != nil {
		return nil, "", err
	}

	var caller string
	fpcs := make([]uintptr, 1)
	for i := 2; i < 10; i++ {
		if n := runtime.Callers(i, fpcs); n == 0 {
			break
		}
		caller = runtime.FuncForPC(fpcs[0] - 1).Name()
		if ok, _ := regexp.MatchString(`\.Test`, caller); ok {
			break
		}
		caller = ""
	}

	seed, err := requester.GetSeed(URL)
	if err != nil {
		return nil, "", err
	}

	res, err := requester.SendWithSeed(ctx, URL, rootCfg, &requester.Params{
		CallSite:   method,
		CallParams: params,
		PublicKey:  user.PubKey,
		Test:       caller}, seed)

	if err != nil {
		return nil, "", err
	}

	resp := requester.ContractResponse{}
	err = json.Unmarshal(res, &resp)
	if err != nil {
		return nil, "", err
	}

	if resp.Error != nil {
		return nil, "", errors.New(resp.Error.Message)
	}

	if resp.Result == nil {
		return nil, "", errors.New("Error and result are nil")
	}

	return resp.Result.CallResult, resp.Result.RequestReference, nil

}

func newUserWithKeys() (*launchnet.User, error) {
	ks := platformpolicy.NewKeyProcessor()

	privateKey, err := ks.GeneratePrivateKey()
	if err != nil {
		return nil, err
	}

	privKeyStr, err := ks.ExportPrivateKeyPEM(privateKey)
	if err != nil {
		return nil, err
	}
	publicKey := ks.ExtractPublicKey(privateKey)
	pubKeyStr, err := ks.ExportPublicKeyPEM(publicKey)
	if err != nil {
		return nil, err
	}
	return &launchnet.User{
		PrivKey: string(privKeyStr),
		PubKey:  string(pubKeyStr),
	}, nil
}

// uploadContractOnce is needed for running tests with count
// use unique names when uploading contracts otherwise your contract won't be uploaded
func uploadContractOnce(t testing.TB, name string, code string) *insolar.Reference {
	if _, ok := contracts[name]; !ok {
		ref := uploadContract(t, name, code)
		contracts[name] = &contractInfo{
			reference: ref,
			testName:  t.Name(),
		}
	}
	require.Equal(
		t, contracts[name].testName, t.Name(),
		"[ uploadContractOnce ] You cant use name of contract multiple times: "+contracts[name].testName,
	)
	return contracts[name].reference
}

func uploadContract(t testing.TB, contractName string, contractCode string) *insolar.Reference {
	uploadBody := getRPSResponseBody(t, launchnet.TestRPCUrl, postParams{
		"jsonrpc": "2.0",
		"method":  "funcTestContract.upload",
		"id":      "",
		"params": map[string]string{
			"name": contractName,
			"code": contractCode,
		},
	})
	require.NotEmpty(t, uploadBody)

	uploadRes := struct {
		Version string          `json:"jsonrpc"`
		ID      string          `json:"id"`
		Result  api.UploadReply `json:"result"`
		Error   json2.Error     `json:"error"`
	}{}

	err := json.Unmarshal(uploadBody, &uploadRes)
	require.NoError(t, err)
	require.Empty(t, uploadRes.Error)

	prototypeRef, err := insolar.NewReferenceFromBase58(uploadRes.Result.PrototypeRef)
	require.NoError(t, err)

	emptyRef := make([]byte, insolar.RecordRefSize)
	require.NotEqual(t, insolar.NewReferenceFromBytes(emptyRef), prototypeRef)

	return prototypeRef
}

func callConstructor(t testing.TB, prototypeRef *insolar.Reference, method string, args ...interface{}) *insolar.Reference {
	argsSerialized, err := insolar.Serialize(args)
	require.NoError(t, err)

	objectBody := getRPSResponseBody(t, launchnet.TestRPCUrl, postParams{
		"jsonrpc": "2.0",
		"method":  "funcTestContract.callConstructor",
		"id":      "",
		"params": map[string]interface{}{
			"PrototypeRefString": prototypeRef.String(),
			"Method":             method,
			"MethodArgs":         argsSerialized,
		},
	})
	require.NotEmpty(t, objectBody)

	callConstructorRes := struct {
		Version string              `json:"jsonrpc"`
		ID      string              `json:"id"`
		Result  api.CallMethodReply `json:"result"`
		Error   json2.Error         `json:"error"`
	}{}

	err = json.Unmarshal(objectBody, &callConstructorRes)
	require.NoError(t, err)
	require.Empty(t, callConstructorRes.Error)

	require.NotEmpty(t, callConstructorRes.Result.Object)

	objectRef, err := insolar.NewReferenceFromBase58(callConstructorRes.Result.Object)
	require.NoError(t, err)

	require.NotEqual(t, insolar.NewReferenceFromBytes(make([]byte, insolar.RecordRefSize)), objectRef)

	return objectRef
}

type callRes struct {
	Version string              `json:"jsonrpc"`
	ID      string              `json:"id"`
	Result  api.CallMethodReply `json:"result"`
	Error   json2.Error         `json:"error"`
}

func callMethod(t testing.TB, objectRef *insolar.Reference, method string, args ...interface{}) api.CallMethodReply {
	callRes := callMethodNoChecks(t, objectRef, method, args...)
	require.Empty(t, callRes.Error)

	return callRes.Result
}

func callMethodExpectError(t testing.TB, objectRef *insolar.Reference, method string, args ...interface{}) api.CallMethodReply {
	callRes := callMethodNoChecks(t, objectRef, method, args...)
	require.NotEmpty(t, callRes.Error)

	return callRes.Result
}

func callMethodNoChecks(t testing.TB, objectRef *insolar.Reference, method string, args ...interface{}) callRes {
	argsSerialized, err := insolar.Serialize(args)
	require.NoError(t, err)

	respBody := getRPSResponseBody(t, launchnet.TestRPCUrl, postParams{
		"jsonrpc": "2.0",
		"method":  "funcTestContract.callMethod",
		"id":      "",
		"params": map[string]interface{}{
			"ObjectRefString": objectRef.String(),
			"Method":          method,
			"MethodArgs":      argsSerialized,
		},
	})
	require.NotEmpty(t, respBody)

	callRes := struct {
		Version string              `json:"jsonrpc"`
		ID      string              `json:"id"`
		Result  api.CallMethodReply `json:"result"`
		Error   json2.Error         `json:"error"`
	}{}

	err = json.Unmarshal(respBody, &callRes)
	require.NoError(t, err)

	return callRes
}

func waitUntilRequestProcessed(
	customFunction func() api.CallMethodReply,
	functionTimeout time.Duration,
	timeoutBetweenAttempts time.Duration,
	attempts int) (*api.CallMethodReply, error) {

	var lastErr error
	for i := 0; i < attempts; i++ {
		reply, err := waitForFunction(customFunction, functionTimeout)
		if err == nil {
			return reply, nil
		}
		lastErr = err
		time.Sleep(timeoutBetweenAttempts)
	}
	return nil, errors.New("Timeout was exceeded. " + lastErr.Error())
}

func waitForFunction(customFunction func() api.CallMethodReply, functionTimeout time.Duration) (*api.CallMethodReply, error) {
	ch := make(chan api.CallMethodReply, 1)
	go func() {
		ch <- customFunction()
	}()

	select {
	case result := <-ch:
		if result.Error != nil {
			return nil, errors.New(result.Error.Error())
		}
		return &result, nil
	case <-time.After(functionTimeout):
		return nil, errors.New("timeout was exceeded")
	}
}

func setMigrationDaemonsRef() error {
	for i, mDaemon := range launchnet.MigrationDaemons {
		daemon := mDaemon
		daemon.Ref = launchnet.Root.Ref
		res, _, err := makeSignedRequest(launchnet.TestRPCUrlPublic, daemon, "member.get", nil)
		if err != nil {
			return errors.Wrap(err, "[ setup ] get member by public key failed ,key ")
		}
		launchnet.MigrationDaemons[i].Ref = res.(map[string]interface{})["reference"].(string)
	}
	return nil
}<|MERGE_RESOLUTION|>--- conflicted
+++ resolved
@@ -259,25 +259,15 @@
 	var activeDaemons []*launchnet.User
 	for i := 0; i < countDaemon; i++ {
 		if len(launchnet.MigrationDaemons[i].Ref) > 0 {
-			res, err := signedRequest(t, &launchnet.MigrationAdmin, "migration.checkDaemon", map[string]interface{}{"reference": launchnet.MigrationDaemons[i].Ref})
+			res, err := signedRequest(t, launchnet.TestRPCUrl, &launchnet.MigrationAdmin, "migration.checkDaemon",
+			map[string]interface{}{"reference": launchnet.MigrationDaemons[i].Ref})
 			require.NoError(t, err)
 
 			status := res.(map[string]interface{})["status"].(string)
 
-<<<<<<< HEAD
-	if len(launchnet.MigrationDaemons[0].Ref) > 0 {
-		res, err := signedRequest(t, launchnet.TestRPCUrl, &launchnet.MigrationAdmin, "migration.checkDaemon",
-			map[string]interface{}{"reference": launchnet.MigrationDaemons[0].Ref})
-		require.NoError(t, err)
-		status := res.(map[string]interface{})["status"].(string)
-		if status == "inactive" {
-			for _, user := range launchnet.MigrationDaemons {
+			if status == "inactive" {
 				_, err := signedRequest(t, launchnet.TestRPCUrl, &launchnet.MigrationAdmin,
-					"migration.activateDaemon", map[string]interface{}{"reference": user.Ref})
-=======
-			if status == "inactive" {
-				_, err := signedRequest(t, &launchnet.MigrationAdmin, "migration.activateDaemon", map[string]interface{}{"reference": launchnet.MigrationDaemons[i].Ref})
->>>>>>> dfa982fc
+					"migration.activateDaemon", map[string]interface{}{"reference": launchnet.MigrationDaemons[i].Ref})
 				require.NoError(t, err)
 			}
 			activeDaemons = append(activeDaemons, launchnet.MigrationDaemons[i])
