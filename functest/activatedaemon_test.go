--- conflicted
+++ resolved
@@ -27,93 +27,55 @@
 
 func TestActivateDaemonDoubleCall(t *testing.T) {
 	t.Skip("Test is constantly failing. Skipping until INS-3344 is fixed.")
-<<<<<<< HEAD
-	activateDaemons(t)
-	for _, user := range launchnet.MigrationDaemons {
-		_, _, err := makeSignedRequest(launchnet.TestRPCUrl, &launchnet.MigrationAdmin, "migration.activateDaemon",
-			map[string]interface{}{"reference": user.Ref})
-=======
 	activeDaemons := activateDaemons(t, countThreeActiveDaemon)
 	for _, daemon := range activeDaemons {
-		_, _, err := makeSignedRequest(&launchnet.MigrationAdmin, "migration.activateDaemon", map[string]interface{}{"reference": daemon.Ref})
-
->>>>>>> dfa982fc
+		_, _, err := makeSignedRequest(launchnet.TestRPCUrl, &launchnet.MigrationAdmin, "migration.activateDaemon",
+			map[string]interface{}{"reference": daemon.Ref})
 		require.Error(t, err)
 		require.Contains(t, err.Error(), "daemon member already activated")
 	}
 }
 
 func TestActivateDeactivateDaemon(t *testing.T) {
-<<<<<<< HEAD
-	activateDaemons(t)
-	for _, user := range launchnet.MigrationDaemons {
-		_, err := signedRequest(t, launchnet.TestRPCUrl, &launchnet.MigrationAdmin, "migration.deactivateDaemon",
-			map[string]interface{}{"reference": user.Ref})
-		require.NoError(t, err)
-	}
-
-	for _, user := range launchnet.MigrationDaemons {
-		res, _, err := makeSignedRequest(launchnet.TestRPCUrl, &launchnet.MigrationAdmin, "migration.checkDaemon",
-			map[string]interface{}{"reference": user.Ref})
-=======
 	activeDaemons := activateDaemons(t, countThreeActiveDaemon)
 	for _, daemon := range activeDaemons {
-		_, err := signedRequest(t, &launchnet.MigrationAdmin, "migration.deactivateDaemon", map[string]interface{}{"reference": daemon.Ref})
+		_, err := signedRequest(t, launchnet.TestRPCUrl, &launchnet.MigrationAdmin, "migration.deactivateDaemon",
+			map[string]interface{}{"reference": daemon.Ref})
 		require.NoError(t, err)
 	}
 
 	for _, daemon := range activeDaemons {
-		res, _, err := makeSignedRequest(&launchnet.MigrationAdmin, "migration.checkDaemon", map[string]interface{}{"reference": daemon.Ref})
->>>>>>> dfa982fc
+		res, _, err := makeSignedRequest(launchnet.TestRPCUrl, &launchnet.MigrationAdmin, "migration.checkDaemon",
+			map[string]interface{}{"reference": daemon.Ref})
 		require.NoError(t, err)
 		status := res.(map[string]interface{})["status"].(string)
 		require.Equal(t, status, "inactive")
 	}
 
-<<<<<<< HEAD
-	for _, user := range launchnet.MigrationDaemons {
+	for _, daemon := range activeDaemons {
 		_, err := signedRequest(t, launchnet.TestRPCUrl, &launchnet.MigrationAdmin, "migration.activateDaemon",
-			map[string]interface{}{"reference": user.Ref})
-		require.NoError(t, err)
-	}
-
-	for _, user := range launchnet.MigrationDaemons {
-		res, _, err := makeSignedRequest(launchnet.TestRPCUrl, &launchnet.MigrationAdmin, "migration.checkDaemon",
-			map[string]interface{}{"reference": user.Ref})
-=======
-	for _, daemon := range activeDaemons {
-		_, err := signedRequest(t, &launchnet.MigrationAdmin, "migration.activateDaemon", map[string]interface{}{"reference": daemon.Ref})
+			map[string]interface{}{"reference": daemon.Ref})
 		require.NoError(t, err)
 	}
 
 	for _, daemon := range activeDaemons {
-		res, _, err := makeSignedRequest(&launchnet.MigrationAdmin, "migration.checkDaemon", map[string]interface{}{"reference": daemon.Ref})
->>>>>>> dfa982fc
+		res, _, err := makeSignedRequest(launchnet.TestRPCUrl, &launchnet.MigrationAdmin, "migration.checkDaemon",
+			map[string]interface{}{"reference": daemon.Ref})
 		require.NoError(t, err)
 		status := res.(map[string]interface{})["status"].(string)
 		require.Equal(t, status, "active")
 	}
 }
 func TestDeactivateDaemonDoubleCall(t *testing.T) {
-<<<<<<< HEAD
-	activateDaemons(t)
-	for _, user := range launchnet.MigrationDaemons {
-		_, _, err := makeSignedRequest(launchnet.TestRPCUrl, &launchnet.MigrationAdmin, "migration.deactivateDaemon",
-			map[string]interface{}{"reference": user.Ref})
-		require.NoError(t, err)
-	}
-	for _, user := range launchnet.MigrationDaemons {
-		_, _, err := makeSignedRequest(launchnet.TestRPCUrl, &launchnet.MigrationAdmin, "migration.deactivateDaemon",
-			map[string]interface{}{"reference": user.Ref})
-=======
 	activeDaemons := activateDaemons(t, countThreeActiveDaemon)
 	for _, daemon := range activeDaemons {
-		_, _, err := makeSignedRequest(&launchnet.MigrationAdmin, "migration.deactivateDaemon", map[string]interface{}{"reference": daemon.Ref})
+		_, _, err := makeSignedRequest(launchnet.TestRPCUrl, &launchnet.MigrationAdmin, "migration.deactivateDaemon",
+			map[string]interface{}{"reference": daemon.Ref})
 		require.NoError(t, err)
 	}
 	for _, daemon := range activeDaemons {
-		_, _, err := makeSignedRequest(&launchnet.MigrationAdmin, "migration.deactivateDaemon", map[string]interface{}{"reference": daemon.Ref})
->>>>>>> dfa982fc
+		_, _, err := makeSignedRequest(launchnet.TestRPCUrl, &launchnet.MigrationAdmin, "migration.deactivateDaemon",
+			map[string]interface{}{"reference": daemon.Ref})
 		require.Error(t, err)
 		require.Contains(t, err.Error(), "daemon member already deactivated")
 	}
