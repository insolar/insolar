--- conflicted
+++ resolved
@@ -28,15 +28,12 @@
 	"strings"
 	"testing"
 	"time"
-<<<<<<< HEAD
 
 	"github.com/insolar/insolar/testutils/launchnet"
 
 	"github.com/stretchr/testify/require"
 
 	"github.com/insolar/insolar/testutils"
-=======
->>>>>>> 1d507f60
 )
 
 // TODO: https://insolar.atlassian.net/browse/WLT-768
@@ -46,16 +43,9 @@
 	firstBalance := getBalanceNoErr(t, member, member.Ref)
 	secondBalance := new(big.Int).Add(firstBalance, big.NewInt(1000))
 
-<<<<<<< HEAD
-	var err error
-	for i := 0; i <= 11; i++ {
-		time.Sleep(time.Second)
-		_, _, err = makeSignedRequest(launchnet.TestRPCUrl, member,
+	anon := func() api.CallMethodReply {
+		_, _, err := makeSignedRequest(launchnet.TestRPCUrl, member,
 			"deposit.transfer", map[string]interface{}{"amount": "1000", "ethTxHash": "Eth_TxHash_test"})
-=======
-	anon := func() api.CallMethodReply {
-		_, _, err := makeSignedRequest(member, "deposit.transfer", map[string]interface{}{"amount": "1000", "ethTxHash": "Eth_TxHash_test"})
->>>>>>> 1d507f60
 		require.Error(t, err)
 		fmt.Println("Lockup STEP: --- RETURNED   " + err.Error())
 		if !strings.Contains(err.Error(), "hold period didn't end") {
@@ -65,19 +55,12 @@
 			Error: &foundation.Error{err.Error()},
 		}
 	}
-<<<<<<< HEAD
-	require.Contains(t, err.Error(), "not enough unholded balance for transfer")
-
-	time.Sleep(11 * time.Second)
-	_, _, err = makeSignedRequest(launchnet.TestRPCUrl, member,
-		"deposit.transfer", map[string]interface{}{"amount": "1000", "ethTxHash": "Eth_TxHash_test"})
-=======
 	_, err := waitUntilRequestProcessed(anon, time.Second*20, time.Second, 20)
->>>>>>> 1d507f60
 	require.NoError(t, err)
 
 	anon = func() api.CallMethodReply {
-		_, _, err := makeSignedRequest(member, "deposit.transfer", map[string]interface{}{"amount": "1000", "ethTxHash": "Eth_TxHash_test"})
+		_, _, err := makeSignedRequest(launchnet.TestRPCUrl, member,
+		"deposit.transfer", map[string]interface{}{"amount": "1000", "ethTxHash": "Eth_TxHash_test"})
 		if err == nil {
 			fmt.Println("Vesting STEP: === SUCCESS")
 			return api.CallMethodReply{}
