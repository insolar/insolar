--- conflicted
+++ resolved
@@ -674,53 +674,6 @@
 	require.Contains(t, resp.ExtractedError, "loop detected")
 }
 
-<<<<<<< HEAD
-func TestNewAllowanceNotFromWallet(t *testing.T) {
-	t.Skip("INS-2706 Unskip after fixing `can't open plugin` error ")
-	var contractOneCode = `
-package main
-
-import (
-	"fmt"
-	"github.com/insolar/insolar/logicrunner/goplugin/foundation"
-	"github.com/insolar/insolar/application/proxy/allowance"
-	"github.com/insolar/insolar/application/proxy/wallet"
-	"github.com/insolar/insolar/insolar"
-)
-
-type One struct {
-	foundation.BaseContract
-}
-
-func New() (*One, error) {
-	return &One{}, nil
-}
-
-func (r *One) CreateAllowance(member string) (error) {
-	memberRef, refErr := insolar.NewReferenceFromBase58(member)
-	if refErr != nil {
-		return refErr
-	}
-	w, _ := wallet.GetImplementationFrom(*memberRef)
-	walletRef := w.GetReference()
-	ah := allowance.New(&walletRef, 111, r.GetContext().Time.Unix()+10)
-	_, err := ah.AsChild(walletRef)
-	if err != nil {
-		return fmt.Errorf("Error:", err.Error())
-	}
-	return nil
-}
-`
-	obj := callConstructor(t, uploadContractOnce(t, "new_allowance_not_from_wallet", contractOneCode), "New")
-	member := contractCreateMember(t)
-
-	resp := callMethod(t, obj, "CreateAllowance", member.ref)
-	require.NotEmpty(t, resp.Error)
-	require.Contains(t, resp.Error.Error(), "[ New Allowance ] : Can't create allowance from not wallet contract")
-}
-
-=======
->>>>>>> 4a45e16a
 func TestGetParent(t *testing.T) {
 	var contractOneCode = `
  package main
