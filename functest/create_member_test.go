--- conflicted
+++ resolved
@@ -43,9 +43,9 @@
 	member.ref = root.ref
 	member.pubKey = "fake"
 	addBurnAddresses(t)
-<<<<<<< HEAD
-	_, err = signedRequest(member, "contract.createMember", map[string]interface{}{})
-	require.Nil(t, err)
+	_, err = retryableCreateMember(member, "contract.createMember", map[string]interface{}{}, false)
+	require.NotNil(t, err)
+	require.Contains(t, err.Error(), fmt.Sprintf("problems with decoding. Key - %s", member.pubKey))
 }
 
 func TestCreateMembersWithSameName(t *testing.T) {
@@ -60,9 +60,4 @@
 
 	_, err = signedRequest(member, "contract.createMember", map[string]interface{}{})
 	require.Contains(t, err.Error(), "member for this publicKey already exist")
-=======
-	_, err = retryableCreateMember(member, "contract.createMember", map[string]interface{}{}, false)
-	require.NotNil(t, err)
-	require.Contains(t, err.Error(), fmt.Sprintf("problems with decoding. Key - %s", member.pubKey))
->>>>>>> d4b8a6c2
 }