--- conflicted
+++ resolved
@@ -40,7 +40,6 @@
 	return pubKey, role, nil
 }
 
-<<<<<<< HEAD
 // ExtractRegisterNodeResponse extracts response of RegisterNode
 func ExtractRegisterNodeResponse(data []byte) ([]byte, error) {
 	var holder []byte
@@ -73,7 +72,8 @@
 	}
 
 	return nRef.Ref, nil
-=======
+}
+
 func extractReferenceResponse(data []byte) (*core.RecordRef, error) {
 	var ref core.RecordRef
 	_, err := core.UnMarshalResponse(data, []interface{}{&ref})
@@ -81,5 +81,4 @@
 		return nil, errors.Wrap(err, "[ extractReferenceResponse ]")
 	}
 	return &ref, nil
->>>>>>> 5f3fcca6
 }