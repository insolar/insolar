--- conflicted
+++ resolved
@@ -24,27 +24,27 @@
 
 // NetworkCoordinator encapsulates logic of network configuration
 type NetworkCoordinator struct {
-<<<<<<< HEAD
-	CertificateManager core.CertificateManager  `inject:""`
-	NetworkSwitcher    core.NetworkSwitcher     `inject:""`
-	ContractRequester  core.ContractRequester   `inject:""`
-	MessageBus         core.MessageBus          `inject:""`
-	CS                 core.CryptographyService `inject:""`
-
+	//<<<<<<< HEAD
+	// 	CertificateManager core.CertificateManager  `inject:""`
+	// NetworkSwitcher    core.NetworkSwitcher     `inject:""`
+	// ContractRequester  core.ContractRequester   `inject:""`
+	MessageBus core.MessageBus `inject:""`
+	// CS                 core.CryptographyService `inject:""`
+	//
 	realCoordinator Coordinator
 	zeroCoordinator Coordinator
-=======
+	// =======
 	CertificateManager  core.CertificateManager  `inject:""`
 	NetworkSwitcher     core.NetworkSwitcher     `inject:""`
 	ContractRequester   core.ContractRequester   `inject:""`
 	GenesisDataProvider core.GenesisDataProvider `inject:""`
-	Bus                 core.MessageBus          `inject:""`
-	CS                  core.CryptographyService `inject:""`
-	PM                  core.PulseManager        `inject:""`
+	//Bus                 core.MessageBus          `inject:""`
+	CS core.CryptographyService `inject:""`
+	PM core.PulseManager        `inject:""`
 
-	realCoordinator core.NetworkCoordinator
-	zeroCoordinator core.NetworkCoordinator
->>>>>>> 802c42a2
+	// realCoordinator core.NetworkCoordinator
+	// zeroCoordinator core.NetworkCoordinator
+	// >>>>>>> 802c42a26e8cae111d9322f5ba6e592b181e3a69
 }
 
 // New creates new NetworkCoordinator
@@ -83,7 +83,7 @@
 
 // <<<<<<< HEAD
 // GetCert method returns node certificate
-<<<<<<< HEAD
+//<<<<<<< HEAD
 // func (nc *NetworkCoordinator) GetCert(ctx context.Context, nodeRef core.RecordRef) (core.Certificate, error) {
 // 	res, err := nc.ContractRequester.SendRequest(ctx, &nodeRef, "GetNodeInfo", []interface{}{})
 // 	if err != nil {
@@ -128,53 +128,53 @@
 func (nc *NetworkCoordinator) GetCert(ctx context.Context, registeredNodeRef *core.RecordRef) (core.Certificate, error) {
 	return nc.getCoordinator().GetCert(ctx, registeredNodeRef)
 	// >>>>>>> 5c81ba6a5ec63ab34f56b3cad4a2cd8432c41bd4
-=======
-func (nc *NetworkCoordinator) GetCert(ctx context.Context, nodeRef core.RecordRef) (core.Certificate, error) {
-	res, err := nc.ContractRequester.SendRequest(ctx, &nodeRef, "GetNodeInfo", []interface{}{})
-	if err != nil {
-		return nil, errors.Wrap(err, "[ GetCert ] Couldn't call GetNodeInfo")
-	}
-	pKey, role, err := extractor.NodeInfoResponse(res.(*reply.CallMethod).Result)
-	if err != nil {
-		return nil, errors.Wrap(err, "[ GetCert ] Couldn't extract response")
-	}
-
-	currentNodeCert := nc.CertificateManager.GetCertificate()
-	cert, err := nc.CertificateManager.NewUnsignedCertificate(pKey, role, nodeRef.String())
-	if err != nil {
-		return nil, errors.Wrap(err, "[ GetCert ] Couldn't create certificate")
-	}
-
-	for i, node := range currentNodeCert.GetDiscoveryNodes() {
-		if node.GetNodeRef() == currentNodeCert.GetNodeRef() {
-			sign, err := nc.signNode(ctx, node.GetNodeRef())
-			if err != nil {
-				return nil, err
-			}
-			currentNodeCert.(*certificate.Certificate).BootstrapNodes[i].NodeSign = sign
-		} else {
-			msg := message.NodeSignPayload{
-				NodeRef: &nodeRef,
-			}
-			opts := core.MessageSendOptions{
-				Receiver: node.GetNodeRef(),
-			}
-
-			currentPulse, err := nc.PM.Current(ctx)
-			if err != nil {
-				return nil, err
-			}
-
-			r, err := nc.Bus.Send(ctx, &msg, *currentPulse, &opts)
-			if err != nil {
-				return nil, err
-			}
-			sign := r.(reply.NodeSignInt).GetSign()
-			currentNodeCert.(*certificate.Certificate).BootstrapNodes[i].NodeSign = sign
-		}
-	}
-	return cert, nil
->>>>>>> 802c42a2
+	//=======
+	// func (nc *NetworkCoordinator) GetCert(ctx context.Context, nodeRef core.RecordRef) (core.Certificate, error) {
+	// 	res, err := nc.ContractRequester.SendRequest(ctx, &nodeRef, "GetNodeInfo", []interface{}{})
+	// 	if err != nil {
+	// 		return nil, errors.Wrap(err, "[ GetCert ] Couldn't call GetNodeInfo")
+	// 	}
+	// 	pKey, role, err := extractor.NodeInfoResponse(res.(*reply.CallMethod).Result)
+	// 	if err != nil {
+	// 		return nil, errors.Wrap(err, "[ GetCert ] Couldn't extract response")
+	// 	}
+	//
+	// 	currentNodeCert := nc.CertificateManager.GetCertificate()
+	// 	cert, err := nc.CertificateManager.NewUnsignedCertificate(pKey, role, nodeRef.String())
+	// 	if err != nil {
+	// 		return nil, errors.Wrap(err, "[ GetCert ] Couldn't create certificate")
+	// 	}
+	//
+	// 	for i, node := range currentNodeCert.GetDiscoveryNodes() {
+	// 		if node.GetNodeRef() == currentNodeCert.GetNodeRef() {
+	// 			sign, err := nc.signNode(ctx, node.GetNodeRef())
+	// 			if err != nil {
+	// 				return nil, err
+	// 			}
+	// 			currentNodeCert.(*certificate.Certificate).BootstrapNodes[i].NodeSign = sign
+	// 		} else {
+	// 			msg := message.NodeSignPayload{
+	// 				NodeRef: &nodeRef,
+	// 			}
+	// 			opts := core.MessageSendOptions{
+	// 				Receiver: node.GetNodeRef(),
+	// 			}
+	//
+	// 			currentPulse, err := nc.PM.Current(ctx)
+	// 			if err != nil {
+	// 				return nil, err
+	// 			}
+	//
+	// 			r, err := nc.Bus.Send(ctx, &msg, *currentPulse, &opts)
+	// 			if err != nil {
+	// 				return nil, err
+	// 			}
+	// 			sign := r.(reply.NodeSignInt).GetSign()
+	// 			currentNodeCert.(*certificate.Certificate).BootstrapNodes[i].NodeSign = sign
+	// 		}
+	// 	}
+	// 	return cert, nil
+	// >>>>>>> 802c42a26e8cae111d9322f5ba6e592b181e3a69
 }
 
 // ValidateCert validates node certificate
