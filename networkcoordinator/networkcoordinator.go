--- conflicted
+++ resolved
@@ -52,30 +52,9 @@
 	return nc.zeroCoordinator
 }
 
-<<<<<<< HEAD
-func (nc *NetworkCoordinator) routeCall(ctx context.Context, ref core.RecordRef, method string, args core.Arguments) (core.Reply, error) {
-	if nc.MessageBus == nil {
-		return nil, errors.New("[ NetworkCoordinator::routeCall ] message bus was not set during initialization")
-	}
-
-	e := &message.CallMethod{
-		BaseLogicMessage: message.BaseLogicMessage{Nonce: RandomUint64()},
-		ObjectRef:        ref,
-		Method:           method,
-		Arguments:        args,
-	}
-
-	res, err := nc.MessageBus.Send(ctx, e, nil)
-	if err != nil {
-		return nil, errors.Wrap(err, "[ NetworkCoordinator::routeCall ] couldn't send message: "+ref.String())
-	}
-
-	return res, nil
-=======
 // GetCert method returns node certificate
 func (nc *NetworkCoordinator) GetCert(ctx context.Context, nodeRef core.RecordRef) (core.Certificate, error) {
 	return nc.getCoordinator().GetCert(ctx, nodeRef)
->>>>>>> f69a2d7a
 }
 
 // ValidateCert validates node certificate
