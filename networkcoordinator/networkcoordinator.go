/*
 *    Copyright 2018 Insolar
 *
 *    Licensed under the Apache License, Version 2.0 (the "License");
 *    you may not use this file except in compliance with the License.
 *    You may obtain a copy of the License at
 *
 *        http://www.apache.org/licenses/LICENSE-2.0
 *
 *    Unless required by applicable law or agreed to in writing, software
 *    distributed under the License is distributed on an "AS IS" BASIS,
 *    WITHOUT WARRANTIES OR CONDITIONS OF ANY KIND, either express or implied.
 *    See the License for the specific language governing permissions and
 *    limitations under the License.
 */

package networkcoordinator

import (
	"context"

	"github.com/insolar/insolar/core"
<<<<<<< HEAD
	"github.com/insolar/insolar/core/message"
=======
>>>>>>> 9412e4fc
	"github.com/pkg/errors"
)

// NetworkCoordinator encapsulates logic of network configuration
type NetworkCoordinator struct {
<<<<<<< HEAD
	MessageBus      core.MessageBus      `inject:""`
	Certificate     core.Certificate     `inject:""`
	KeyProcessor    core.KeyProcessor    `inject:""`
	NetworkSwitcher core.NetworkSwitcher `inject:""`

	realCoordinator realNetworkCoordinator
	zeroCoordinator zeroNetworkCoordinator
=======
	Certificate         core.Certificate         `inject:""`
	KeyProcessor        core.KeyProcessor        `inject:""`
	ContractRequester   core.ContractRequester   `inject:""`
	GenesisDataProvider core.GenesisDataProvider `inject:""`
>>>>>>> 9412e4fc
}

// New creates new NetworkCoordinator
func New() (*NetworkCoordinator, error) {
	return &NetworkCoordinator{}, nil
}

<<<<<<< HEAD
// Init implements interface of Component
func (nc *NetworkCoordinator) Init(ctx context.Context) error {
	return nil
}

func (nc *NetworkCoordinator) getCoordinator() core.NetworkCoordinator {
	return nil
}

// GetCert method returns node certificate
func (nc *NetworkCoordinator) GetCert(ctx context.Context, nodeRef core.RecordRef) (core.Certificate, error) {
	return nil, errors.New("not implemented")
}

// WriteActiveNodes writes active nodes to ledger
func (nc *NetworkCoordinator) ValidateCert(ctx context.Context, certificate core.Certificate) (bool, error) {
	return false, errors.New("not implemented")
}

=======
>>>>>>> 9412e4fc
// WriteActiveNodes writes active nodes to ledger
func (nc *NetworkCoordinator) WriteActiveNodes(ctx context.Context, number core.PulseNumber, activeNodes []core.Node) error {
	return errors.New("not implemented")
}

<<<<<<< HEAD
func (nc *NetworkCoordinator) SetPulse(ctx context.Context, pulse core.Pulse) error {
	return errors.New("not implemented")
}

// RandomUint64 generates random uint64
func RandomUint64() uint64 {
	buf := make([]byte, 8)
	_, err := rand.Read(buf)
	if err != nil {
		panic(err)
	}

	return binary.LittleEndian.Uint64(buf)
}

func (nc *NetworkCoordinator) routeCall(ctx context.Context, ref core.RecordRef, method string, args core.Arguments) (core.Reply, error) {
	if nc.MessageBus == nil {
		return nil, errors.New("[ NetworkCoordinator::routeCall ] message bus was not set during initialization")
	}

	e := &message.CallMethod{
		BaseLogicMessage: message.BaseLogicMessage{Nonce: RandomUint64()},
		ObjectRef:        ref,
		Method:           method,
		Arguments:        args,
	}

	res, err := nc.MessageBus.Send(ctx, e)
	if err != nil {
		return nil, errors.Wrap(err, "[ NetworkCoordinator::routeCall ] couldn't send message: "+ref.String())
	}

	return res, nil
}

func (nc *NetworkCoordinator) sendRequest(ctx context.Context, ref *core.RecordRef, method string, argsIn []interface{}) (core.Reply, error) {
	args, err := core.MarshalArgs(argsIn...)
	if err != nil {
		return nil, errors.Wrap(err, "[ NetworkCoordinator::sendRequest ]")
	}

	routResult, err := nc.routeCall(ctx, *ref, method, args)
	if err != nil {
		return nil, errors.Wrap(err, "[ NetworkCoordinator::sendRequest ]")
	}

	return routResult, nil
}
=======
// Authorize authorizes node by verifying it's signature
/*func (nc *NetworkCoordinator) Authorize(ctx context.Context, nodeRef core.RecordRef, seed []byte, signatureRaw []byte) (string, core.NodeRole, error) {
	nodeDomainRef, err := nc.GenesisDataProvider.GetNodeDomain(ctx)
	if err != nil {
		return "", core.RoleUnknown, errors.Wrap(err, "[ Authorize ] Can't get nodeDomainRef")
	}

	routResult, err := nc.ContractRequester.SendRequest(ctx, nodeDomainRef, "Authorize", []interface{}{nodeRef, seed, signatureRaw})

	if err != nil {
		return "", core.RoleUnknown, errors.Wrap(err, "[ Authorize ] Can't send request")
	}

	pubKey, role, err := extractor.ExtractAuthorizeResponse(routResult.(*reply.CallMethod).Result)
	if err != nil {
		return "", core.RoleUnknown, errors.Wrap(err, "[ Authorize ] Can't extract response")
	}

	return pubKey, role, nil
}*/

// RegisterNode registers node in nodedomain
/*func (nc *NetworkCoordinator) RegisterNode(ctx context.Context, publicKey crypto.PublicKey, numberOfBootstrapNodes int, majorityRule int, role string, ip string) ([]byte, error) {
	nodeDomainRef, err := nc.GenesisDataProvider.GetNodeDomain(ctx)
	if err != nil {
		return nil, errors.Wrap(err, "[ RegisterNode ] Can't get nodeDomainRef")
	}
	publicKeyStr, err := nc.KeyProcessor.ExportPublicKey(publicKey)
	if err != nil {
		return nil, errors.Wrap(err, "[ RegisterNode ] Can't import public key")
	}

	routResult, err := nc.ContractRequester.SendRequest(ctx, nodeDomainRef, "RegisterNode", []interface{}{publicKeyStr, numberOfBootstrapNodes, majorityRule, role})
	if err != nil {
		return nil, errors.Wrap(err, "[ RegisterNode ] Can't send request")
	}

	rawCertificate, err := extractor.ExtractRegisterNodeResponse(routResult.(*reply.CallMethod).Result)
	if err != nil {
		return nil, errors.Wrap(err, "[ RegisterNode ] Can't extract response")
	}

	return rawCertificate, nil
}
*/
>>>>>>> 9412e4fc
<|MERGE_RESOLUTION|>--- conflicted
+++ resolved
@@ -20,29 +20,18 @@
 	"context"
 
 	"github.com/insolar/insolar/core"
-<<<<<<< HEAD
-	"github.com/insolar/insolar/core/message"
-=======
->>>>>>> 9412e4fc
 	"github.com/pkg/errors"
 )
 
 // NetworkCoordinator encapsulates logic of network configuration
 type NetworkCoordinator struct {
-<<<<<<< HEAD
-	MessageBus      core.MessageBus      `inject:""`
-	Certificate     core.Certificate     `inject:""`
-	KeyProcessor    core.KeyProcessor    `inject:""`
-	NetworkSwitcher core.NetworkSwitcher `inject:""`
-
-	realCoordinator realNetworkCoordinator
-	zeroCoordinator zeroNetworkCoordinator
-=======
 	Certificate         core.Certificate         `inject:""`
 	KeyProcessor        core.KeyProcessor        `inject:""`
 	ContractRequester   core.ContractRequester   `inject:""`
 	GenesisDataProvider core.GenesisDataProvider `inject:""`
->>>>>>> 9412e4fc
+
+	realCoordinator realNetworkCoordinator
+	zeroCoordinator zeroNetworkCoordinator
 }
 
 // New creates new NetworkCoordinator
@@ -50,7 +39,6 @@
 	return &NetworkCoordinator{}, nil
 }
 
-<<<<<<< HEAD
 // Init implements interface of Component
 func (nc *NetworkCoordinator) Init(ctx context.Context) error {
 	return nil
@@ -70,106 +58,11 @@
 	return false, errors.New("not implemented")
 }
 
-=======
->>>>>>> 9412e4fc
 // WriteActiveNodes writes active nodes to ledger
 func (nc *NetworkCoordinator) WriteActiveNodes(ctx context.Context, number core.PulseNumber, activeNodes []core.Node) error {
 	return errors.New("not implemented")
 }
 
-<<<<<<< HEAD
 func (nc *NetworkCoordinator) SetPulse(ctx context.Context, pulse core.Pulse) error {
 	return errors.New("not implemented")
-}
-
-// RandomUint64 generates random uint64
-func RandomUint64() uint64 {
-	buf := make([]byte, 8)
-	_, err := rand.Read(buf)
-	if err != nil {
-		panic(err)
-	}
-
-	return binary.LittleEndian.Uint64(buf)
-}
-
-func (nc *NetworkCoordinator) routeCall(ctx context.Context, ref core.RecordRef, method string, args core.Arguments) (core.Reply, error) {
-	if nc.MessageBus == nil {
-		return nil, errors.New("[ NetworkCoordinator::routeCall ] message bus was not set during initialization")
-	}
-
-	e := &message.CallMethod{
-		BaseLogicMessage: message.BaseLogicMessage{Nonce: RandomUint64()},
-		ObjectRef:        ref,
-		Method:           method,
-		Arguments:        args,
-	}
-
-	res, err := nc.MessageBus.Send(ctx, e)
-	if err != nil {
-		return nil, errors.Wrap(err, "[ NetworkCoordinator::routeCall ] couldn't send message: "+ref.String())
-	}
-
-	return res, nil
-}
-
-func (nc *NetworkCoordinator) sendRequest(ctx context.Context, ref *core.RecordRef, method string, argsIn []interface{}) (core.Reply, error) {
-	args, err := core.MarshalArgs(argsIn...)
-	if err != nil {
-		return nil, errors.Wrap(err, "[ NetworkCoordinator::sendRequest ]")
-	}
-
-	routResult, err := nc.routeCall(ctx, *ref, method, args)
-	if err != nil {
-		return nil, errors.Wrap(err, "[ NetworkCoordinator::sendRequest ]")
-	}
-
-	return routResult, nil
-}
-=======
-// Authorize authorizes node by verifying it's signature
-/*func (nc *NetworkCoordinator) Authorize(ctx context.Context, nodeRef core.RecordRef, seed []byte, signatureRaw []byte) (string, core.NodeRole, error) {
-	nodeDomainRef, err := nc.GenesisDataProvider.GetNodeDomain(ctx)
-	if err != nil {
-		return "", core.RoleUnknown, errors.Wrap(err, "[ Authorize ] Can't get nodeDomainRef")
-	}
-
-	routResult, err := nc.ContractRequester.SendRequest(ctx, nodeDomainRef, "Authorize", []interface{}{nodeRef, seed, signatureRaw})
-
-	if err != nil {
-		return "", core.RoleUnknown, errors.Wrap(err, "[ Authorize ] Can't send request")
-	}
-
-	pubKey, role, err := extractor.ExtractAuthorizeResponse(routResult.(*reply.CallMethod).Result)
-	if err != nil {
-		return "", core.RoleUnknown, errors.Wrap(err, "[ Authorize ] Can't extract response")
-	}
-
-	return pubKey, role, nil
-}*/
-
-// RegisterNode registers node in nodedomain
-/*func (nc *NetworkCoordinator) RegisterNode(ctx context.Context, publicKey crypto.PublicKey, numberOfBootstrapNodes int, majorityRule int, role string, ip string) ([]byte, error) {
-	nodeDomainRef, err := nc.GenesisDataProvider.GetNodeDomain(ctx)
-	if err != nil {
-		return nil, errors.Wrap(err, "[ RegisterNode ] Can't get nodeDomainRef")
-	}
-	publicKeyStr, err := nc.KeyProcessor.ExportPublicKey(publicKey)
-	if err != nil {
-		return nil, errors.Wrap(err, "[ RegisterNode ] Can't import public key")
-	}
-
-	routResult, err := nc.ContractRequester.SendRequest(ctx, nodeDomainRef, "RegisterNode", []interface{}{publicKeyStr, numberOfBootstrapNodes, majorityRule, role})
-	if err != nil {
-		return nil, errors.Wrap(err, "[ RegisterNode ] Can't send request")
-	}
-
-	rawCertificate, err := extractor.ExtractRegisterNodeResponse(routResult.(*reply.CallMethod).Result)
-	if err != nil {
-		return nil, errors.Wrap(err, "[ RegisterNode ] Can't extract response")
-	}
-
-	return rawCertificate, nil
-}
-*/
->>>>>>> 9412e4fc
+}