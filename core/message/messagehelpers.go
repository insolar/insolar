--- conflicted
+++ resolved
@@ -58,13 +58,12 @@
 
 func ExtractRole(msg core.Message) core.DynamicRole {
 	switch t := msg.(type) {
-<<<<<<< HEAD
 	case *ExecutorResults,
 		*CallMethod,
 		*CallConstructor,
 		*GenesisRequest,
 		*ValidationResults:
-		return core.RoleVirtualExecutor
+		return core.DynamicRoleVirtualExecutor
 	case *GetChildren,
 		*GetCode,
 		*GetDelegate,
@@ -76,43 +75,9 @@
 		*UpdateObject,
 		*ValidateRecord,
 		*HotIndexes:
-		return core.RoleLightExecutor
-	case *ValidateCaseBind:
-		return core.RoleVirtualValidator
-=======
-	case *GenesisRequest:
-		return core.DynamicRoleLightExecutor
-	case *CallConstructor:
-		return core.DynamicRoleVirtualExecutor
-	case *CallMethod:
-		return core.DynamicRoleVirtualExecutor
-	case *ExecutorResults:
-		return core.DynamicRoleVirtualExecutor
-	case *GetChildren:
-		return core.DynamicRoleLightExecutor
-	case *GetCode:
-		return core.DynamicRoleLightExecutor
-	case *GetDelegate:
-		return core.DynamicRoleLightExecutor
-	case *GetObject:
-		return core.DynamicRoleLightExecutor
-	case *JetDrop:
-		return core.DynamicRoleLightExecutor
-	case *RegisterChild:
-		return core.DynamicRoleLightExecutor
-	case *SetBlob:
-		return core.DynamicRoleLightExecutor
-	case *SetRecord:
-		return core.DynamicRoleLightExecutor
-	case *UpdateObject:
 		return core.DynamicRoleLightExecutor
 	case *ValidateCaseBind:
 		return core.DynamicRoleVirtualValidator
-	case *ValidateRecord:
-		return core.DynamicRoleLightExecutor
-	case *ValidationResults:
-		return core.DynamicRoleVirtualExecutor
->>>>>>> 915ee143
 	case
 		*HeavyStartStop,
 		*HeavyPayload,
@@ -173,13 +138,9 @@
 	case *ValidationResults:
 		return &t.RecordRef, core.DynamicRoleVirtualValidator
 	case *GetObjectIndex:
-<<<<<<< HEAD
-		return &t.Object, core.RoleLightExecutor
+		return &t.Object, core.DynamicRoleLightExecutor
 	case *HotIndexes:
 		return nil, 0
-=======
-		return &t.Object, core.DynamicRoleLightExecutor
->>>>>>> 915ee143
 	case *Parcel:
 		return ExtractAllowedSenderObjectAndRole(t.Msg)
 	default:
