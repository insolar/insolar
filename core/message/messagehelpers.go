--- conflicted
+++ resolved
@@ -90,14 +90,9 @@
 		return core.DynamicRoleVirtualExecutor
 	case
 		*HeavyStartStop,
-<<<<<<< HEAD
-		*HeavyPayload:
-		return core.DynamicRoleHeavyExecutor
-=======
 		*HeavyPayload,
 		*GetObjectIndex:
-		return core.RoleHeavyExecutor
->>>>>>> 93065959
+		return core.DynamicRoleHeavyExecutor
 	case *Parcel:
 		return ExtractRole(t.Msg)
 	default:
@@ -137,7 +132,7 @@
 		return &t.Head, core.DynamicRoleVirtualExecutor
 	case *JetDrop:
 		// This check is not needed, because JetDrop sender is explicitly checked in handler.
-		return nil, core.RoleUndefined
+		return nil, core.DynamicRoleUndefined
 	case *RegisterChild:
 		return &t.Child, core.DynamicRoleVirtualExecutor
 	case *SetBlob:
@@ -151,13 +146,9 @@
 	case *ValidateRecord:
 		return &t.Object, core.DynamicRoleVirtualExecutor
 	case *ValidationResults:
-<<<<<<< HEAD
 		return &t.RecordRef, core.DynamicRoleVirtualValidator
-=======
-		return &t.RecordRef, core.RoleVirtualValidator
 	case *GetObjectIndex:
-		return &t.Object, core.RoleLightExecutor
->>>>>>> 93065959
+		return &t.Object, core.DynamicRoleLightExecutor
 	case *Parcel:
 		return ExtractAllowedSenderObjectAndRole(t.Msg)
 	default:
