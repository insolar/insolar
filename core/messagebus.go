--- conflicted
+++ resolved
@@ -74,11 +74,7 @@
 }
 
 // MessageHandler is a function for message handling. It should be registered via Register method.
-<<<<<<< HEAD
-type MessageHandler func(Context, SignedMessage) (Reply, error)
-=======
-type MessageHandler func(context.Context, Message) (Reply, error)
->>>>>>> b4b50366
+type MessageHandler func(context.Context, SignedMessage) (Reply, error)
 
 //go:generate stringer -type=MessageType
 const (
