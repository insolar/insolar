/*
 *    Copyright 2018 Insolar
 *
 *    Licensed under the Apache License, Version 2.0 (the "License");
 *    you may not use this file except in compliance with the License.
 *    You may obtain a copy of the License at
 *
 *        http://www.apache.org/licenses/LICENSE-2.0
 *
 *    Unless required by applicable law or agreed to in writing, software
 *    distributed under the License is distributed on an "AS IS" BASIS,
 *    WITHOUT WARRANTIES OR CONDITIONS OF ANY KIND, either express or implied.
 *    See the License for the specific language governing permissions and
 *    limitations under the License.
 */

package pulsar

import (
	"testing"

	ecdsahelper "github.com/insolar/insolar/cryptohelpers/ecdsa"
	"github.com/stretchr/testify/assert"
)

func TestSingAndVerify(t *testing.T) {
<<<<<<< HEAD
	assertObj := assert.New(t)
	privateKey, err := ecdsahelper.GeneratePrivateKey()
	assert.NoError(t, err)
	publicKey, err := ecdsahelper.ExportPublicKey(&privateKey.PublicKey)
	assert.NoError(t, err)
	testString := "message"
=======
	for i := 0; i < 20; i++ {
		// Arrange
		privateKey, err := ecdsa_helper.GeneratePrivateKey()
		assert.NoError(t, err)
		publicKey, err := ecdsa_helper.ExportPublicKey(&privateKey.PublicKey)
		assert.NoError(t, err)
		testData := (&StandardEntropyGenerator{}).GenerateEntropy()
>>>>>>> eae6d9d0

		signature, err := signData(privateKey, testData)
		assert.NoError(t, err)

		// Act
		checkSignature, err := checkPayloadSignature(&Payload{PublicKey: publicKey, Signature: signature, Body: testData})

		// Assert
		assert.NoError(t, err)
		assert.Equal(t, true, checkSignature)
	}

}<|MERGE_RESOLUTION|>--- conflicted
+++ resolved
@@ -24,22 +24,13 @@
 )
 
 func TestSingAndVerify(t *testing.T) {
-<<<<<<< HEAD
-	assertObj := assert.New(t)
-	privateKey, err := ecdsahelper.GeneratePrivateKey()
-	assert.NoError(t, err)
-	publicKey, err := ecdsahelper.ExportPublicKey(&privateKey.PublicKey)
-	assert.NoError(t, err)
-	testString := "message"
-=======
 	for i := 0; i < 20; i++ {
 		// Arrange
-		privateKey, err := ecdsa_helper.GeneratePrivateKey()
+		privateKey, err := ecdsahelper.GeneratePrivateKey()
 		assert.NoError(t, err)
-		publicKey, err := ecdsa_helper.ExportPublicKey(&privateKey.PublicKey)
+		publicKey, err := ecdsahelper.ExportPublicKey(&privateKey.PublicKey)
 		assert.NoError(t, err)
 		testData := (&StandardEntropyGenerator{}).GenerateEntropy()
->>>>>>> eae6d9d0
 
 		signature, err := signData(privateKey, testData)
 		assert.NoError(t, err)
