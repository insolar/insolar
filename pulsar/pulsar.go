--- conflicted
+++ resolved
@@ -97,37 +97,32 @@
 
 // NewPulsar creates a new pulse with using of custom GeneratedEntropy Generator
 func NewPulsar(
-	configuration configuration.Pulsar,
+	configuration configuration.Configuration,
 	storage pulsarstorage.PulsarStorage,
 	rpcWrapperFactory RPCClientWrapperFactory,
 	entropyGenerator EntropyGenerator,
 	stateSwitcher StateSwitcher,
-	listener func(string, string) (net.Listener, error),
-	privKey string) (*Pulsar, error) {
+	listener func(string, string) (net.Listener, error)) (*Pulsar, error) {
 
 	log.Debug("[NewPulsar]")
 
 	// Listen for incoming connections.
-	listenerImpl, err := listener(configuration.ConnectionType.String(), configuration.MainListenerAddress)
+	listenerImpl, err := listener(configuration.Pulsar.ConnectionType.String(), configuration.Pulsar.MainListenerAddress)
 	if err != nil {
 		return nil, err
 	}
 
 	// Parse private key from config
-<<<<<<< HEAD
-	privateKey, err := ecdsa_helper.ImportPrivateKey(privKey)
-=======
 	privateKey, err := ecdsahelper.ImportPrivateKey(configuration.PrivateKey)
->>>>>>> 9288eb08
 	if err != nil {
 		return nil, err
 	}
 	pulsar := &Pulsar{
 		Sock:               listenerImpl,
-		SockConnectionType: configuration.ConnectionType,
+		SockConnectionType: configuration.Pulsar.ConnectionType,
 		Neighbours:         map[string]*Neighbour{},
 		PrivateKey:         privateKey,
-		Config:             configuration,
+		Config:             configuration.Pulsar,
 		Storage:            storage,
 		EntropyGenerator:   entropyGenerator,
 		stateSwitcher:      stateSwitcher,
@@ -149,9 +144,9 @@
 	pulsar.LastPulse = lastPulse
 
 	// Adding other pulsars
-	for _, neighbour := range configuration.Neighbours {
+	for _, neighbour := range configuration.Pulsar.Neighbours {
 		currentMap := map[string]*bftCell{}
-		for _, gridColumn := range configuration.Neighbours {
+		for _, gridColumn := range configuration.Pulsar.Neighbours {
 			currentMap[gridColumn.PublicKey] = nil
 		}
 		pulsar.setBftGridItem(neighbour.PublicKey, currentMap)
