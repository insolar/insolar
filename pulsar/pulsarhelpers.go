/*
 *    Copyright 2018 Insolar
 *
 *    Licensed under the Apache License, Version 2.0 (the "License");
 *    you may not use this file except in compliance with the License.
 *    You may obtain a copy of the License at
 *
 *        http://www.apache.org/licenses/LICENSE-2.0
 *
 *    Unless required by applicable law or agreed to in writing, software
 *    distributed under the License is distributed on an "AS IS" BASIS,
 *    WITHOUT WARRANTIES OR CONDITIONS OF ANY KIND, either express or implied.
 *    See the License for the specific language governing permissions and
 *    limitations under the License.
 */

package pulsar

import (
	"bytes"
	"crypto/ecdsa"
	"crypto/rand"
	"encoding/asn1"
	"math/big"
	"sort"

<<<<<<< HEAD
	ecdsahelper "github.com/insolar/insolar/cryptohelpers/ecdsa"
	"golang.org/x/crypto/sha3"
=======
	ecdsa_helper "github.com/insolar/insolar/cryptohelpers/ecdsa"
	"github.com/insolar/insolar/cryptohelpers/hash"
	"github.com/pkg/errors"
	"github.com/ugorji/go/codec"
>>>>>>> eae6d9d0

	"github.com/insolar/insolar/core"
)

type ecdsaSignature struct {
	R, S *big.Int
}

func checkPayloadSignature(request *Payload) (bool, error) {
	return checkSignature(request.Body, request.PublicKey, request.Signature)
}

func checkSignature(data interface{}, pub string, signature []byte) (bool, error) {
	cborH := &codec.CborHandle{}
	var b bytes.Buffer
	enc := codec.NewEncoder(&b, cborH)
	err := enc.Encode(data)
	if err != nil {
		return false, err
	}

	var ecdsaP ecdsaSignature
	rest, err := asn1.Unmarshal(signature, &ecdsaP)
	if err != nil {
		return false, errors.Wrap(err, "[ checkSignature ]")
	}
<<<<<<< HEAD
	calculatedHash := h.Sum(nil)
	publicKey, err := ecdsahelper.ImportPublicKey(pub)
=======
	if len(rest) != 0 {
		return false, errors.New("[ checkSignature ] len of  rest must be 0")
	}

	publicKey, err := ecdsa_helper.ImportPublicKey(pub)
>>>>>>> eae6d9d0
	if err != nil {
		return false, err
	}

	return ecdsa.Verify(publicKey, b.Bytes(), ecdsaP.R, ecdsaP.S), nil
}

func signData(privateKey *ecdsa.PrivateKey, data interface{}) ([]byte, error) {
	cborH := &codec.CborHandle{}
	var b bytes.Buffer
	enc := codec.NewEncoder(&b, cborH)
	err := enc.Encode(data)
	if err != nil {
		return nil, err
	}
	return privateKey.Sign(rand.Reader, b.Bytes(), nil)
}

func selectByEntropy(entropy core.Entropy, values []string, count int) ([]string, error) { // nolint: megacheck
	type idxHash struct {
		idx  int
		hash []byte
	}

	if len(values) < count {
		return nil, errors.New("count value should be less than values size")
	}

	hashes := make([]*idxHash, 0, len(values))
	for i, value := range values {
		h := hash.NewIDHash()
		_, err := h.Write(entropy[:])
		if err != nil {
			return nil, err
		}
		_, err = h.Write([]byte(value))
		if err != nil {
			return nil, err
		}
		hashes = append(hashes, &idxHash{
			idx:  i,
			hash: h.Sum(nil),
		})
	}

	sort.SliceStable(hashes, func(i, j int) bool { return bytes.Compare(hashes[i].hash, hashes[j].hash) < 0 })

	selected := make([]string, 0, count)
	for i := 0; i < count; i++ {
		selected = append(selected, values[hashes[i].idx])
	}
	return selected, nil
}<|MERGE_RESOLUTION|>--- conflicted
+++ resolved
@@ -24,15 +24,10 @@
 	"math/big"
 	"sort"
 
-<<<<<<< HEAD
 	ecdsahelper "github.com/insolar/insolar/cryptohelpers/ecdsa"
-	"golang.org/x/crypto/sha3"
-=======
-	ecdsa_helper "github.com/insolar/insolar/cryptohelpers/ecdsa"
 	"github.com/insolar/insolar/cryptohelpers/hash"
 	"github.com/pkg/errors"
 	"github.com/ugorji/go/codec"
->>>>>>> eae6d9d0
 
 	"github.com/insolar/insolar/core"
 )
@@ -59,16 +54,12 @@
 	if err != nil {
 		return false, errors.Wrap(err, "[ checkSignature ]")
 	}
-<<<<<<< HEAD
-	calculatedHash := h.Sum(nil)
-	publicKey, err := ecdsahelper.ImportPublicKey(pub)
-=======
+
 	if len(rest) != 0 {
 		return false, errors.New("[ checkSignature ] len of  rest must be 0")
 	}
 
-	publicKey, err := ecdsa_helper.ImportPublicKey(pub)
->>>>>>> eae6d9d0
+	publicKey, err := ecdsahelper.ImportPublicKey(pub)
 	if err != nil {
 		return false, err
 	}
