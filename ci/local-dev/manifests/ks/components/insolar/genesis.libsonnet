local base_params = import '../params.libsonnet';
local params = std.mergePatch(base_params.components, std.extVar('__ksonnet/params').components);
local utils = params.utils;
local insolar_params = params.insolar;

local make_min_roles() = {
  virtual: 1,
  heavy_material: 1,
  light_material: 1,
};

{
  // It generates nodes in particular order: 1) heavy_material 2) light_material 3) virtual
  generate_genesis():: {

    // common fields
    root_keys_file: '/opt/insolar/config/root_member_keys.json',
    md_admin_keys_file: '/opt/insolar/config/md_admin_member_keys.json',
    node_keys_dir: '/opt/insolar/config/nodes',
    discovery_keys_dir: '/opt/insolar/config/discovery',
    heavy_genesis_config_file: "/opt/insolar/config/heavy_genesis.json",
    root_balance: 1000000000,
    majority_rule: 0,
    min_roles: make_min_roles(),
    pulsar_public_keys: ['pulsar_public_key'],
    oracle_keys_file:
        [
            {
                name: oracle_certs().name % id,
                keys_file: oracle_certs().keys % id,
            }
            for id in std.range(0, 9)
        ],

    // generating oracles key config
    local oracle_certs() = {
        name: 'oracle%s',
        keys: '/opt/insolar/config/oracle%s_member_keys.json',
    },
<<<<<<< HEAD

=======
>>>>>>> 51c25734

    // generating discovery_nodes
    local discovery_nodes_tmpl() = {
      host: utils.host_template,
      role: '%s',
      cert_name: '%s-%d-cert.json',
      key_name: '%s-%d-key.json',
    },

    discovery_nodes:
      [
        {
          host: discovery_nodes_tmpl().host % [id, insolar_params.tcp_transport_port],
          cert_name: discovery_nodes_tmpl().cert_name % [insolar_params.hostname, id],
          key_name:  discovery_nodes_tmpl().key_name  % [insolar_params.hostname, id],

          role: discovery_nodes_tmpl().role % utils.id_to_node_type(id),
        }
        for id in std.range(0, utils.get_num_nodes - 1)
      ],
  },
}<|MERGE_RESOLUTION|>--- conflicted
+++ resolved
@@ -37,10 +37,6 @@
         name: 'oracle%s',
         keys: '/opt/insolar/config/oracle%s_member_keys.json',
     },
-<<<<<<< HEAD
-
-=======
->>>>>>> 51c25734
 
     // generating discovery_nodes
     local discovery_nodes_tmpl() = {
