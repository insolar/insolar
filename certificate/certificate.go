--- conflicted
+++ resolved
@@ -317,10 +317,23 @@
 	return []byte{}, errors.New("not implemented")
 }
 
-<<<<<<< HEAD
-// Serialize returns decoded info from AuthorizationCertificate
-func (cert *Certificate) Serialize() ([]byte, error) {
-	return []byte{}, errors.New("not implemented")
+// Deserialize deserializes data to AuthorizationCertificate interface
+func Deserialize(data []byte) (core.AuthorizationCertificate, error) {
+	cert := AuthorizationCertificate{}
+	err := core.Deserialize(data, &cert)
+	if err != nil {
+		return nil, errors.Wrap(err, "[ AuthorizationCertificate::Deserialize ]")
+	}
+	return &cert, nil
+}
+
+// Serialize serializes AuthorizationCertificate interface
+func Serialize(authCert core.AuthorizationCertificate) ([]byte, error) {
+	data, err := core.Serialize(authCert)
+	if err != nil {
+		return nil, errors.Wrap(err, "[ AuthorizationCertificate::Serialize ]")
+	}
+	return data, nil
 }
 
 func (cert *Certificate) VerifyAuthorizationCertificate(authCert core.AuthorizationCertificate) (bool, error) {
@@ -342,23 +355,4 @@
 		}
 	}
 	return true, nil
-=======
-// Deserialize deserializes data to AuthorizationCertificate interface
-func Deserialize(data []byte) (core.AuthorizationCertificate, error) {
-	cert := AuthorizationCertificate{}
-	err := core.Deserialize(data, &cert)
-	if err != nil {
-		return nil, errors.Wrap(err, "[ AuthorizationCertificate::Deserialize ]")
-	}
-	return &cert, nil
-}
-
-// Serialize serializes AuthorizationCertificate interface
-func Serialize(authCert core.AuthorizationCertificate) ([]byte, error) {
-	data, err := core.Serialize(authCert)
-	if err != nil {
-		return nil, errors.Wrap(err, "[ AuthorizationCertificate::Serialize ]")
-	}
-	return data, nil
->>>>>>> 6b063968
 }