--- conflicted
+++ resolved
@@ -30,14 +30,9 @@
 	return light.New(cfgPath)
 }
 
-<<<<<<< HEAD
 // NewHeavyServer creates instance of Server for node with Heavy role
-func NewHeavyServer(cfgPath string, gensisCfgPath string) Server {
-	return heavy.New(cfgPath, gensisCfgPath)
-=======
 func NewHeavyServer(cfgPath string, gensisCfgPath string, genesisOnly bool) Server {
 	return heavy.New(cfgPath, gensisCfgPath, genesisOnly)
->>>>>>> 50c6ad85
 }
 
 // NewVirtualServer creates instance of Server for node with Virtual role
