--- conflicted
+++ resolved
@@ -28,11 +28,7 @@
 	apiOptions       api.Options
 }
 
-<<<<<<< HEAD
-func New(cfgHolder *configuration.HolderVirtual, builtinContracts builtin.BuiltinContracts) *Server {
-=======
-func New(cfgPath string, builtinContracts builtin.BuiltinContracts, apiOptions api.Options) *Server {
->>>>>>> 5adf8421
+func New(cfgHolder *configuration.HolderVirtual, builtinContracts builtin.BuiltinContracts, apiOptions api.Options) *Server {
 	return &Server{
 		cfgHolder:        cfgHolder,
 		builtinContracts: builtinContracts,
