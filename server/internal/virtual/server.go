//
// Copyright 2019 Insolar Technologies GmbH
//
// Licensed under the Apache License, Version 2.0 (the "License");
// you may not use this file except in compliance with the License.
// You may obtain a copy of the License at
//
//     http://www.apache.org/licenses/LICENSE-2.0
//
// Unless required by applicable law or agreed to in writing, software
// distributed under the License is distributed on an "AS IS" BASIS,
// WITHOUT WARRANTIES OR CONDITIONS OF ANY KIND, either express or implied.
// See the License for the specific language governing permissions and
// limitations under the License.
//

package virtual

import (
	"context"
	"fmt"
	"os"
	"os/signal"
	"syscall"

	"github.com/insolar/insolar/configuration"
	"github.com/insolar/insolar/insolar"
	"github.com/insolar/insolar/insolar/utils"
	"github.com/insolar/insolar/instrumentation/inslogger"
	"github.com/insolar/insolar/instrumentation/instracer"
	"github.com/insolar/insolar/log"
	"github.com/insolar/insolar/version"
)

type Server struct {
	cfgPath string
	trace   bool
}

func New(cfgPath string, trace bool) *Server {
	return &Server{
		cfgPath: cfgPath,
		trace:   trace,
	}
}

func (s *Server) Serve() {
	cfgHolder := configuration.NewHolder()
	var err error
	if len(s.cfgPath) != 0 {
		err = cfgHolder.LoadFromFile(s.cfgPath)
	} else {
		err = cfgHolder.Load()
	}
	if err != nil {
		log.Warn("failed to load configuration from file: ", err.Error())
	}

	cfg := &cfgHolder.Configuration
	cfg.Metrics.Namespace = "insolard"

	traceID := "main_" + utils.RandTraceID()
	ctx, inslog := initLogger(context.Background(), cfg.Log, traceID)
	log.SetGlobalLogger(inslog)
	fmt.Println("Starts with configuration:\n", configuration.ToString(cfgHolder.Configuration))

	bootstrapComponents := initBootstrapComponents(ctx, *cfg)
	certManager := initCertificateManager(
		ctx,
		*cfg,
		false,
		bootstrapComponents.CryptographyService,
		bootstrapComponents.KeyProcessor,
	)

	jaegerflush := func() {}
	if s.trace {
		jconf := cfg.Tracer.Jaeger
		log.Infof("Tracing enabled. Agent endpoint: '%s', collector endpoint: '%s'\n", jconf.AgentEndpoint, jconf.CollectorEndpoint)
		jaegerflush = instracer.ShouldRegisterJaeger(
			ctx,
			certManager.GetCertificate().GetRole().String(),
			certManager.GetCertificate().GetNodeRef().String(),
			jconf.AgentEndpoint,
			jconf.CollectorEndpoint,
			jconf.ProbabilityRate)
		ctx = instracer.SetBaggage(ctx, instracer.Entry{Key: "traceid", Value: traceID})
	}
	defer jaegerflush()

<<<<<<< HEAD
	cm, th, stopWatermill, err := initComponents(
=======
	cm, th := initComponents(
>>>>>>> 22f14d2d
		ctx,
		*cfg,
		bootstrapComponents.CryptographyService,
		bootstrapComponents.PlatformCryptographyScheme,
		bootstrapComponents.KeyStore,
		bootstrapComponents.KeyProcessor,
		certManager,
		false,
	)

	ctx, inslog = inslogger.WithField(ctx, "nodeid", certManager.GetCertificate().GetNodeRef().String())
	ctx, inslog = inslogger.WithField(ctx, "role", certManager.GetCertificate().GetRole().String())
	ctx = inslogger.SetLogger(ctx, inslog)
	log.SetGlobalLogger(inslog)

	err = cm.Init(ctx)
	checkError(ctx, err, "failed to init components")

	var gracefulStop = make(chan os.Signal, 1)
	signal.Notify(gracefulStop, syscall.SIGTERM)
	signal.Notify(gracefulStop, syscall.SIGINT)

	var waitChannel = make(chan bool)

	go func() {
		sig := <-gracefulStop
		inslog.Debug("caught sig: ", sig)

		inslog.Warn("GRACEFULL STOP APP")
		th.Leave(ctx, 10)
		inslog.Info("main leave ends ")
		err = cm.GracefulStop(ctx)
		checkError(ctx, err, "failed to graceful stop components")

		stopWatermill()

		err = cm.Stop(ctx)
		checkError(ctx, err, "failed to stop components")
		close(waitChannel)
	}()

	err = cm.Start(ctx)
	checkError(ctx, err, "failed to start components")
	fmt.Println("Version: ", version.GetFullVersion())
	fmt.Println("All components were started")
	<-waitChannel
}

func initLogger(ctx context.Context, cfg configuration.Log, traceid string) (context.Context, insolar.Logger) {
	inslog, err := log.NewLog(cfg)
	if err != nil {
		panic(err)
	}

	if newInslog, err := inslog.WithLevel(cfg.Level); err != nil {
		inslog.Error(err.Error())
	} else {
		inslog = newInslog
	}

	ctx = inslogger.SetLogger(ctx, inslog)
	ctx, inslog = inslogger.WithTraceField(ctx, traceid)
	return ctx, inslog
}

func checkError(ctx context.Context, err error, message string) {
	if err == nil {
		return
	}
	inslogger.FromContext(ctx).Fatalf("%v: %v", message, err.Error())
}<|MERGE_RESOLUTION|>--- conflicted
+++ resolved
@@ -88,11 +88,7 @@
 	}
 	defer jaegerflush()
 
-<<<<<<< HEAD
 	cm, th, stopWatermill, err := initComponents(
-=======
-	cm, th := initComponents(
->>>>>>> 22f14d2d
 		ctx,
 		*cfg,
 		bootstrapComponents.CryptographyService,
