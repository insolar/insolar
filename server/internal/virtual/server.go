// Copyright 2020 Insolar Network Ltd.
// All rights reserved.
// This material is licensed under the Insolar License version 1.0,
// available at https://github.com/insolar/insolar/blob/master/LICENSE.md.

package virtual

import (
	"context"
	"fmt"
	"os"
	"os/signal"
	"syscall"

	"github.com/insolar/insolar/configuration"
	"github.com/insolar/insolar/insolar/utils"
	"github.com/insolar/insolar/instrumentation/inslogger"
	"github.com/insolar/insolar/log"
	"github.com/insolar/insolar/logicrunner/builtin"
	"github.com/insolar/insolar/server/internal"
	"github.com/insolar/insolar/version"
)

type Server struct {
<<<<<<< HEAD
	cfgHolder *configuration.Holder
}

func New(cfgHolder *configuration.Holder) *Server {
	return &Server{
		cfgHolder: cfgHolder,
=======
	cfgPath          string
	builtinContracts builtin.BuiltinContracts
}

func New(cfgPath string, builtinContracts builtin.BuiltinContracts) *Server {
	return &Server{
		cfgPath:          cfgPath,
		builtinContracts: builtinContracts,
>>>>>>> d8b7ee86
	}
}

func (s *Server) Serve() {
	var err error
	cfg := s.cfgHolder.Configuration

	fmt.Println("Version: ", version.GetFullVersion())
	fmt.Println("Starts with configuration:\n", configuration.ToString(s.cfgHolder.Configuration))

	ctx := context.Background()
	bootstrapComponents := initBootstrapComponents(ctx, cfg)
	certManager := initCertificateManager(
		ctx,
		cfg,
		bootstrapComponents.CryptographyService,
		bootstrapComponents.KeyProcessor,
	)

	nodeRole := certManager.GetCertificate().GetRole().String()
	nodeRef := certManager.GetCertificate().GetNodeRef().String()

	traceID := utils.RandTraceID() + "_main"
	ctx, logger := inslogger.InitNodeLogger(ctx, cfg.Log, nodeRef, nodeRole)
	log.InitTicker()

	if cfg.Tracer.Jaeger.AgentEndpoint != "" {
		jaegerFlush := internal.Jaeger(ctx, cfg.Tracer.Jaeger, traceID, nodeRef, nodeRole)
		defer jaegerFlush()
	}

	cm, stopWatermill := initComponents(
		ctx,
		cfg,
		bootstrapComponents.CryptographyService,
		bootstrapComponents.PlatformCryptographyScheme,
		bootstrapComponents.KeyStore,
		bootstrapComponents.KeyProcessor,
		certManager,
		s.builtinContracts,
	)

	var gracefulStop = make(chan os.Signal, 1)
	signal.Notify(gracefulStop, syscall.SIGTERM)
	signal.Notify(gracefulStop, syscall.SIGINT)

	var waitChannel = make(chan bool)

	go func() {
		sig := <-gracefulStop
		logger.Debug("caught sig: ", sig)

		logger.Warn("GRACEFUL STOP APP")
		// th.Leave(ctx, 10) TODO: is actual ??
		logger.Info("main leave ends ")

		err = cm.GracefulStop(ctx)
		checkError(ctx, err, "failed to graceful stop components")

		stopWatermill()

		err = cm.Stop(ctx)
		checkError(ctx, err, "failed to stop components")
		close(waitChannel)
	}()

	err = cm.Start(ctx)
	checkError(ctx, err, "failed to start components")
	fmt.Println("All components were started")
	<-waitChannel
}

func checkError(ctx context.Context, err error, message string) {
	if err == nil {
		return
	}
	inslogger.FromContext(ctx).Fatalf("%v: %v", message, err.Error())
}<|MERGE_RESOLUTION|>--- conflicted
+++ resolved
@@ -22,23 +22,14 @@
 )
 
 type Server struct {
-<<<<<<< HEAD
 	cfgHolder *configuration.Holder
-}
-
-func New(cfgHolder *configuration.Holder) *Server {
-	return &Server{
-		cfgHolder: cfgHolder,
-=======
-	cfgPath          string
 	builtinContracts builtin.BuiltinContracts
 }
 
-func New(cfgPath string, builtinContracts builtin.BuiltinContracts) *Server {
+func New(cfgHolder *configuration.Holder, builtinContracts builtin.BuiltinContracts) *Server {
 	return &Server{
-		cfgPath:          cfgPath,
+		cfgHolder: cfgHolder,
 		builtinContracts: builtinContracts,
->>>>>>> d8b7ee86
 	}
 }
 
