// Copyright 2020 Insolar Network Ltd.
//
// Licensed under the Apache License, Version 2.0 (the "License");
// you may not use this file except in compliance with the License.
// You may obtain a copy of the License at
//
//     http://www.apache.org/licenses/LICENSE-2.0
//
// Unless required by applicable law or agreed to in writing, software
// distributed under the License is distributed on an "AS IS" BASIS,
// WITHOUT WARRANTIES OR CONDITIONS OF ANY KIND, either express or implied.
// See the License for the specific language governing permissions and
// limitations under the License.

// +build slowtest

package virtual

import (
	"context"
	"testing"

	"github.com/stretchr/testify/require"

	"github.com/insolar/insolar/configuration"
	"github.com/insolar/insolar/insolar"
	"github.com/insolar/insolar/instrumentation/inslogger"
	"github.com/insolar/insolar/logicrunner/builtin"
)

func TestComponents(t *testing.T) {
	ctx := inslogger.UpdateLogger(context.Background(), func(logger insolar.Logger) (insolar.Logger, error) {
		return logger.Copy().WithBuffer(100, false).Build()
	})
	cfg := configuration.NewConfiguration()
	cfg.KeysPath = "testdata/bootstrap_keys.json"
	cfg.CertificatePath = "testdata/certificate.json"
	cfg.Metrics.ListenAddress = "0.0.0.0:0"
	cfg.APIRunner.Address = "0.0.0.0:0"
	cfg.AdminAPIRunner.Address = "0.0.0.0:0"
	cfg.APIRunner.SwaggerPath = "../../../application/api/spec/api-exported.yaml"
	cfg.AdminAPIRunner.SwaggerPath = "../../../application/api/spec/api-exported.yaml"

	bootstrapComponents := initBootstrapComponents(ctx, cfg)
	cert := initCertificateManager(
		ctx,
		cfg,
		bootstrapComponents.CryptographyService,
		bootstrapComponents.KeyProcessor,
	)
	cm, stopWatermill := initComponents(
		ctx,
		cfg,
		bootstrapComponents.CryptographyService,
		bootstrapComponents.PlatformCryptographyScheme,
		bootstrapComponents.KeyStore,
		bootstrapComponents.KeyProcessor,
		cert,
<<<<<<< HEAD
		nil,
		nil,
		nil,
		nil,
=======
		builtin.BuiltinContracts{},
>>>>>>> 880ddf2f
	)
	require.NotNil(t, cm)
	require.NotNil(t, stopWatermill)

	err := cm.Init(ctx)
	require.NoError(t, err)
}<|MERGE_RESOLUTION|>--- conflicted
+++ resolved
@@ -56,14 +56,7 @@
 		bootstrapComponents.KeyStore,
 		bootstrapComponents.KeyProcessor,
 		cert,
-<<<<<<< HEAD
-		nil,
-		nil,
-		nil,
-		nil,
-=======
 		builtin.BuiltinContracts{},
->>>>>>> 880ddf2f
 	)
 	require.NotNil(t, cm)
 	require.NotNil(t, stopWatermill)
