//
// Copyright 2019 Insolar Technologies GmbH
//
// Licensed under the Apache License, Version 2.0 (the "License");
// you may not use this file except in compliance with the License.
// You may obtain a copy of the License at
//
//     http://www.apache.org/licenses/LICENSE-2.0
//
// Unless required by applicable law or agreed to in writing, software
// distributed under the License is distributed on an "AS IS" BASIS,
// WITHOUT WARRANTIES OR CONDITIONS OF ANY KIND, either express or implied.
// See the License for the specific language governing permissions and
// limitations under the License.
//

package virtual

import (
	"context"

	"github.com/ThreeDotsLabs/watermill"
	"github.com/ThreeDotsLabs/watermill/message"
	"github.com/ThreeDotsLabs/watermill/message/infrastructure/gochannel"

	"github.com/insolar/insolar/api"
	"github.com/insolar/insolar/certificate"
	"github.com/insolar/insolar/component"
	"github.com/insolar/insolar/configuration"
	"github.com/insolar/insolar/contractrequester"
	"github.com/insolar/insolar/cryptography"
	"github.com/insolar/insolar/genesisdataprovider"
	"github.com/insolar/insolar/insolar"
	"github.com/insolar/insolar/insolar/bus"
	"github.com/insolar/insolar/insolar/delegationtoken"
	"github.com/insolar/insolar/insolar/jet"
	"github.com/insolar/insolar/insolar/jetcoordinator"
	"github.com/insolar/insolar/insolar/node"
	"github.com/insolar/insolar/insolar/pulse"
	"github.com/insolar/insolar/instrumentation/inslogger"
	"github.com/insolar/insolar/keystore"
	"github.com/insolar/insolar/log"
	"github.com/insolar/insolar/logicrunner"
	"github.com/insolar/insolar/logicrunner/artifacts"
	"github.com/insolar/insolar/logicrunner/pulsemanager"
	"github.com/insolar/insolar/messagebus"
	"github.com/insolar/insolar/metrics"
	"github.com/insolar/insolar/network/nodenetwork"
	"github.com/insolar/insolar/network/servicenetwork"
	"github.com/insolar/insolar/network/termination"
	"github.com/insolar/insolar/platformpolicy"
	"github.com/insolar/insolar/version/manager"
	"github.com/pkg/errors"
)

type bootstrapComponents struct {
	CryptographyService        insolar.CryptographyService
	PlatformCryptographyScheme insolar.PlatformCryptographyScheme
	KeyStore                   insolar.KeyStore
	KeyProcessor               insolar.KeyProcessor
}

func initBootstrapComponents(ctx context.Context, cfg configuration.Configuration) bootstrapComponents {
	earlyComponents := component.Manager{}

	keyStore, err := keystore.NewKeyStore(cfg.KeysPath)
	checkError(ctx, err, "failed to load KeyStore: ")

	platformCryptographyScheme := platformpolicy.NewPlatformCryptographyScheme()
	keyProcessor := platformpolicy.NewKeyProcessor()

	cryptographyService := cryptography.NewCryptographyService()
	earlyComponents.Register(platformCryptographyScheme, keyStore)
	earlyComponents.Inject(cryptographyService, keyProcessor)

	return bootstrapComponents{
		CryptographyService:        cryptographyService,
		PlatformCryptographyScheme: platformCryptographyScheme,
		KeyStore:                   keyStore,
		KeyProcessor:               keyProcessor,
	}
}

func initCertificateManager(
	ctx context.Context,
	cfg configuration.Configuration,
	isBootstrap bool,
	cryptographyService insolar.CryptographyService,
	keyProcessor insolar.KeyProcessor,
) *certificate.CertificateManager {
	var certManager *certificate.CertificateManager
	var err error

	publicKey, err := cryptographyService.GetPublicKey()
	checkError(ctx, err, "failed to retrieve node public key")

	if isBootstrap {
		certManager, err = certificate.NewManagerCertificateWithKeys(publicKey, keyProcessor)
		checkError(ctx, err, "failed to start Certificate (bootstrap mode)")
	} else {
		certManager, err = certificate.NewManagerReadCertificate(publicKey, keyProcessor, cfg.CertificatePath)
		checkError(ctx, err, "failed to start Certificate")
	}

	return certManager
}

// initComponents creates and links all insolard components
func initComponents(
	ctx context.Context,
	cfg configuration.Configuration,
	cryptographyService insolar.CryptographyService,
	pcs insolar.PlatformCryptographyScheme,
	keyStore insolar.KeyStore,
	keyProcessor insolar.KeyProcessor,
	certManager insolar.CertificateManager,

) (*component.Manager, insolar.TerminationHandler, func(), error) {
	cm := component.Manager{}

	logger := log.NewWatermillLogAdapter(inslogger.FromContext(ctx))
	pubsub := gochannel.NewGoChannel(gochannel.Config{}, logger)

	nodeNetwork, err := nodenetwork.NewNodeNetwork(cfg.Host.Transport, certManager.GetCertificate())
	checkError(ctx, err, "failed to start NodeNetwork")

	nw, err := servicenetwork.NewServiceNetwork(cfg, &cm)
	checkError(ctx, err, "failed to start Network")

	terminationHandler := termination.NewHandler(nw)

	delegationTokenFactory := delegationtoken.NewDelegationTokenFactory()
	parcelFactory := messagebus.NewParcelFactory()

	messageBus, err := messagebus.NewMessageBus(cfg)
	checkError(ctx, err, "failed to start MessageBus")

	contractRequester, err := contractrequester.New()
	checkError(ctx, err, "failed to start ContractRequester")

	genesisDataProvider, err := genesisdataprovider.New()
	checkError(ctx, err, "failed to start GenesisDataProvider")

	apiRunner, err := api.NewRunner(&cfg.APIRunner)
	checkError(ctx, err, "failed to start ApiRunner")

	metricsHandler, err := metrics.NewMetrics(ctx, cfg.Metrics, metrics.GetInsolarRegistry("virtual"), "virtual")
	checkError(ctx, err, "failed to start Metrics")

	_, err = manager.NewVersionManager(cfg.VersionManager)
	checkError(ctx, err, "failed to load VersionManager: ")

<<<<<<< HEAD
	jc := jetcoordinator.NewJetCoordinator(cfg.Ledger.LightChainLimit)
	pulses := pulse.NewStorageMem()
	b := bus.NewBus(pubsub, pulses, jc, pcs)

	logicRunner, err := logicrunner.NewLogicRunner(&cfg.LogicRunner)
	checkError(ctx, err, "failed to start LogicRunner")

	innerRouter, err := logicrunner.InitHandlers(logicRunner, b)
	if err != nil {
		return nil, nil, nil, errors.Wrap(err, "Error while init handlers for logic runner:")
	}

	// move to logic runner ??
	err = logicRunner.OnPulse(ctx, *pulsar.NewPulse(cfg.Pulsar.NumberDelta, 0, &entropygenerator.StandardEntropyGenerator{}))
	checkError(ctx, err, "failed init pulse for LogicRunner")

=======
>>>>>>> c1ba8b10
	cm.Register(
		terminationHandler,
		pcs,
		keyStore,
		cryptographyService,
		keyProcessor,
		certManager,
		logicRunner,
		logicrunner.NewLogicExecutor(),
		logicrunner.NewRequestsExecutor(),
		logicrunner.NewMachinesManager(),
		nodeNetwork,
		nw,
		pulsemanager.NewPulseManager(),
	)

	components := []interface{}{
		b,
		pubsub,
		messageBus,
		contractRequester,
		artifacts.NewClient(b),
		artifacts.NewDescriptorsCache(),
		jc,
		pulses,
		jet.NewStore(),
		node.NewStorage(),
		delegationTokenFactory,
		parcelFactory,
	}
	components = append(components, []interface{}{
		genesisDataProvider,
		apiRunner,
		metricsHandler,
		cryptographyService,
		keyProcessor,
	}...)

	cm.Inject(components...)

	inRouter, outRouter := startWatermill(ctx, logger, pubsub, b, nw.SendMessageHandler, logicRunner.FlowDispatcher.Process)

	stopper := stopWatermill(ctx, innerRouter, inRouter, outRouter)

	return &cm, terminationHandler, stopper, nil
}

func startWatermill(
	ctx context.Context,
	logger watermill.LoggerAdapter,
	pubSub message.Subscriber,
	b *bus.Bus,
	outHandler, inHandler message.HandlerFunc,
) (*message.Router, *message.Router) {
	inRouter, err := message.NewRouter(message.RouterConfig{}, logger)
	if err != nil {
		panic(err)
	}
	outRouter, err := message.NewRouter(message.RouterConfig{}, logger)
	if err != nil {
		panic(err)
	}

	outRouter.AddNoPublisherHandler(
		"OutgoingHandler",
		bus.TopicOutgoing,
		pubSub,
		outHandler,
	)

	inRouter.AddMiddleware(
		b.IncomingMessageRouter,
	)

	inRouter.AddNoPublisherHandler(
		"IncomingHandler",
		bus.TopicIncoming,
		pubSub,
		inHandler,
	)

	startRouter(ctx, inRouter)
	startRouter(ctx, outRouter)

	return inRouter, outRouter
}

func startRouter(ctx context.Context, router *message.Router) {
	go func() {
		if err := router.Run(); err != nil {
			inslogger.FromContext(ctx).Error("Error while running router", err)
		}
	}()
	<-router.Running()
}

func stopWatermill(ctx context.Context, innerRouter, inRouter, outRouter *message.Router) func() {
	return func() {
		err := innerRouter.Close()
		if err != nil {
			inslogger.FromContext(ctx).Error("Error while closing router", err)
		}
		err = inRouter.Close()
		if err != nil {
			inslogger.FromContext(ctx).Error("Error while closing router", err)
		}
		err = outRouter.Close()
		if err != nil {
			inslogger.FromContext(ctx).Error("Error while closing router", err)
		}
	}
}<|MERGE_RESOLUTION|>--- conflicted
+++ resolved
@@ -150,7 +150,6 @@
 	_, err = manager.NewVersionManager(cfg.VersionManager)
 	checkError(ctx, err, "failed to load VersionManager: ")
 
-<<<<<<< HEAD
 	jc := jetcoordinator.NewJetCoordinator(cfg.Ledger.LightChainLimit)
 	pulses := pulse.NewStorageMem()
 	b := bus.NewBus(pubsub, pulses, jc, pcs)
@@ -163,12 +162,6 @@
 		return nil, nil, nil, errors.Wrap(err, "Error while init handlers for logic runner:")
 	}
 
-	// move to logic runner ??
-	err = logicRunner.OnPulse(ctx, *pulsar.NewPulse(cfg.Pulsar.NumberDelta, 0, &entropygenerator.StandardEntropyGenerator{}))
-	checkError(ctx, err, "failed init pulse for LogicRunner")
-
-=======
->>>>>>> c1ba8b10
 	cm.Register(
 		terminationHandler,
 		pcs,
