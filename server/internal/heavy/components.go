--- conflicted
+++ resolved
@@ -811,37 +811,27 @@
 	return c, nil
 }
 
-<<<<<<< HEAD
-func newComponents(ctx context.Context, cfg configuration.ConfigHolder, genesisCfg genesis.HeavyConfig, genesisOptions genesis.Options, genesisOnly bool) (*components, error) {
+func newComponents(
+	ctx context.Context,
+	cfg configuration.ConfigHolder,
+	genesisCfg genesis.HeavyConfig,
+	genesisOptions genesis.Options,
+	genesisOnly bool,
+	apiOptions api.Options,
+) (*components, error) {
 	// todo refactor this, extract IsPostgresBase from Ledger
 	heavyCfg := cfg.GetAllConfig()
 	switch realCfg := heavyCfg.(type) {
 	case configuration.ConfigHeavyPg:
 		if realCfg.Ledger.IsPostgresBase {
-			return initWithPostgres(ctx, realCfg, genesisCfg, genesisOptions, genesisOnly)
+			return initWithPostgres(ctx, realCfg, genesisCfg, genesisOptions, genesisOnly, apiOptions)
 		}
 	case configuration.ConfigHeavyBadger:
 		if !realCfg.Ledger.IsPostgresBase {
-			return initWithBadger(ctx, realCfg, genesisCfg, genesisOptions, genesisOnly)
+			return initWithBadger(ctx, realCfg, genesisCfg, genesisOptions, genesisOnly, apiOptions)
 		}
 	}
 	return nil, errors.New("can't start heavy, db configuration error")
-=======
-func newComponents(
-	ctx context.Context,
-	cfg configuration.Configuration,
-	genesisCfg genesis.HeavyConfig,
-	genesisOptions genesis.Options,
-	genesisOnly bool,
-	apiOptions api.Options,
-) (*components, error) {
-	if cfg.Ledger.IsPostgresBase {
-		return initWithPostgres(ctx, cfg, genesisCfg, genesisOptions, genesisOnly, apiOptions)
-	}
-
-	return initWithBadger(ctx, cfg, genesisCfg, genesisOptions, genesisOnly, apiOptions)
->>>>>>> 5adf8421
-}
 
 func (c *components) Start(ctx context.Context) error {
 	err := c.rollback.Start(ctx)
