//
// Copyright 2020 Insolar Technologies GmbH
//
// Licensed under the Apache License, Version 2.0 (the "License");
// you may not use this file except in compliance with the License.
// You may obtain a copy of the License at
//
//     http://www.apache.org/licenses/LICENSE-2.0
//
// Unless required by applicable law or agreed to in writing, software
// distributed under the License is distributed on an "AS IS" BASIS,
// WITHOUT WARRANTIES OR CONDITIONS OF ANY KIND, either express or implied.
// See the License for the specific language governing permissions and
// limitations under the License.
//

package heavy

import (
	"context"
	"fmt"
	"net"
	"os"
	"path/filepath"
	"time"

	"github.com/ThreeDotsLabs/watermill"
	watermillMsg "github.com/ThreeDotsLabs/watermill/message"
	"github.com/ThreeDotsLabs/watermill/message/router/middleware"
	"github.com/ThreeDotsLabs/watermill/pubsub/gochannel"
	"github.com/dgraph-io/badger" // AALEKSEEV TODO
	"github.com/jackc/pgx/v4/pgxpool"
	"github.com/pkg/errors"
	"go.opencensus.io/stats"
	"google.golang.org/grpc"

	component "github.com/insolar/component-manager"
	"github.com/insolar/insolar/application"
	"github.com/insolar/insolar/application/api"
	"github.com/insolar/insolar/application/genesis"
	"github.com/insolar/insolar/certificate"
	"github.com/insolar/insolar/configuration"
	"github.com/insolar/insolar/contractrequester"
	"github.com/insolar/insolar/cryptography"
	"github.com/insolar/insolar/insolar"
	"github.com/insolar/insolar/insolar/bus"
	"github.com/insolar/insolar/insolar/jet"
	"github.com/insolar/insolar/insolar/jetcoordinator"
	"github.com/insolar/insolar/insolar/node"
	insolarPulse "github.com/insolar/insolar/insolar/pulse"
	"github.com/insolar/insolar/insolar/store"
	"github.com/insolar/insolar/instrumentation/inslogger"
	"github.com/insolar/insolar/keystore"
	"github.com/insolar/insolar/ledger/artifact"
	"github.com/insolar/insolar/ledger/drop"
	"github.com/insolar/insolar/ledger/heavy/executor"
	"github.com/insolar/insolar/ledger/heavy/exporter"
	"github.com/insolar/insolar/ledger/heavy/handler"
	"github.com/insolar/insolar/ledger/heavy/migration"
	"github.com/insolar/insolar/ledger/heavy/pulsemanager"
	"github.com/insolar/insolar/ledger/object"
	"github.com/insolar/insolar/log/logwatermill"
	"github.com/insolar/insolar/logicrunner/artifacts"
	"github.com/insolar/insolar/metrics"
	"github.com/insolar/insolar/network/servicenetwork"
	"github.com/insolar/insolar/platformpolicy"
	"github.com/insolar/insolar/pulse"
	"github.com/insolar/insolar/server/internal"
)

type badgerLogger struct {
	insolar.Logger
}

func (b badgerLogger) Warningf(fmt string, args ...interface{}) {
	b.Warnf(fmt, args...)
}

type components struct {
	cmp         *component.Manager
	NodeRef     string
	NodeRole    string
	rollback    *executor.DBRollback
	stateKeeper *executor.InitialStateKeeper
	inRouter    *watermillMsg.Router
	outRouter   *watermillMsg.Router

	replicator executor.HeavyReplicator
}

func initTemporaryCertificateManager(ctx context.Context, cfg *configuration.Configuration) (*certificate.CertificateManager, error) {
	earlyComponents := component.NewManager(nil)

	keyStore, err := keystore.NewKeyStore(cfg.KeysPath)
	if err != nil {
		return nil, errors.Wrap(err, "failed to load KeyStore")
	}

	platformCryptographyScheme := platformpolicy.NewPlatformCryptographyScheme()
	keyProcessor := platformpolicy.NewKeyProcessor()

	cryptographyService := cryptography.NewCryptographyService()
	earlyComponents.Register(platformCryptographyScheme, keyStore)
	earlyComponents.Inject(cryptographyService, keyProcessor)

	publicKey, err := cryptographyService.GetPublicKey()
	if err != nil {
		return nil, errors.Wrap(err, "failed to retrieve node public key")
	}

	certManager, err := certificate.NewManagerReadCertificate(publicKey, keyProcessor, cfg.CertificatePath)
	if err != nil {
		return nil, errors.Wrap(err, "failed to create new CertificateManager")
	}

	return certManager, nil
}

func newComponents(ctx context.Context, cfg configuration.Configuration, genesisCfg application.GenesisHeavyConfig) (*components, error) {
	// Cryptography.
	var (
		KeyProcessor  insolar.KeyProcessor
		CryptoScheme  insolar.PlatformCryptographyScheme
		CryptoService insolar.CryptographyService
		CertManager   insolar.CertificateManager
	)
	{
		var err error
		// Private key storage.
		ks, err := keystore.NewKeyStore(cfg.KeysPath)
		if err != nil {
			return nil, errors.Wrap(err, "failed to load KeyStore")
		}
		// Public key manipulations.
		KeyProcessor = platformpolicy.NewKeyProcessor()
		// Platform cryptography.
		CryptoScheme = platformpolicy.NewPlatformCryptographyScheme()
		// Sign, verify, etc.
		CryptoService = cryptography.NewCryptographyService()

		c := component.NewManager(nil)
		c.Inject(CryptoService, CryptoScheme, KeyProcessor, ks)

		publicKey, err := CryptoService.GetPublicKey()
		if err != nil {
			return nil, errors.Wrap(err, "failed to retrieve node public key")
		}

		// Node certificate.
		CertManager, err = certificate.NewManagerReadCertificate(publicKey, KeyProcessor, cfg.CertificatePath)
		if err != nil {
			return nil, errors.Wrap(err, "failed to start Certificate")
		}
	}

	c := &components{}
	c.cmp = component.NewManager(nil)
	c.NodeRef = CertManager.GetCertificate().GetNodeRef().String()
	c.NodeRole = CertManager.GetCertificate().GetRole().String()

	logger := inslogger.FromContext(ctx)

	// Watermill stuff.
	var (
		wmLogger   *logwatermill.WatermillLogAdapter
		publisher  watermillMsg.Publisher
		subscriber watermillMsg.Subscriber
	)
	{
		wmLogger = logwatermill.NewWatermillLogAdapter(logger)
		pubsub := gochannel.NewGoChannel(gochannel.Config{}, wmLogger)
		subscriber = pubsub
		publisher = pubsub
		// Wrapped watermill publisher for introspection.
		publisher = internal.PublisherWrapper(ctx, c.cmp, cfg.Introspection, publisher)
	}

	// Network.
	var (
		NetworkService *servicenetwork.ServiceNetwork
	)
	{
		var err error
		// External communication.
		NetworkService, err = servicenetwork.NewServiceNetwork(cfg, c.cmp)
		if err != nil {
			return nil, errors.Wrap(err, "failed to start Network")
		}
	}

	// Storage.
	var (
		Coordinator jet.Coordinator
		Pulses      *insolarPulse.DB
		Nodes       *node.StorageDB
		DB          *store.BadgerDB
		Pool        *pgxpool.Pool
		Jets        *jet.DBStore
		Pool        *pgxpool.Pool
	)
	{
		var err error
		startTime := time.Now()
		fullDataDirectoryPath, err := filepath.Abs(cfg.Ledger.Storage.DataDirectory)
		if err != nil {
			panic(errors.Wrap(err, "failed to get absolute path for DataDirectory"))
		}
		options := badger.DefaultOptions(fullDataDirectoryPath)
		options.Logger = badgerLogger{Logger: logger.WithField("component", "badger")}
		DB, err = store.NewBadgerDB(
			options,
			store.ValueLogDiscardRatio(cfg.Ledger.Storage.BadgerValueLogGCDiscardRatio),
			store.OpenAndCloseBadgerOnStart(true),
		)
		if err != nil {
			panic(errors.Wrap(err, "failed to initialize DB"))
		}

		Pool, err = pgxpool.Connect(context.Background(), cfg.Ledger.PostgreSQL.URL)
		if err != nil {
			panic(errors.Wrap(err, "Unable to connect to PostgreSQL"))
		}
		Pool = pool

		cwd, err := os.Getwd()
		if err != nil {
			panic(errors.Wrap(err, "os.Getwd failed"))
		}
		path := cfg.Ledger.PostgreSQL.MigrationPath
		logger.Infof("About to run PostgreSQL migration, cwd = %s, migration path = %s", cwd, path)
		ver, err := migration.MigrateDatabase(ctx, Pool, path)
		if err != nil {
			panic(errors.Wrap(err, "Unable to migrate database"))
		}
		logger.Infof("PostgreSQL database migration done, current schema version: %d", ver)

		Pulses = insolarPulse.NewDB(Pool)
		Nodes = node.NewStorageDB(Pool)
		Jets = jet.NewDBStore(DB) // AALEKSEEV TODO fix this

		timeBadgerStarted := time.Since(startTime)
		stats.Record(ctx, statBadgerStartTime.M(float64(timeBadgerStarted.Nanoseconds())/1e6))
		logger.Info("badger starts in ", timeBadgerStarted)

		c := jetcoordinator.NewJetCoordinator(cfg.Ledger.LightChainLimit, *CertManager.GetCertificate().GetNodeRef())
		c.PulseCalculator = Pulses
		c.PulseAccessor = Pulses
		c.JetAccessor = Jets
		c.PlatformCryptographyScheme = CryptoScheme
		c.Nodes = Nodes

		Coordinator = c
	}

	// Communication.
	var (
		WmBus *bus.Bus
	)
	{
		WmBus = bus.NewBus(cfg.Bus, publisher, Pulses, Coordinator, CryptoScheme)
	}

	// API.
	var (
		Requester           *contractrequester.ContractRequester
		ArtifactsClient     = artifacts.NewClient(WmBus)
		AvailabilityChecker = api.NewNetworkChecker(cfg.AvailabilityChecker)
		APIWrapper          *api.RunnerWrapper
	)
	{
		var err error
		Requester, err = contractrequester.New(
			WmBus,
			Pulses,
			Coordinator,
			CryptoScheme,
		)
		if err != nil {
			return nil, errors.Wrap(err, "failed to start ContractRequester")
		}

		API, err := api.NewRunner(
			&cfg.APIRunner,
			CertManager,
			Requester,
			NetworkService,
			NetworkService,
			Pulses,
			ArtifactsClient,
			Coordinator,
			NetworkService,
			AvailabilityChecker,
		)
		if err != nil {
			return nil, errors.Wrap(err, "failed to start ApiRunner")
		}

		AdminAPIRunner, err := api.NewRunner(
			&cfg.AdminAPIRunner,
			CertManager,
			Requester,
			NetworkService,
			NetworkService,
			Pulses,
			ArtifactsClient,
			Coordinator,
			NetworkService,
			AvailabilityChecker,
		)
		if err != nil {
			return nil, errors.Wrap(err, "failed to start AdminAPIRunner")
		}

		APIWrapper = api.NewWrapper(API, AdminAPIRunner)
	}

	metricsComp := metrics.NewMetrics(
		cfg.Metrics,
		metrics.GetInsolarRegistry(c.NodeRole),
		c.NodeRole,
	)

	var (
		PulseManager *pulsemanager.PulseManager
		Handler      *handler.Handler
		Genesis      *genesis.Genesis
		Records      *object.RecordDB
		JetKeeper    *executor.DBJetKeeper
	)
	{
		Records = object.NewRecordDB(Pool)
		// AALEKSEEV TODO fix this
<<<<<<< HEAD
		Records = object.NewRecordDB(DB)            // ALEKSANDER
		indexes := object.NewIndexDB(Pool, Records) // EGOR
		drops := drop.NewDB(DB)
=======
		indexes := object.NewIndexDB(DB, Records) // EGOR - in progress
		drops := drop.NewDB(DB)                   // ILYA - in progress
>>>>>>> e628a387
		JetKeeper = executor.NewJetKeeper(Jets, DB, Pulses)

		c.rollback = executor.NewDBRollback(JetKeeper, drops, Records, indexes, Jets, Pulses, JetKeeper, Nodes)
		c.stateKeeper = executor.NewInitialStateKeeper(JetKeeper, Jets, Coordinator, indexes, drops)

		sp := insolarPulse.NewStartPulse()

		PulseManager = pulsemanager.NewPulseManager(Requester.FlowDispatcher)
		PulseManager.NodeNet = NetworkService
		PulseManager.NodeSetter = Nodes
		PulseManager.Nodes = Nodes
		PulseManager.PulseAppender = Pulses
		PulseManager.PulseAccessor = Pulses
		PulseManager.JetModifier = Jets
		PulseManager.StartPulse = sp
		PulseManager.FinalizationKeeper = executor.NewFinalizationKeeperDefault(JetKeeper, Pulses, cfg.Ledger.LightChainLimit)

		replicator := executor.NewHeavyReplicatorDefault(Records, indexes, CryptoScheme, Pulses, drops, JetKeeper, Jets)
		c.replicator = replicator

		h := handler.New(cfg.Ledger)
		h.RecordAccessor = Records
		h.RecordModifier = Records
		h.JetCoordinator = Coordinator
		h.IndexAccessor = indexes
		h.IndexModifier = indexes
		h.DropModifier = drops
		h.PCS = CryptoScheme
		h.PulseAccessor = Pulses
		h.PulseCalculator = Pulses
		h.StartPulse = sp
		h.JetModifier = Jets
		h.JetAccessor = Jets
		h.JetTree = Jets
		h.DropDB = drops
		h.JetKeeper = JetKeeper
		h.InitialStateReader = c.stateKeeper
		h.Sender = WmBus
		h.Replicator = replicator

		Handler = h

		artifactManager := &artifact.Scope{
			PulseNumber:    pulse.MinTimePulse,
			PCS:            CryptoScheme,
			RecordAccessor: Records,
			RecordModifier: Records,
			IndexModifier:  indexes,
			IndexAccessor:  indexes,
		}
		Genesis = &genesis.Genesis{
			ArtifactManager: artifactManager,
			BaseRecord: &genesis.BaseRecord{
				DB:             DB,
				DropModifier:   drops,
				PulseAppender:  Pulses,
				PulseAccessor:  Pulses,
				RecordModifier: Records,
				IndexModifier:  indexes,
			},

			DiscoveryNodes:  genesisCfg.DiscoveryNodes,
			ContractsConfig: genesisCfg.ContractsConfig,
		}
	}

	// Exporter
	var (
		recordExporter *exporter.RecordServer
		pulseExporter  *exporter.PulseServer
	)
	{
		recordExporter = exporter.NewRecordServer(Pulses, Records, Records, JetKeeper)
		pulseExporter = exporter.NewPulseServer(Pulses, JetKeeper, Nodes)

		grpcServer := grpc.NewServer()
		exporter.RegisterRecordExporterServer(grpcServer, recordExporter)
		exporter.RegisterPulseExporterServer(grpcServer, pulseExporter)

		lis, err := net.Listen("tcp", cfg.Exporter.Addr)
		if err != nil {
			return nil, errors.Wrap(err, "failed to open port for Exporter")
		}

		go func() {
			if err := grpcServer.Serve(lis); err != nil {
				panic(fmt.Errorf("exporter failed to serve: %s", err))
			}
		}()
	}

	c.cmp.Inject(
		WmBus,
		Handler,
		PulseManager,
		Jets,
		Pulses,
		Coordinator,
		metricsComp,
		Requester,
		ArtifactsClient,
		APIWrapper,
		AvailabilityChecker,
		KeyProcessor,
		CryptoScheme,
		CryptoService,
		CertManager,
		NetworkService,
		publisher,
	)
	err := c.cmp.Init(ctx)
	if err != nil {
		return nil, errors.Wrap(err, "failed to init components")
	}

	if !genesisCfg.Skip {
		if err := Genesis.Start(ctx); err != nil {
			logger.Fatalf("genesis failed on heavy with error: %v", err)
		}
	}

	c.startWatermill(ctx, wmLogger, subscriber, WmBus, NetworkService.SendMessageHandler, Handler.Process, Requester.FlowDispatcher.Process)

	return c, nil
}

func (c *components) Start(ctx context.Context) error {
	err := c.rollback.Start(ctx)
	if err != nil {
		return errors.Wrapf(err, "rollback.Start return error: %s", err.Error())
	}

	err = c.stateKeeper.Start(ctx)
	if err != nil {
		return errors.Wrapf(err, "stateKeeper.Start return error: %s", err.Error())
	}
	return c.cmp.Start(ctx)
}

func (c *components) Stop(ctx context.Context) error {
	err := c.inRouter.Close()
	if err != nil {
		inslogger.FromContext(ctx).Error("Error while closing router", err)
	}
	err = c.outRouter.Close()
	if err != nil {
		inslogger.FromContext(ctx).Error("Error while closing router", err)
	}
	c.replicator.Stop()
	return c.cmp.Stop(ctx)
}

func (c *components) startWatermill(
	ctx context.Context,
	logger watermill.LoggerAdapter,
	sub watermillMsg.Subscriber,
	b *bus.Bus,
	outHandler, inHandler, resultsHandler watermillMsg.NoPublishHandlerFunc,
) {
	inRouter, err := watermillMsg.NewRouter(watermillMsg.RouterConfig{}, logger)
	if err != nil {
		panic(err)
	}
	outRouter, err := watermillMsg.NewRouter(watermillMsg.RouterConfig{}, logger)
	if err != nil {
		panic(err)
	}

	outRouter.AddNoPublisherHandler(
		"OutgoingHandler",
		bus.TopicOutgoing,
		sub,
		outHandler,
	)

	inRouter.AddMiddleware(
		middleware.InstantAck,
		b.IncomingMessageRouter,
	)

	inRouter.AddNoPublisherHandler(
		"IncomingHandler",
		bus.TopicIncoming,
		sub,
		inHandler,
	)

	inRouter.AddNoPublisherHandler(
		"IncomingRequestResultHandler",
		bus.TopicIncomingRequestResults,
		sub,
		resultsHandler)

	startRouter(ctx, inRouter)
	c.inRouter = inRouter
	startRouter(ctx, outRouter)
	c.outRouter = outRouter
}

func startRouter(ctx context.Context, router *watermillMsg.Router) {
	go func() {
		if err := router.Run(ctx); err != nil {
			inslogger.FromContext(ctx).Error("Error while running router", err)
		}
	}()
	<-router.Running()
}<|MERGE_RESOLUTION|>--- conflicted
+++ resolved
@@ -196,7 +196,6 @@
 		DB          *store.BadgerDB
 		Pool        *pgxpool.Pool
 		Jets        *jet.DBStore
-		Pool        *pgxpool.Pool
 	)
 	{
 		var err error
@@ -220,7 +219,6 @@
 		if err != nil {
 			panic(errors.Wrap(err, "Unable to connect to PostgreSQL"))
 		}
-		Pool = pool
 
 		cwd, err := os.Getwd()
 		if err != nil {
@@ -330,14 +328,8 @@
 	{
 		Records = object.NewRecordDB(Pool)
 		// AALEKSEEV TODO fix this
-<<<<<<< HEAD
-		Records = object.NewRecordDB(DB)            // ALEKSANDER
-		indexes := object.NewIndexDB(Pool, Records) // EGOR
-		drops := drop.NewDB(DB)
-=======
 		indexes := object.NewIndexDB(DB, Records) // EGOR - in progress
 		drops := drop.NewDB(DB)                   // ILYA - in progress
->>>>>>> e628a387
 		JetKeeper = executor.NewJetKeeper(Jets, DB, Pulses)
 
 		c.rollback = executor.NewDBRollback(JetKeeper, drops, Records, indexes, Jets, Pulses, JetKeeper, Nodes)
