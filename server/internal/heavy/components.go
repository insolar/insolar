--- conflicted
+++ resolved
@@ -123,14 +123,9 @@
 			return nil, errors.Wrap(err, "failed to start NodeNetwork")
 		}
 
-<<<<<<< HEAD
-=======
 		NetworkSwitcher, err = state.NewNetworkSwitcher()
-		if err != nil {
-			return nil, errors.Wrap(err, "failed to start NetworkSwitcher")
-		}
-
->>>>>>> 58cef2ba
+		checkError(ctx, err, "failed to start NetworkSwitcher")
+
 		NetworkCoordinator, err = networkcoordinator.New()
 		if err != nil {
 			return nil, errors.Wrap(err, "failed to start NetworkCoordinator")
