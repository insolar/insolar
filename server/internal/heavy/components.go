//
// Copyright 2020 Insolar Technologies GmbH
//
// Licensed under the Apache License, Version 2.0 (the "License");
// you may not use this file except in compliance with the License.
// You may obtain a copy of the License at
//
//     http://www.apache.org/licenses/LICENSE-2.0
//
// Unless required by applicable law or agreed to in writing, software
// distributed under the License is distributed on an "AS IS" BASIS,
// WITHOUT WARRANTIES OR CONDITIONS OF ANY KIND, either express or implied.
// See the License for the specific language governing permissions and
// limitations under the License.
//

package heavy

import (
	"context"
	"fmt"
	"net"
	"os"
	"path/filepath"
	"time"

	"github.com/ThreeDotsLabs/watermill"
	watermillMsg "github.com/ThreeDotsLabs/watermill/message"
	"github.com/ThreeDotsLabs/watermill/message/router/middleware"
	"github.com/ThreeDotsLabs/watermill/pubsub/gochannel"
	"github.com/dgraph-io/badger" // AALEKSEEV TODO
	"github.com/jackc/pgx/v4/pgxpool"
	"github.com/pkg/errors"
	"go.opencensus.io/stats"
	"google.golang.org/grpc"

	component "github.com/insolar/component-manager"
	"github.com/insolar/insolar/application"
	"github.com/insolar/insolar/application/api"
	"github.com/insolar/insolar/application/genesis"
	"github.com/insolar/insolar/certificate"
	"github.com/insolar/insolar/configuration"
	"github.com/insolar/insolar/contractrequester"
	"github.com/insolar/insolar/cryptography"
	"github.com/insolar/insolar/insolar"
	"github.com/insolar/insolar/insolar/bus"
	"github.com/insolar/insolar/insolar/jet"
	"github.com/insolar/insolar/insolar/jetcoordinator"
	"github.com/insolar/insolar/insolar/node"
	insolarPulse "github.com/insolar/insolar/insolar/pulse"
	"github.com/insolar/insolar/insolar/store"
	"github.com/insolar/insolar/instrumentation/inslogger"
	"github.com/insolar/insolar/keystore"
	"github.com/insolar/insolar/ledger/artifact"
	"github.com/insolar/insolar/ledger/drop"
	"github.com/insolar/insolar/ledger/heavy/executor"
	"github.com/insolar/insolar/ledger/heavy/exporter"
	"github.com/insolar/insolar/ledger/heavy/handler"
	"github.com/insolar/insolar/ledger/heavy/migration"
	"github.com/insolar/insolar/ledger/heavy/pulsemanager"
	"github.com/insolar/insolar/ledger/object"
	"github.com/insolar/insolar/log/logwatermill"
	"github.com/insolar/insolar/logicrunner/artifacts"
	"github.com/insolar/insolar/metrics"
	"github.com/insolar/insolar/network/servicenetwork"
	"github.com/insolar/insolar/platformpolicy"
	"github.com/insolar/insolar/pulse"
	"github.com/insolar/insolar/server/internal"
)

type badgerLogger struct {
	insolar.Logger
}

func (b badgerLogger) Warningf(fmt string, args ...interface{}) {
	b.Warnf(fmt, args...)
}

type components struct {
	cmp         *component.Manager
	NodeRef     string
	NodeRole    string
	rollback    *executor.DBRollback
	stateKeeper *executor.InitialStateKeeper
	inRouter    *watermillMsg.Router
	outRouter   *watermillMsg.Router

	replicator executor.HeavyReplicator
}

func initTemporaryCertificateManager(ctx context.Context, cfg *configuration.Configuration) (*certificate.CertificateManager, error) {
	earlyComponents := component.NewManager(nil)

	keyStore, err := keystore.NewKeyStore(cfg.KeysPath)
	if err != nil {
		return nil, errors.Wrap(err, "failed to load KeyStore")
	}

	platformCryptographyScheme := platformpolicy.NewPlatformCryptographyScheme()
	keyProcessor := platformpolicy.NewKeyProcessor()

	cryptographyService := cryptography.NewCryptographyService()
	earlyComponents.Register(platformCryptographyScheme, keyStore)
	earlyComponents.Inject(cryptographyService, keyProcessor)

	publicKey, err := cryptographyService.GetPublicKey()
	if err != nil {
		return nil, errors.Wrap(err, "failed to retrieve node public key")
	}

	certManager, err := certificate.NewManagerReadCertificate(publicKey, keyProcessor, cfg.CertificatePath)
	if err != nil {
		return nil, errors.Wrap(err, "failed to create new CertificateManager")
	}

	return certManager, nil
}

func newComponents(ctx context.Context, cfg configuration.Configuration, genesisCfg application.GenesisHeavyConfig) (*components, error) {
	// Cryptography.
	var (
		KeyProcessor  insolar.KeyProcessor
		CryptoScheme  insolar.PlatformCryptographyScheme
		CryptoService insolar.CryptographyService
		CertManager   insolar.CertificateManager
	)
	{
		var err error
		// Private key storage.
		ks, err := keystore.NewKeyStore(cfg.KeysPath)
		if err != nil {
			return nil, errors.Wrap(err, "failed to load KeyStore")
		}
		// Public key manipulations.
		KeyProcessor = platformpolicy.NewKeyProcessor()
		// Platform cryptography.
		CryptoScheme = platformpolicy.NewPlatformCryptographyScheme()
		// Sign, verify, etc.
		CryptoService = cryptography.NewCryptographyService()

		c := component.NewManager(nil)
		c.Inject(CryptoService, CryptoScheme, KeyProcessor, ks)

		publicKey, err := CryptoService.GetPublicKey()
		if err != nil {
			return nil, errors.Wrap(err, "failed to retrieve node public key")
		}

		// Node certificate.
		CertManager, err = certificate.NewManagerReadCertificate(publicKey, KeyProcessor, cfg.CertificatePath)
		if err != nil {
			return nil, errors.Wrap(err, "failed to start Certificate")
		}
	}

	c := &components{}
	c.cmp = component.NewManager(nil)
	c.NodeRef = CertManager.GetCertificate().GetNodeRef().String()
	c.NodeRole = CertManager.GetCertificate().GetRole().String()

	logger := inslogger.FromContext(ctx)

	// Watermill stuff.
	var (
		wmLogger   *logwatermill.WatermillLogAdapter
		publisher  watermillMsg.Publisher
		subscriber watermillMsg.Subscriber
	)
	{
		wmLogger = logwatermill.NewWatermillLogAdapter(logger)
		pubsub := gochannel.NewGoChannel(gochannel.Config{}, wmLogger)
		subscriber = pubsub
		publisher = pubsub
		// Wrapped watermill publisher for introspection.
		publisher = internal.PublisherWrapper(ctx, c.cmp, cfg.Introspection, publisher)
	}

	// Network.
	var (
		NetworkService *servicenetwork.ServiceNetwork
	)
	{
		var err error
		// External communication.
		NetworkService, err = servicenetwork.NewServiceNetwork(cfg, c.cmp)
		if err != nil {
			return nil, errors.Wrap(err, "failed to start Network")
		}
	}

	// Storage.
	var (
		Coordinator jet.Coordinator
		Pulses      *insolarPulse.DB
		Nodes       *node.StorageDB
		DB          *store.BadgerDB
		Pool        *pgxpool.Pool
		Jets        *jet.DBStore
	)
	{
		var err error
		startTime := time.Now()
		fullDataDirectoryPath, err := filepath.Abs(cfg.Ledger.Storage.DataDirectory)
		if err != nil {
			panic(errors.Wrap(err, "failed to get absolute path for DataDirectory"))
		}
		options := badger.DefaultOptions(fullDataDirectoryPath)
		options.Logger = badgerLogger{Logger: logger.WithField("component", "badger")}
		DB, err = store.NewBadgerDB(
			options,
			store.ValueLogDiscardRatio(cfg.Ledger.Storage.BadgerValueLogGCDiscardRatio),
			store.OpenAndCloseBadgerOnStart(true),
		)
		if err != nil {
			panic(errors.Wrap(err, "failed to initialize DB"))
		}

		Pool, err = pgxpool.Connect(context.Background(), cfg.Ledger.PostgreSQL.URL)
		if err != nil {
			panic(errors.Wrap(err, "Unable to connect to PostgreSQL"))
		}

		cwd, err := os.Getwd()
		if err != nil {
			panic(errors.Wrap(err, "os.Getwd failed"))
		}
		path := cfg.Ledger.PostgreSQL.MigrationPath
		logger.Infof("About to run PostgreSQL migration, cwd = %s, migration path = %s", cwd, path)
		ver, err := migration.MigrateDatabase(ctx, Pool, path)
		if err != nil {
			panic(errors.Wrap(err, "Unable to migrate database"))
		}
		logger.Infof("PostgreSQL database migration done, current schema version: %d", ver)

		Pulses = insolarPulse.NewDB(Pool)
		Nodes = node.NewStorageDB(Pool)
		Jets = jet.NewDBStore(Pool)

		timeBadgerStarted := time.Since(startTime)
		stats.Record(ctx, statBadgerStartTime.M(float64(timeBadgerStarted.Nanoseconds())/1e6))
		logger.Info("badger starts in ", timeBadgerStarted)

		c := jetcoordinator.NewJetCoordinator(cfg.Ledger.LightChainLimit, *CertManager.GetCertificate().GetNodeRef())
		c.PulseCalculator = Pulses
		c.PulseAccessor = Pulses
		c.JetAccessor = Jets
		c.PlatformCryptographyScheme = CryptoScheme
		c.Nodes = Nodes

		Coordinator = c
	}

	// Communication.
	var (
		WmBus *bus.Bus
	)
	{
		WmBus = bus.NewBus(cfg.Bus, publisher, Pulses, Coordinator, CryptoScheme)
	}

	// API.
	var (
		Requester           *contractrequester.ContractRequester
		ArtifactsClient     = artifacts.NewClient(WmBus)
		AvailabilityChecker = api.NewNetworkChecker(cfg.AvailabilityChecker)
		APIWrapper          *api.RunnerWrapper
	)
	{
		var err error
		Requester, err = contractrequester.New(
			WmBus,
			Pulses,
			Coordinator,
			CryptoScheme,
		)
		if err != nil {
			return nil, errors.Wrap(err, "failed to start ContractRequester")
		}

		API, err := api.NewRunner(
			&cfg.APIRunner,
			CertManager,
			Requester,
			NetworkService,
			NetworkService,
			Pulses,
			ArtifactsClient,
			Coordinator,
			NetworkService,
			AvailabilityChecker,
		)
		if err != nil {
			return nil, errors.Wrap(err, "failed to start ApiRunner")
		}

		AdminAPIRunner, err := api.NewRunner(
			&cfg.AdminAPIRunner,
			CertManager,
			Requester,
			NetworkService,
			NetworkService,
			Pulses,
			ArtifactsClient,
			Coordinator,
			NetworkService,
			AvailabilityChecker,
		)
		if err != nil {
			return nil, errors.Wrap(err, "failed to start AdminAPIRunner")
		}

		APIWrapper = api.NewWrapper(API, AdminAPIRunner)
	}

	metricsComp := metrics.NewMetrics(
		cfg.Metrics,
		metrics.GetInsolarRegistry(c.NodeRole),
		c.NodeRole,
	)

	var (
		PulseManager *pulsemanager.PulseManager
		Handler      *handler.Handler
		Genesis      *genesis.Genesis
		Records      *object.RecordDB
		JetKeeper    *executor.DBJetKeeper
	)
	{
		Records = object.NewRecordDB(Pool)
		// AALEKSEEV TODO fix this
<<<<<<< HEAD
		indexes := object.NewIndexDB(Pool, Records)
		drops := drop.NewDB(DB) // ILYA - in progress
		JetKeeper = executor.NewJetKeeper(Jets, DB, Pulses)
=======
		indexes := object.NewIndexDB(DB, Records) // EGOR - in progress
		drops := drop.NewDB(DB)                   // ILYA - in progress
		JetKeeper = executor.NewJetKeeper(Jets, Pool, Pulses)
>>>>>>> e3376009

		c.rollback = executor.NewDBRollback(JetKeeper, drops, Records, indexes, Jets, Pulses, JetKeeper, Nodes)
		c.stateKeeper = executor.NewInitialStateKeeper(JetKeeper, Jets, Coordinator, indexes, drops)

		sp := insolarPulse.NewStartPulse()

		PulseManager = pulsemanager.NewPulseManager(Requester.FlowDispatcher)
		PulseManager.NodeNet = NetworkService
		PulseManager.NodeSetter = Nodes
		PulseManager.Nodes = Nodes
		PulseManager.PulseAppender = Pulses
		PulseManager.PulseAccessor = Pulses
		PulseManager.JetModifier = Jets
		PulseManager.StartPulse = sp
		PulseManager.FinalizationKeeper = executor.NewFinalizationKeeperDefault(JetKeeper, Pulses, cfg.Ledger.LightChainLimit)

		replicator := executor.NewHeavyReplicatorDefault(Records, indexes, CryptoScheme, Pulses, drops, JetKeeper, Jets)
		c.replicator = replicator

		h := handler.New(cfg.Ledger)
		h.RecordAccessor = Records
		h.RecordModifier = Records
		h.JetCoordinator = Coordinator
		h.IndexAccessor = indexes
		h.IndexModifier = indexes
		h.DropModifier = drops
		h.PCS = CryptoScheme
		h.PulseAccessor = Pulses
		h.PulseCalculator = Pulses
		h.StartPulse = sp
		h.JetModifier = Jets
		h.JetAccessor = Jets
		h.JetTree = Jets
		h.DropDB = drops
		h.JetKeeper = JetKeeper
		h.InitialStateReader = c.stateKeeper
		h.Sender = WmBus
		h.Replicator = replicator

		Handler = h

		artifactManager := &artifact.Scope{
			PulseNumber:    pulse.MinTimePulse,
			PCS:            CryptoScheme,
			RecordAccessor: Records,
			RecordModifier: Records,
			IndexModifier:  indexes,
			IndexAccessor:  indexes,
		}
		Genesis = &genesis.Genesis{
			ArtifactManager: artifactManager,
			BaseRecord: &genesis.BaseRecord{
				DB:             DB,
				DropModifier:   drops,
				PulseAppender:  Pulses,
				PulseAccessor:  Pulses,
				RecordModifier: Records,
				IndexModifier:  indexes,
			},

			DiscoveryNodes:  genesisCfg.DiscoveryNodes,
			ContractsConfig: genesisCfg.ContractsConfig,
		}
	}

	// Exporter
	var (
		recordExporter *exporter.RecordServer
		pulseExporter  *exporter.PulseServer
	)
	{
		recordExporter = exporter.NewRecordServer(Pulses, Records, Records, JetKeeper)
		pulseExporter = exporter.NewPulseServer(Pulses, JetKeeper, Nodes)

		grpcServer := grpc.NewServer()
		exporter.RegisterRecordExporterServer(grpcServer, recordExporter)
		exporter.RegisterPulseExporterServer(grpcServer, pulseExporter)

		lis, err := net.Listen("tcp", cfg.Exporter.Addr)
		if err != nil {
			return nil, errors.Wrap(err, "failed to open port for Exporter")
		}

		go func() {
			if err := grpcServer.Serve(lis); err != nil {
				panic(fmt.Errorf("exporter failed to serve: %s", err))
			}
		}()
	}

	c.cmp.Inject(
		WmBus,
		Handler,
		PulseManager,
		Jets,
		Pulses,
		Coordinator,
		metricsComp,
		Requester,
		ArtifactsClient,
		APIWrapper,
		AvailabilityChecker,
		KeyProcessor,
		CryptoScheme,
		CryptoService,
		CertManager,
		NetworkService,
		publisher,
	)
	err := c.cmp.Init(ctx)
	if err != nil {
		return nil, errors.Wrap(err, "failed to init components")
	}

	if !genesisCfg.Skip {
		if err := Genesis.Start(ctx); err != nil {
			logger.Fatalf("genesis failed on heavy with error: %v", err)
		}
	}

	c.startWatermill(ctx, wmLogger, subscriber, WmBus, NetworkService.SendMessageHandler, Handler.Process, Requester.FlowDispatcher.Process)

	return c, nil
}

func (c *components) Start(ctx context.Context) error {
	err := c.rollback.Start(ctx)
	if err != nil {
		return errors.Wrapf(err, "rollback.Start return error: %s", err.Error())
	}

	err = c.stateKeeper.Start(ctx)
	if err != nil {
		return errors.Wrapf(err, "stateKeeper.Start return error: %s", err.Error())
	}
	return c.cmp.Start(ctx)
}

func (c *components) Stop(ctx context.Context) error {
	err := c.inRouter.Close()
	if err != nil {
		inslogger.FromContext(ctx).Error("Error while closing router", err)
	}
	err = c.outRouter.Close()
	if err != nil {
		inslogger.FromContext(ctx).Error("Error while closing router", err)
	}
	c.replicator.Stop()
	return c.cmp.Stop(ctx)
}

func (c *components) startWatermill(
	ctx context.Context,
	logger watermill.LoggerAdapter,
	sub watermillMsg.Subscriber,
	b *bus.Bus,
	outHandler, inHandler, resultsHandler watermillMsg.NoPublishHandlerFunc,
) {
	inRouter, err := watermillMsg.NewRouter(watermillMsg.RouterConfig{}, logger)
	if err != nil {
		panic(err)
	}
	outRouter, err := watermillMsg.NewRouter(watermillMsg.RouterConfig{}, logger)
	if err != nil {
		panic(err)
	}

	outRouter.AddNoPublisherHandler(
		"OutgoingHandler",
		bus.TopicOutgoing,
		sub,
		outHandler,
	)

	inRouter.AddMiddleware(
		middleware.InstantAck,
		b.IncomingMessageRouter,
	)

	inRouter.AddNoPublisherHandler(
		"IncomingHandler",
		bus.TopicIncoming,
		sub,
		inHandler,
	)

	inRouter.AddNoPublisherHandler(
		"IncomingRequestResultHandler",
		bus.TopicIncomingRequestResults,
		sub,
		resultsHandler)

	startRouter(ctx, inRouter)
	c.inRouter = inRouter
	startRouter(ctx, outRouter)
	c.outRouter = outRouter
}

func startRouter(ctx context.Context, router *watermillMsg.Router) {
	go func() {
		if err := router.Run(ctx); err != nil {
			inslogger.FromContext(ctx).Error("Error while running router", err)
		}
	}()
	<-router.Running()
}<|MERGE_RESOLUTION|>--- conflicted
+++ resolved
@@ -328,15 +328,9 @@
 	{
 		Records = object.NewRecordDB(Pool)
 		// AALEKSEEV TODO fix this
-<<<<<<< HEAD
 		indexes := object.NewIndexDB(Pool, Records)
 		drops := drop.NewDB(DB) // ILYA - in progress
-		JetKeeper = executor.NewJetKeeper(Jets, DB, Pulses)
-=======
-		indexes := object.NewIndexDB(DB, Records) // EGOR - in progress
-		drops := drop.NewDB(DB)                   // ILYA - in progress
 		JetKeeper = executor.NewJetKeeper(Jets, Pool, Pulses)
->>>>>>> e3376009
 
 		c.rollback = executor.NewDBRollback(JetKeeper, drops, Records, indexes, Jets, Pulses, JetKeeper, Nodes)
 		c.stateKeeper = executor.NewInitialStateKeeper(JetKeeper, Jets, Coordinator, indexes, drops)
