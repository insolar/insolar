package heavy

import (
	"context"
	"testing"
	"time"

	"github.com/gbrlsnchs/jwt/v3"
	grpc_prometheus "github.com/grpc-ecosystem/go-grpc-prometheus"
	"github.com/stretchr/testify/require"
	"google.golang.org/grpc/metadata"

	"github.com/insolar/insolar/configuration"
	"github.com/insolar/insolar/ledger/heavy/exporter"
)

func TestAuthorize(t *testing.T) {
	t.Run("no metadata", func(t *testing.T) {
		newCtx, err := authorize(context.Background())
		require.Error(t, err)
		require.Contains(t, err.Error(), "code = InvalidArgument desc = failed to retrieve metadata")
		require.Nil(t, newCtx)
	})

	t.Run("no authorization token", func(t *testing.T) {
		data := map[string]string{}
		initialMD := metadata.New(data)
		ctx := metadata.NewIncomingContext(context.Background(), initialMD)

		newCtx, err := authorize(ctx)
		require.Error(t, err)
		require.Contains(t, err.Error(), "code = InvalidArgument desc = auth data not supplied")
		require.Nil(t, newCtx)
	})

	t.Run("no issuer", func(t *testing.T) {
		// prepare configuration
		server, err := newGRPCServer(configuration.Exporter{
			Auth: configuration.Auth{
				Required: true,
				Issuer:   "",
				Secret:   "1111111111111111111111111111111111111111111111111111111111111111",
			},
		}, grpc_prometheus.NewServerMetrics())
		require.NoError(t, err)
		require.NotNil(t, server)

		data := map[string]string{
			"authorization": "Bearer ",
		}
		initialMD := metadata.New(data)
		ctx := metadata.NewIncomingContext(context.Background(), initialMD)

		newCtx, err := authorize(ctx)
		require.Error(t, err)
		require.Contains(t, err.Error(), "required auth parameters are not configured")
		require.Nil(t, newCtx)
	})

	sub := "test-subject"
	issuer := "test-issuer"
	secret := "/B?E(H+MbQeThWmZq4t7w!z$C&F)J@NcRfUjXn2r5u8x/A?D*G-KaPdSgVkYp3s6"

	t.Run("empty token", func(t *testing.T) {
		// prepare configuration
		server, err := newGRPCServer(configuration.Exporter{
			Auth: configuration.Auth{
				Required: true,
				Issuer:   issuer,
				Secret:   secret,
			},
		}, grpc_prometheus.NewServerMetrics())
		require.NoError(t, err)
		require.NotNil(t, server)

		data := map[string]string{
			"authorization": "",
		}
		initialMD := metadata.New(data)
		ctx := metadata.NewIncomingContext(context.Background(), initialMD)

		newCtx, err := authorize(ctx)
		require.Error(t, err)
		require.Contains(t, err.Error(), "code = Unauthenticated desc = jwt: malformed token")
		require.Nil(t, newCtx)
	})

	t.Run("signature verification failed", func(t *testing.T) {
		// prepare configuration
		server, err := newGRPCServer(configuration.Exporter{
			Auth: configuration.Auth{
				Required: true,
				Issuer:   issuer,
				Secret:   secret,
			},
		}, grpc_prometheus.NewServerMetrics())
		require.NoError(t, err)
		require.NotNil(t, server)

		// prepare JWT
		now := time.Now()
		pl := jwt.Payload{
			Issuer:         issuer,
			Subject:        sub,
			ExpirationTime: jwt.NumericDate(now.Add(time.Hour)),
			IssuedAt:       jwt.NumericDate(now),
		}
		hs := jwt.NewHS512([]byte("1111111111111111111111111111111111111111111111111111111111111111"))
		token, err := jwt.Sign(pl, hs)
		require.NoError(t, err)
		require.NotNil(t, token)

		// prepare initial MD
		data := map[string]string{
			"authorization": "Bearer " + string(token),
		}
		initialMD := metadata.New(data)
		ctx := metadata.NewIncomingContext(context.Background(), initialMD)

		// test
		newCtx, err := authorize(ctx)
		require.Error(t, err)
		require.Contains(t, err.Error(), "code = Unauthenticated desc = jwt: HMAC verification failed")
		require.Nil(t, newCtx)
	})

	t.Run("unknown issuer", func(t *testing.T) {
		// prepare configuration
		server, err := newGRPCServer(configuration.Exporter{
			Auth: configuration.Auth{
				Required: true,
				Issuer:   issuer,
				Secret:   secret,
			},
		}, grpc_prometheus.NewServerMetrics())
		require.NoError(t, err)
		require.NotNil(t, server)

		// prepare JWT
		now := time.Now()
		pl := jwt.Payload{
			Issuer:         "unknown-issuer",
			Subject:        sub,
			ExpirationTime: jwt.NumericDate(now.Add(time.Hour)),
			IssuedAt:       jwt.NumericDate(now),
		}
		hs := jwt.NewHS512([]byte(secret))
		token, err := jwt.Sign(pl, hs)
		require.NoError(t, err)
		require.NotNil(t, token)

		// prepare initial MD
		data := map[string]string{
			"authorization": "Bearer " + string(token),
		}
		initialMD := metadata.New(data)
		ctx := metadata.NewIncomingContext(context.Background(), initialMD)

		// test
		newCtx, err := authorize(ctx)
		require.Error(t, err)
		require.Contains(t, err.Error(), "code = Unauthenticated desc = unknown JWT issuer: unknown-issuer")
		require.Nil(t, newCtx)
	})

	t.Run("expired JWT", func(t *testing.T) {
		// prepare configuration
		server, err := newGRPCServer(configuration.Exporter{
			Auth: configuration.Auth{
				Required: true,
				Issuer:   issuer,
				Secret:   secret,
			},
		}, grpc_prometheus.NewServerMetrics())
		require.NoError(t, err)
		require.NotNil(t, server)

		// prepare JWT
		now := time.Now()
		pl := jwt.Payload{
			Issuer:         issuer,
			Subject:        sub,
			ExpirationTime: jwt.NumericDate(now.Add(-time.Second)),
			IssuedAt:       jwt.NumericDate(now.Add(-time.Minute)),
		}
		hs := jwt.NewHS512([]byte(secret))
		token, err := jwt.Sign(pl, hs)
		require.NoError(t, err)
		require.NotNil(t, token)

		// prepare initial MD
		data := map[string]string{
			"authorization": "Bearer " + string(token),
		}
		initialMD := metadata.New(data)
		ctx := metadata.NewIncomingContext(context.Background(), initialMD)

		// test
		newCtx, err := authorize(ctx)
		require.Error(t, err)
		require.Contains(t, err.Error(), "code = Unauthenticated desc = JWT is expired")
		require.Nil(t, newCtx)
	})

	t.Run("success auth", func(t *testing.T) {
		// prepare configuration
		server, err := newGRPCServer(configuration.Exporter{
			Auth: configuration.Auth{
				Required: true,
				Issuer:   issuer,
				Secret:   secret,
			},
		}, grpc_prometheus.NewServerMetrics())
		require.NoError(t, err)
		require.NotNil(t, server)

		// prepare JWT
		now := time.Now()
		pl := jwt.Payload{
			Issuer:         issuer,
			Subject:        sub,
			ExpirationTime: jwt.NumericDate(now.Add(time.Hour)),
			NotBefore:      jwt.NumericDate(now),
			IssuedAt:       jwt.NumericDate(now),
		}
		hs := jwt.NewHS512([]byte(secret))
		token, err := jwt.Sign(pl, hs)
		require.NoError(t, err)
		require.NotNil(t, token)

		// prepare initial MD
		data := map[string]string{
			"authorization":                "Bearer " + string(token),
			exporter.KeyClientType:         exporter.ValidateHeavyVersion.String(),
			exporter.KeyClientVersionHeavy: "2",
		}

		initialMD := metadata.New(data)
		ctx := metadata.NewIncomingContext(context.Background(), initialMD)

		// test
		newCtx, err := authorize(ctx)
		require.NoError(t, err)
		md, ok := metadata.FromIncomingContext(newCtx)
		require.True(t, ok)
		id := md.Get(exporter.ObsID)
		require.Len(t, id, 1, "there is no '%s' in the MD", exporter.ObsID)
		require.Equal(t, sub, id[0])
	})

<<<<<<< HEAD
=======
	t.Run("failed without type client", func(t *testing.T) {
		// prepare configuration
		server, err := newGRPCServer(configuration.Exporter{
			Auth: configuration.Auth{
				Required: true,
				Issuer:   issuer,
				Secret:   secret,
			},
		}, grpc_prometheus.NewServerMetrics())
		require.NoError(t, err)
		require.NotNil(t, server)

		// prepare JWT
		now := time.Now()
		pl := jwt.Payload{
			Issuer:         issuer,
			Subject:        sub,
			ExpirationTime: jwt.NumericDate(now.Add(time.Hour)),
			NotBefore:      jwt.NumericDate(now),
			IssuedAt:       jwt.NumericDate(now),
		}
		hs := jwt.NewHS512([]byte(secret))
		token, err := jwt.Sign(pl, hs)
		require.NoError(t, err)
		require.NotNil(t, token)

		// prepare initial MD
		data := map[string]string{
			"authorization": "Bearer " + string(token),
		}

		initialMD := metadata.New(data)
		ctx := metadata.NewIncomingContext(context.Background(), initialMD)

		// test
		_, err = authorize(ctx)
		require.Error(t, err)
		require.Contains(t, err.Error(), "unknown type client")
	})

	t.Run("failed unknown type client", func(t *testing.T) {
		// prepare configuration
		server, err := newGRPCServer(configuration.Exporter{
			Auth: configuration.Auth{
				Required: true,
				Issuer:   issuer,
				Secret:   secret,
			},
		}, grpc_prometheus.NewServerMetrics())
		require.NoError(t, err)
		require.NotNil(t, server)

		// prepare JWT
		now := time.Now()
		pl := jwt.Payload{
			Issuer:         issuer,
			Subject:        sub,
			ExpirationTime: jwt.NumericDate(now.Add(time.Hour)),
			NotBefore:      jwt.NumericDate(now),
			IssuedAt:       jwt.NumericDate(now),
		}
		hs := jwt.NewHS512([]byte(secret))
		token, err := jwt.Sign(pl, hs)
		require.NoError(t, err)
		require.NotNil(t, token)

		// prepare initial MD
		data := map[string]string{
			"authorization":        "Bearer " + string(token),
			exporter.KeyClientType: "unknown version",
		}

		initialMD := metadata.New(data)
		ctx := metadata.NewIncomingContext(context.Background(), initialMD)

		// test
		_, err = authorize(ctx)
		require.Error(t, err)
		require.Contains(t, err.Error(), "unknown type client")
	})

	t.Run("failed without heavy version", func(t *testing.T) {
		// prepare configuration
		server, err := newGRPCServer(configuration.Exporter{
			Auth: configuration.Auth{
				Required: true,
				Issuer:   issuer,
				Secret:   secret,
			},
		}, grpc_prometheus.NewServerMetrics())
		require.NoError(t, err)
		require.NotNil(t, server)

		// prepare JWT
		now := time.Now()
		pl := jwt.Payload{
			Issuer:         issuer,
			Subject:        sub,
			ExpirationTime: jwt.NumericDate(now.Add(time.Hour)),
			NotBefore:      jwt.NumericDate(now),
			IssuedAt:       jwt.NumericDate(now),
		}
		hs := jwt.NewHS512([]byte(secret))
		token, err := jwt.Sign(pl, hs)
		require.NoError(t, err)
		require.NotNil(t, token)

		// prepare initial MD
		data := map[string]string{
			"authorization":        "Bearer " + string(token),
			exporter.KeyClientType: exporter.ValidateHeavyVersion.String(),
		}

		initialMD := metadata.New(data)
		ctx := metadata.NewIncomingContext(context.Background(), initialMD)

		// test
		_, err = authorize(ctx)
		require.Error(t, err)
		require.Contains(t, err.Error(), "unknown heavy_version")
	})

	t.Run("failed incorrect format heavy version", func(t *testing.T) {
		// prepare configuration
		server, err := newGRPCServer(configuration.Exporter{
			Auth: configuration.Auth{
				Required: true,
				Issuer:   issuer,
				Secret:   secret,
			},
		}, grpc_prometheus.NewServerMetrics())
		require.NoError(t, err)
		require.NotNil(t, server)

		// prepare JWT
		now := time.Now()
		pl := jwt.Payload{
			Issuer:         issuer,
			Subject:        sub,
			ExpirationTime: jwt.NumericDate(now.Add(time.Hour)),
			NotBefore:      jwt.NumericDate(now),
			IssuedAt:       jwt.NumericDate(now),
		}
		hs := jwt.NewHS512([]byte(secret))
		token, err := jwt.Sign(pl, hs)
		require.NoError(t, err)
		require.NotNil(t, token)

		// prepare initial MD
		data := map[string]string{
			"authorization":                "Bearer " + string(token),
			exporter.KeyClientType:         exporter.ValidateHeavyVersion.String(),
			exporter.KeyClientVersionHeavy: "unknown version",
		}

		initialMD := metadata.New(data)
		ctx := metadata.NewIncomingContext(context.Background(), initialMD)

		// test
		_, err = authorize(ctx)
		require.Error(t, err)
		require.Contains(t, err.Error(), "incorrect format of the heavy_version")
	})

	t.Run("failed deprecated heavy version", func(t *testing.T) {
		// prepare configuration
		server, err := newGRPCServer(configuration.Exporter{
			Auth: configuration.Auth{
				Required: true,
				Issuer:   issuer,
				Secret:   secret,
			},
		}, grpc_prometheus.NewServerMetrics())
		require.NoError(t, err)
		require.NotNil(t, server)

		// prepare JWT
		now := time.Now()
		pl := jwt.Payload{
			Issuer:         issuer,
			Subject:        sub,
			ExpirationTime: jwt.NumericDate(now.Add(time.Hour)),
			NotBefore:      jwt.NumericDate(now),
			IssuedAt:       jwt.NumericDate(now),
		}
		hs := jwt.NewHS512([]byte(secret))
		token, err := jwt.Sign(pl, hs)
		require.NoError(t, err)
		require.NotNil(t, token)

		// prepare initial MD
		data := map[string]string{
			"authorization":                "Bearer " + string(token),
			exporter.KeyClientType:         exporter.ValidateHeavyVersion.String(),
			exporter.KeyClientVersionHeavy: "1",
		}

		initialMD := metadata.New(data)
		ctx := metadata.NewIncomingContext(context.Background(), initialMD)

		// test
		_, err = authorize(ctx)
		require.Error(t, err)
		require.Contains(t, err.Error(), "version of the observer is outdated. Please upgrade this client")
	})

	t.Run("success new version observer", func(t *testing.T) {
		// prepare configuration
		server, err := newGRPCServer(configuration.Exporter{
			Auth: configuration.Auth{
				Required: true,
				Issuer:   issuer,
				Secret:   secret,
			},
		}, grpc_prometheus.NewServerMetrics())
		require.NoError(t, err)
		require.NotNil(t, server)

		// prepare JWT
		now := time.Now()
		pl := jwt.Payload{
			Issuer:         issuer,
			Subject:        sub,
			ExpirationTime: jwt.NumericDate(now.Add(time.Hour)),
			NotBefore:      jwt.NumericDate(now),
			IssuedAt:       jwt.NumericDate(now),
		}
		hs := jwt.NewHS512([]byte(secret))
		token, err := jwt.Sign(pl, hs)
		require.NoError(t, err)
		require.NotNil(t, token)

		// prepare initial MD
		data := map[string]string{
			"authorization":                "Bearer " + string(token),
			exporter.KeyClientType:         exporter.ValidateHeavyVersion.String(),
			exporter.KeyClientVersionHeavy: "3",
		}

		initialMD := metadata.New(data)
		ctx := metadata.NewIncomingContext(context.Background(), initialMD)

		// test
		newCtx, err := authorize(ctx)
		require.NoError(t, err)
		md, ok := metadata.FromIncomingContext(newCtx)
		require.True(t, ok)
		id := md.Get(exporter.ObsID)
		require.Len(t, id, 1, "there is no '%s' in the MD", exporter.ObsID)
		require.Equal(t, sub, id[0])
	})

	t.Run("failed incorrect format heavy version less zero", func(t *testing.T) {
		// prepare configuration
		server, err := newGRPCServer(configuration.Exporter{
			Auth: configuration.Auth{
				Required: true,
				Issuer:   issuer,
				Secret:   secret,
			},
		}, grpc_prometheus.NewServerMetrics())
		require.NoError(t, err)
		require.NotNil(t, server)

		// prepare JWT
		now := time.Now()
		pl := jwt.Payload{
			Issuer:         issuer,
			Subject:        sub,
			ExpirationTime: jwt.NumericDate(now.Add(time.Hour)),
			NotBefore:      jwt.NumericDate(now),
			IssuedAt:       jwt.NumericDate(now),
		}
		hs := jwt.NewHS512([]byte(secret))
		token, err := jwt.Sign(pl, hs)
		require.NoError(t, err)
		require.NotNil(t, token)

		// prepare initial MD
		data := map[string]string{
			"authorization":                "Bearer " + string(token),
			exporter.KeyClientType:         exporter.ValidateHeavyVersion.String(),
			exporter.KeyClientVersionHeavy: "-1",
		}

		initialMD := metadata.New(data)
		ctx := metadata.NewIncomingContext(context.Background(), initialMD)

		// test
		_, err = authorize(ctx)
		require.Error(t, err)
		require.Contains(t, err.Error(), "incorrect format of the heavy_version")
	})

>>>>>>> 6b4eb08d
}<|MERGE_RESOLUTION|>--- conflicted
+++ resolved
@@ -248,301 +248,4 @@
 		require.Equal(t, sub, id[0])
 	})
 
-<<<<<<< HEAD
-=======
-	t.Run("failed without type client", func(t *testing.T) {
-		// prepare configuration
-		server, err := newGRPCServer(configuration.Exporter{
-			Auth: configuration.Auth{
-				Required: true,
-				Issuer:   issuer,
-				Secret:   secret,
-			},
-		}, grpc_prometheus.NewServerMetrics())
-		require.NoError(t, err)
-		require.NotNil(t, server)
-
-		// prepare JWT
-		now := time.Now()
-		pl := jwt.Payload{
-			Issuer:         issuer,
-			Subject:        sub,
-			ExpirationTime: jwt.NumericDate(now.Add(time.Hour)),
-			NotBefore:      jwt.NumericDate(now),
-			IssuedAt:       jwt.NumericDate(now),
-		}
-		hs := jwt.NewHS512([]byte(secret))
-		token, err := jwt.Sign(pl, hs)
-		require.NoError(t, err)
-		require.NotNil(t, token)
-
-		// prepare initial MD
-		data := map[string]string{
-			"authorization": "Bearer " + string(token),
-		}
-
-		initialMD := metadata.New(data)
-		ctx := metadata.NewIncomingContext(context.Background(), initialMD)
-
-		// test
-		_, err = authorize(ctx)
-		require.Error(t, err)
-		require.Contains(t, err.Error(), "unknown type client")
-	})
-
-	t.Run("failed unknown type client", func(t *testing.T) {
-		// prepare configuration
-		server, err := newGRPCServer(configuration.Exporter{
-			Auth: configuration.Auth{
-				Required: true,
-				Issuer:   issuer,
-				Secret:   secret,
-			},
-		}, grpc_prometheus.NewServerMetrics())
-		require.NoError(t, err)
-		require.NotNil(t, server)
-
-		// prepare JWT
-		now := time.Now()
-		pl := jwt.Payload{
-			Issuer:         issuer,
-			Subject:        sub,
-			ExpirationTime: jwt.NumericDate(now.Add(time.Hour)),
-			NotBefore:      jwt.NumericDate(now),
-			IssuedAt:       jwt.NumericDate(now),
-		}
-		hs := jwt.NewHS512([]byte(secret))
-		token, err := jwt.Sign(pl, hs)
-		require.NoError(t, err)
-		require.NotNil(t, token)
-
-		// prepare initial MD
-		data := map[string]string{
-			"authorization":        "Bearer " + string(token),
-			exporter.KeyClientType: "unknown version",
-		}
-
-		initialMD := metadata.New(data)
-		ctx := metadata.NewIncomingContext(context.Background(), initialMD)
-
-		// test
-		_, err = authorize(ctx)
-		require.Error(t, err)
-		require.Contains(t, err.Error(), "unknown type client")
-	})
-
-	t.Run("failed without heavy version", func(t *testing.T) {
-		// prepare configuration
-		server, err := newGRPCServer(configuration.Exporter{
-			Auth: configuration.Auth{
-				Required: true,
-				Issuer:   issuer,
-				Secret:   secret,
-			},
-		}, grpc_prometheus.NewServerMetrics())
-		require.NoError(t, err)
-		require.NotNil(t, server)
-
-		// prepare JWT
-		now := time.Now()
-		pl := jwt.Payload{
-			Issuer:         issuer,
-			Subject:        sub,
-			ExpirationTime: jwt.NumericDate(now.Add(time.Hour)),
-			NotBefore:      jwt.NumericDate(now),
-			IssuedAt:       jwt.NumericDate(now),
-		}
-		hs := jwt.NewHS512([]byte(secret))
-		token, err := jwt.Sign(pl, hs)
-		require.NoError(t, err)
-		require.NotNil(t, token)
-
-		// prepare initial MD
-		data := map[string]string{
-			"authorization":        "Bearer " + string(token),
-			exporter.KeyClientType: exporter.ValidateHeavyVersion.String(),
-		}
-
-		initialMD := metadata.New(data)
-		ctx := metadata.NewIncomingContext(context.Background(), initialMD)
-
-		// test
-		_, err = authorize(ctx)
-		require.Error(t, err)
-		require.Contains(t, err.Error(), "unknown heavy_version")
-	})
-
-	t.Run("failed incorrect format heavy version", func(t *testing.T) {
-		// prepare configuration
-		server, err := newGRPCServer(configuration.Exporter{
-			Auth: configuration.Auth{
-				Required: true,
-				Issuer:   issuer,
-				Secret:   secret,
-			},
-		}, grpc_prometheus.NewServerMetrics())
-		require.NoError(t, err)
-		require.NotNil(t, server)
-
-		// prepare JWT
-		now := time.Now()
-		pl := jwt.Payload{
-			Issuer:         issuer,
-			Subject:        sub,
-			ExpirationTime: jwt.NumericDate(now.Add(time.Hour)),
-			NotBefore:      jwt.NumericDate(now),
-			IssuedAt:       jwt.NumericDate(now),
-		}
-		hs := jwt.NewHS512([]byte(secret))
-		token, err := jwt.Sign(pl, hs)
-		require.NoError(t, err)
-		require.NotNil(t, token)
-
-		// prepare initial MD
-		data := map[string]string{
-			"authorization":                "Bearer " + string(token),
-			exporter.KeyClientType:         exporter.ValidateHeavyVersion.String(),
-			exporter.KeyClientVersionHeavy: "unknown version",
-		}
-
-		initialMD := metadata.New(data)
-		ctx := metadata.NewIncomingContext(context.Background(), initialMD)
-
-		// test
-		_, err = authorize(ctx)
-		require.Error(t, err)
-		require.Contains(t, err.Error(), "incorrect format of the heavy_version")
-	})
-
-	t.Run("failed deprecated heavy version", func(t *testing.T) {
-		// prepare configuration
-		server, err := newGRPCServer(configuration.Exporter{
-			Auth: configuration.Auth{
-				Required: true,
-				Issuer:   issuer,
-				Secret:   secret,
-			},
-		}, grpc_prometheus.NewServerMetrics())
-		require.NoError(t, err)
-		require.NotNil(t, server)
-
-		// prepare JWT
-		now := time.Now()
-		pl := jwt.Payload{
-			Issuer:         issuer,
-			Subject:        sub,
-			ExpirationTime: jwt.NumericDate(now.Add(time.Hour)),
-			NotBefore:      jwt.NumericDate(now),
-			IssuedAt:       jwt.NumericDate(now),
-		}
-		hs := jwt.NewHS512([]byte(secret))
-		token, err := jwt.Sign(pl, hs)
-		require.NoError(t, err)
-		require.NotNil(t, token)
-
-		// prepare initial MD
-		data := map[string]string{
-			"authorization":                "Bearer " + string(token),
-			exporter.KeyClientType:         exporter.ValidateHeavyVersion.String(),
-			exporter.KeyClientVersionHeavy: "1",
-		}
-
-		initialMD := metadata.New(data)
-		ctx := metadata.NewIncomingContext(context.Background(), initialMD)
-
-		// test
-		_, err = authorize(ctx)
-		require.Error(t, err)
-		require.Contains(t, err.Error(), "version of the observer is outdated. Please upgrade this client")
-	})
-
-	t.Run("success new version observer", func(t *testing.T) {
-		// prepare configuration
-		server, err := newGRPCServer(configuration.Exporter{
-			Auth: configuration.Auth{
-				Required: true,
-				Issuer:   issuer,
-				Secret:   secret,
-			},
-		}, grpc_prometheus.NewServerMetrics())
-		require.NoError(t, err)
-		require.NotNil(t, server)
-
-		// prepare JWT
-		now := time.Now()
-		pl := jwt.Payload{
-			Issuer:         issuer,
-			Subject:        sub,
-			ExpirationTime: jwt.NumericDate(now.Add(time.Hour)),
-			NotBefore:      jwt.NumericDate(now),
-			IssuedAt:       jwt.NumericDate(now),
-		}
-		hs := jwt.NewHS512([]byte(secret))
-		token, err := jwt.Sign(pl, hs)
-		require.NoError(t, err)
-		require.NotNil(t, token)
-
-		// prepare initial MD
-		data := map[string]string{
-			"authorization":                "Bearer " + string(token),
-			exporter.KeyClientType:         exporter.ValidateHeavyVersion.String(),
-			exporter.KeyClientVersionHeavy: "3",
-		}
-
-		initialMD := metadata.New(data)
-		ctx := metadata.NewIncomingContext(context.Background(), initialMD)
-
-		// test
-		newCtx, err := authorize(ctx)
-		require.NoError(t, err)
-		md, ok := metadata.FromIncomingContext(newCtx)
-		require.True(t, ok)
-		id := md.Get(exporter.ObsID)
-		require.Len(t, id, 1, "there is no '%s' in the MD", exporter.ObsID)
-		require.Equal(t, sub, id[0])
-	})
-
-	t.Run("failed incorrect format heavy version less zero", func(t *testing.T) {
-		// prepare configuration
-		server, err := newGRPCServer(configuration.Exporter{
-			Auth: configuration.Auth{
-				Required: true,
-				Issuer:   issuer,
-				Secret:   secret,
-			},
-		}, grpc_prometheus.NewServerMetrics())
-		require.NoError(t, err)
-		require.NotNil(t, server)
-
-		// prepare JWT
-		now := time.Now()
-		pl := jwt.Payload{
-			Issuer:         issuer,
-			Subject:        sub,
-			ExpirationTime: jwt.NumericDate(now.Add(time.Hour)),
-			NotBefore:      jwt.NumericDate(now),
-			IssuedAt:       jwt.NumericDate(now),
-		}
-		hs := jwt.NewHS512([]byte(secret))
-		token, err := jwt.Sign(pl, hs)
-		require.NoError(t, err)
-		require.NotNil(t, token)
-
-		// prepare initial MD
-		data := map[string]string{
-			"authorization":                "Bearer " + string(token),
-			exporter.KeyClientType:         exporter.ValidateHeavyVersion.String(),
-			exporter.KeyClientVersionHeavy: "-1",
-		}
-
-		initialMD := metadata.New(data)
-		ctx := metadata.NewIncomingContext(context.Background(), initialMD)
-
-		// test
-		_, err = authorize(ctx)
-		require.Error(t, err)
-		require.Contains(t, err.Error(), "incorrect format of the heavy_version")
-	})
-
->>>>>>> 6b4eb08d
 }