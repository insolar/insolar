// Copyright 2020 Insolar Network Ltd.
//
// Licensed under the Apache License, Version 2.0 (the "License");
// you may not use this file except in compliance with the License.
// You may obtain a copy of the License at
//
//     http://www.apache.org/licenses/LICENSE-2.0
//
// Unless required by applicable law or agreed to in writing, software
// distributed under the License is distributed on an "AS IS" BASIS,
// WITHOUT WARRANTIES OR CONDITIONS OF ANY KIND, either express or implied.
// See the License for the specific language governing permissions and
// limitations under the License.

// +build slowtest

package heavy

import (
	"context"
	"io/ioutil"
	"os"
	"testing"

	"github.com/stretchr/testify/require"

	"github.com/insolar/insolar/applicationbase/genesis"
	"github.com/insolar/insolar/configuration"
	"github.com/insolar/insolar/insolar"
	"github.com/insolar/insolar/instrumentation/inslogger"
)

func TestComponents(t *testing.T) {
	tmpdir, err := ioutil.TempDir("", "heavy-")
	defer os.RemoveAll(tmpdir)
	require.NoError(t, err)

	ctx := inslogger.UpdateLogger(context.Background(), func(logger insolar.Logger) (insolar.Logger, error) {
		return logger.Copy().WithBuffer(100, false).Build()
	})
	cfg := configuration.NewConfiguration()
	cfg.KeysPath = "testdata/bootstrap_keys.json"
	cfg.CertificatePath = "testdata/certificate.json"
	cfg.Metrics.ListenAddress = "0.0.0.0:0"
	cfg.APIRunner.Address = "0.0.0.0:0"
	cfg.AdminAPIRunner.Address = "0.0.0.0:0"
	cfg.APIRunner.SwaggerPath = "../../../application/api/spec/api-exported.yaml"
	cfg.AdminAPIRunner.SwaggerPath = "../../../application/api/spec/api-exported.yaml"
	cfg.Ledger.Storage.DataDirectory = tmpdir
	cfg.Exporter.Addr = ":0"

<<<<<<< HEAD
	_, err = newComponents(ctx, cfg, genesis.GenesisHeavyConfig{Skip: true}, genesis.GenesisOptions{})
=======
	_, err = newComponents(ctx, cfg, application.GenesisHeavyConfig{Skip: true}, false)
>>>>>>> 50c6ad85
	require.NoError(t, err)
}<|MERGE_RESOLUTION|>--- conflicted
+++ resolved
@@ -49,10 +49,6 @@
 	cfg.Ledger.Storage.DataDirectory = tmpdir
 	cfg.Exporter.Addr = ":0"
 
-<<<<<<< HEAD
-	_, err = newComponents(ctx, cfg, genesis.GenesisHeavyConfig{Skip: true}, genesis.GenesisOptions{})
-=======
-	_, err = newComponents(ctx, cfg, application.GenesisHeavyConfig{Skip: true}, false)
->>>>>>> 50c6ad85
+	_, err = newComponents(ctx, cfg, genesis.GenesisHeavyConfig{Skip: true}, genesis.GenesisOptions{}, false)
 	require.NoError(t, err)
 }