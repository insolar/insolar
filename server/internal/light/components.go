--- conflicted
+++ resolved
@@ -140,14 +140,9 @@
 	apiRunner, err := api.NewRunner(&cfg.APIRunner)
 	checkError(ctx, err, "failed to start ApiRunner")
 
-<<<<<<< HEAD
 	conveyor, err := conveyor.NewPulseConveyor()
 	checkError(ctx, err, "failed to start PulseConveyor")
 
-	metricsHandler, err := metrics.NewMetrics(ctx, cfg.Metrics, metrics.GetInsolarRegistry(
-		certManager.GetCertificate().GetRole().String(),
-	))
-=======
 	nodeRole := certManager.GetCertificate().GetRole().String()
 	metricsHandler, err := metrics.NewMetrics(
 		ctx,
@@ -155,7 +150,7 @@
 		metrics.GetInsolarRegistry(nodeRole),
 		nodeRole,
 	)
->>>>>>> 6482b6d9
+
 	checkError(ctx, err, "failed to start Metrics")
 
 	networkSwitcher, err := state.NewNetworkSwitcher()
