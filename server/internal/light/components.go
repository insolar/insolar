--- conflicted
+++ resolved
@@ -46,11 +46,8 @@
 	"github.com/insolar/insolar/metrics"
 	"github.com/insolar/insolar/network/nodenetwork"
 	"github.com/insolar/insolar/network/servicenetwork"
-<<<<<<< HEAD
-=======
 	"github.com/insolar/insolar/network/state"
 	"github.com/insolar/insolar/network/termination"
->>>>>>> b6405900
 	"github.com/insolar/insolar/networkcoordinator"
 	"github.com/insolar/insolar/platformpolicy"
 	"github.com/pkg/errors"
@@ -164,13 +161,6 @@
 	)
 	checkError(ctx, err, "failed to start Metrics")
 
-<<<<<<< HEAD
-	networkCoordinator, err := networkcoordinator.New()
-	checkError(ctx, err, "failed to start NetworkCoordinator")
-
-	_, err = manager.NewVersionManager(cfg.VersionManager)
-	checkError(ctx, err, "failed to load VersionManager: ")
-=======
 	// Light components.
 	var (
 		PulseManager insolar.PulseManager
@@ -266,7 +256,6 @@
 		Jets = jets
 		Handler = handler
 	}
->>>>>>> b6405900
 
 	c.cmp.Inject(
 		Handler,
@@ -296,26 +285,8 @@
 	err = c.cmp.Init(ctx)
 	checkError(ctx, err, "failed to init components")
 
-<<<<<<< HEAD
-	components = append(components, []interface{}{
-		messageBus,
-		contractRequester,
-		artifacts.NewClient(),
-		delegationTokenFactory,
-		parcelFactory,
-	}...)
-	components = append(components, []interface{}{
-		genesisDataProvider,
-		apiRunner,
-		metricsHandler,
-		networkCoordinator,
-		cryptographyService,
-		keyProcessor,
-	}...)
-=======
 	return c, nil
 }
->>>>>>> b6405900
 
 func (c *components) Start(ctx context.Context) error {
 	return c.cmp.Start(ctx)
