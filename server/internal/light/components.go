//
// Copyright 2019 Insolar Technologies GmbH
//
// Licensed under the Apache License, Version 2.0 (the "License");
// you may not use this file except in compliance with the License.
// You may obtain a copy of the License at
//
//     http://www.apache.org/licenses/LICENSE-2.0
//
// Unless required by applicable law or agreed to in writing, software
// distributed under the License is distributed on an "AS IS" BASIS,
// WITHOUT WARRANTIES OR CONDITIONS OF ANY KIND, either express or implied.
// See the License for the specific language governing permissions and
// limitations under the License.
//

package light

import (
	"context"

	"github.com/ThreeDotsLabs/watermill"
	watermillMsg "github.com/ThreeDotsLabs/watermill/message"
	"github.com/ThreeDotsLabs/watermill/message/infrastructure/gochannel"
	"github.com/ThreeDotsLabs/watermill/message/router/middleware"
	"github.com/insolar/insolar/api"
	"github.com/insolar/insolar/certificate"
	"github.com/insolar/insolar/component"
	"github.com/insolar/insolar/configuration"
	"github.com/insolar/insolar/contractrequester"
	"github.com/insolar/insolar/cryptography"
	"github.com/insolar/insolar/genesisdataprovider"
	"github.com/insolar/insolar/insolar"
	"github.com/insolar/insolar/insolar/bus"
	"github.com/insolar/insolar/insolar/delegationtoken"
	"github.com/insolar/insolar/insolar/jet"
	"github.com/insolar/insolar/insolar/jetcoordinator"
	"github.com/insolar/insolar/insolar/message"
	"github.com/insolar/insolar/insolar/node"
	"github.com/insolar/insolar/insolar/pulse"
	"github.com/insolar/insolar/instrumentation/inslogger"
	"github.com/insolar/insolar/keystore"
	"github.com/insolar/insolar/ledger/blob"
	"github.com/insolar/insolar/ledger/drop"
	"github.com/insolar/insolar/ledger/light/artifactmanager"
	"github.com/insolar/insolar/ledger/light/executor"
	"github.com/insolar/insolar/ledger/light/hot"
	"github.com/insolar/insolar/ledger/light/pulsemanager"
	"github.com/insolar/insolar/ledger/light/replication"
	"github.com/insolar/insolar/ledger/object"
	"github.com/insolar/insolar/log"
	"github.com/insolar/insolar/logicrunner/artifacts"
	"github.com/insolar/insolar/messagebus"
	"github.com/insolar/insolar/metrics"
	"github.com/insolar/insolar/network/nodenetwork"
	"github.com/insolar/insolar/network/servicenetwork"
	"github.com/insolar/insolar/network/termination"
	"github.com/insolar/insolar/platformpolicy"
	"github.com/pkg/errors"
)

type components struct {
	cmp               component.Manager
	NodeRef, NodeRole string
}

func newComponents(ctx context.Context, cfg configuration.Configuration) (*components, error) {
	// Cryptography.
	var (
		KeyProcessor  insolar.KeyProcessor
		CryptoScheme  insolar.PlatformCryptographyScheme
		CryptoService insolar.CryptographyService
		CertManager   insolar.CertificateManager
	)
	{
		var err error
		// Private key storage.
		ks, err := keystore.NewKeyStore(cfg.KeysPath)
		if err != nil {
			return nil, errors.Wrap(err, "failed to load KeyStore")
		}
		// Public key manipulations.
		KeyProcessor = platformpolicy.NewKeyProcessor()
		// Platform cryptography.
		CryptoScheme = platformpolicy.NewPlatformCryptographyScheme()
		// Sign, verify, etc.
		CryptoService = cryptography.NewCryptographyService()

		c := component.Manager{}
		c.Inject(CryptoService, CryptoScheme, KeyProcessor, ks)

		publicKey, err := CryptoService.GetPublicKey()
		if err != nil {
			return nil, errors.Wrap(err, "failed to retrieve node public key")
		}

		// Node certificate.
		CertManager, err = certificate.NewManagerReadCertificate(publicKey, KeyProcessor, cfg.CertificatePath)
		if err != nil {
			return nil, errors.Wrap(err, "failed to start Certificate")
		}
	}

	c := &components{}
	c.cmp = component.Manager{}
	c.NodeRef = CertManager.GetCertificate().GetNodeRef().String()
	c.NodeRole = CertManager.GetCertificate().GetRole().String()

	logger := log.NewWatermillLogAdapter(inslogger.FromContext(ctx))
	pubSub := gochannel.NewGoChannel(gochannel.Config{}, logger)

	// Network.
	var (
		NetworkService *servicenetwork.ServiceNetwork
		NodeNetwork    insolar.NodeNetwork
		Termination    insolar.TerminationHandler
	)
	{
		var err error
		// External communication.
		NetworkService, err = servicenetwork.NewServiceNetwork(cfg, &c.cmp)
		if err != nil {
			return nil, errors.Wrap(err, "failed to start Network")
		}

		Termination = termination.NewHandler(NetworkService)

		// Node info.
		NodeNetwork, err = nodenetwork.NewNodeNetwork(cfg.Host.Transport, CertManager.GetCertificate())
		if err != nil {
			return nil, errors.Wrap(err, "failed to start NodeNetwork")
		}

	}

	// API.
	var (
		Requester insolar.ContractRequester
		Genesis   insolar.GenesisDataProvider
		API       insolar.APIRunner
	)
	{
		var err error
		Requester, err = contractrequester.New()
		if err != nil {
			return nil, errors.Wrap(err, "failed to start ContractRequester")
		}

		Genesis, err = genesisdataprovider.New()
		if err != nil {
			return nil, errors.Wrap(err, "failed to start GenesisDataProvider")
		}

		API, err = api.NewRunner(&cfg.APIRunner)
		if err != nil {
			return nil, errors.Wrap(err, "failed to start ApiRunner")
		}
	}

	// Role calculations.
	var (
		Coordinator jet.Coordinator
		Pulses      *pulse.StorageMem
		Jets        jet.Storage
		Nodes       *node.Storage
	)
	{
		Nodes = node.NewStorage()
		Pulses = pulse.NewStorageMem()
		Jets = jet.NewStore()

		c := jetcoordinator.NewJetCoordinator(cfg.Ledger.LightChainLimit)
		c.PulseCalculator = Pulses
		c.PulseAccessor = Pulses
		c.JetAccessor = Jets
		c.NodeNet = NodeNetwork
		c.PlatformCryptographyScheme = CryptoScheme
		c.Nodes = Nodes

		Coordinator = c
	}

	// Communication.
	var (
		Tokens  insolar.DelegationTokenFactory
		Parcels message.ParcelFactory
		Bus     insolar.MessageBus
		WmBus   *bus.Bus
	)
	{
		var err error
		Tokens = delegationtoken.NewDelegationTokenFactory()
		Parcels = messagebus.NewParcelFactory()
		Bus, err = messagebus.NewMessageBus(cfg)
		if err != nil {
			return nil, errors.Wrap(err, "failed to start MessageBus")
		}
		WmBus = bus.NewBus(pubSub, Pulses, Coordinator, CryptoScheme)
	}

	metricsHandler, err := metrics.NewMetrics(
		ctx,
		cfg.Metrics,
		metrics.GetInsolarRegistry(c.NodeRole),
		c.NodeRole,
	)
	if err != nil {
		return nil, errors.Wrap(err, "failed to start Metrics")
	}

	// Light components.
	var (
		PulseManager insolar.PulseManager
		Handler      *artifactmanager.MessageHandler
	)
	{
		conf := cfg.Ledger
		idLocker := object.NewIndexLocker()
		drops := drop.NewStorageMemory()
		blobs := blob.NewStorageMemory()
		records := object.NewRecordMemory()
		indexes := object.NewIndexStorageMemory()
		writeController := hot.NewWriteController()

		c := component.Manager{}
		c.Inject(CryptoScheme)

		waiter := hot.NewChannelWaiter()

		handler := artifactmanager.NewMessageHandler(&conf)
		handler.PulseCalculator = Pulses

		handler.Bus = Bus
		handler.PCS = CryptoScheme
		handler.JetCoordinator = Coordinator
		handler.CryptographyService = CryptoService
		handler.DelegationTokenFactory = Tokens
		handler.JetStorage = Jets
		handler.DropModifier = drops
		handler.BlobModifier = blobs
		handler.BlobAccessor = blobs
		handler.Blobs = blobs
		handler.IndexLocker = idLocker
		handler.Records = records
		handler.Nodes = Nodes
		handler.HotDataWaiter = waiter
		handler.JetReleaser = waiter
		handler.WriteAccessor = writeController
		handler.Sender = WmBus
		handler.IndexStorage = indexes

		jetCalculator := executor.NewJetCalculator(Coordinator, Jets)
		var lightCleaner = replication.NewCleaner(
			Jets.(jet.Cleaner),
			Nodes,
			drops,
			blobs,
			records,
			indexes,
			Pulses,
			Pulses,
			conf.LightChainLimit,
		)

		lthSyncer := replication.NewReplicatorDefault(
			jetCalculator,
			lightCleaner,
			Bus,
			Pulses,
			drops,
			blobs,
			records,
			indexes,
			Jets,
		)

<<<<<<< HEAD
		jetSplitter := executor.NewJetSplitter(
			Coordinator,
			Jets,
			Jets,
			drops,
		)
=======
		jetSplitter := executor.NewJetSplitter(jetCalculator, Jets, Jets, drops, drops)
>>>>>>> 53a0cf02

		hotSender := executor.NewHotSender(
			Bus,
			drops,
			indexes,
			Pulses,
			Jets,
			conf.LightChainLimit,
		)

		pm := pulsemanager.NewPulseManager(
			jetSplitter,
			lthSyncer,
			writeController,
			hotSender,
		)
		pm.MessageHandler = handler
		pm.Bus = Bus
		pm.NodeNet = NodeNetwork
		pm.JetReleaser = waiter
		pm.JetModifier = Jets
		pm.NodeSetter = Nodes
		pm.Nodes = Nodes
		pm.PulseAccessor = Pulses
		pm.PulseCalculator = Pulses
		pm.PulseAppender = Pulses

		PulseManager = pm
		Handler = handler
	}

	c.cmp.Inject(
		WmBus,
		Handler,
		Jets,
		Pulses,
		Coordinator,
		PulseManager,
		metricsHandler,
		Bus,
		Requester,
		Tokens,
		Parcels,
		artifacts.NewClient(WmBus),
		Genesis,
		API,
		KeyProcessor,
		Termination,
		CryptoScheme,
		CryptoService,
		CertManager,
		NodeNetwork,
		NetworkService,
		pubSub,
	)

	err = c.cmp.Init(ctx)
	if err != nil {
		return nil, errors.Wrap(err, "failed to init components")
	}

	startWatermill(ctx, logger, pubSub, WmBus, NetworkService.SendMessageHandler, Handler.FlowDispatcher.Process)

	return c, nil
}

func (c *components) Start(ctx context.Context) error {
	return c.cmp.Start(ctx)
}

func (c *components) Stop(ctx context.Context) error {
	return c.cmp.Stop(ctx)
}

func startWatermill(
	ctx context.Context,
	logger watermill.LoggerAdapter,
	pubSub watermillMsg.PubSub,
	b *bus.Bus,
	outHandler, inHandler watermillMsg.HandlerFunc,
) {
	inRouter, err := watermillMsg.NewRouter(watermillMsg.RouterConfig{}, logger)
	if err != nil {
		panic(err)
	}
	outRouter, err := watermillMsg.NewRouter(watermillMsg.RouterConfig{}, logger)
	if err != nil {
		panic(err)
	}

	outRouter.AddNoPublisherHandler(
		"OutgoingHandler",
		bus.TopicOutgoing,
		pubSub,
		outHandler,
	)

	inRouter.AddMiddleware(
		middleware.InstantAck,
		b.IncomingMessageRouter,
	)

	inRouter.AddNoPublisherHandler(
		"IncomingHandler",
		bus.TopicIncoming,
		pubSub,
		inHandler,
	)

	startRouter(ctx, inRouter)
	startRouter(ctx, outRouter)
}

func startRouter(ctx context.Context, router *watermillMsg.Router) {
	go func() {
		if err := router.Run(); err != nil {
			inslogger.FromContext(ctx).Error("Error while running router", err)
		}
	}()
	<-router.Running()
}<|MERGE_RESOLUTION|>--- conflicted
+++ resolved
@@ -274,16 +274,7 @@
 			Jets,
 		)
 
-<<<<<<< HEAD
-		jetSplitter := executor.NewJetSplitter(
-			Coordinator,
-			Jets,
-			Jets,
-			drops,
-		)
-=======
 		jetSplitter := executor.NewJetSplitter(jetCalculator, Jets, Jets, drops, drops)
->>>>>>> 53a0cf02
 
 		hotSender := executor.NewHotSender(
 			Bus,
