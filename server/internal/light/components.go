//
// Copyright 2019 Insolar Technologies GmbH
//
// Licensed under the Apache License, Version 2.0 (the "License");
// you may not use this file except in compliance with the License.
// You may obtain a copy of the License at
//
//     http://www.apache.org/licenses/LICENSE-2.0
//
// Unless required by applicable law or agreed to in writing, software
// distributed under the License is distributed on an "AS IS" BASIS,
// WITHOUT WARRANTIES OR CONDITIONS OF ANY KIND, either express or implied.
// See the License for the specific language governing permissions and
// limitations under the License.
//

package light

import (
	"context"

	"github.com/ThreeDotsLabs/watermill"
	watermillMsg "github.com/ThreeDotsLabs/watermill/message"
	"github.com/ThreeDotsLabs/watermill/message/infrastructure/gochannel"
	"github.com/insolar/insolar/api"
	"github.com/insolar/insolar/certificate"
	"github.com/insolar/insolar/component"
	"github.com/insolar/insolar/configuration"
	"github.com/insolar/insolar/contractrequester"
	"github.com/insolar/insolar/cryptography"
	"github.com/insolar/insolar/genesisdataprovider"
	"github.com/insolar/insolar/insolar"
	"github.com/insolar/insolar/insolar/bus"
	"github.com/insolar/insolar/insolar/delegationtoken"
	"github.com/insolar/insolar/insolar/jet"
	"github.com/insolar/insolar/insolar/jetcoordinator"
	"github.com/insolar/insolar/insolar/message"
	"github.com/insolar/insolar/insolar/node"
	"github.com/insolar/insolar/insolar/pulse"
	"github.com/insolar/insolar/instrumentation/inslogger"
	"github.com/insolar/insolar/keystore"
	"github.com/insolar/insolar/ledger/blob"
	"github.com/insolar/insolar/ledger/drop"
	"github.com/insolar/insolar/ledger/light/artifactmanager"
	"github.com/insolar/insolar/ledger/light/hot"
	"github.com/insolar/insolar/ledger/light/pulsemanager"
	"github.com/insolar/insolar/ledger/light/recentstorage"
	"github.com/insolar/insolar/ledger/light/replication"
	"github.com/insolar/insolar/ledger/object"
	"github.com/insolar/insolar/log"
	"github.com/insolar/insolar/logicrunner/artifacts"
	"github.com/insolar/insolar/messagebus"
	"github.com/insolar/insolar/metrics"
	"github.com/insolar/insolar/network/nodenetwork"
	"github.com/insolar/insolar/network/servicenetwork"
	"github.com/insolar/insolar/network/termination"
	"github.com/insolar/insolar/platformpolicy"
	"github.com/pkg/errors"
)

type components struct {
	cmp               component.Manager
	NodeRef, NodeRole string
	inRouter          *watermillMsg.Router
	outRouter         *watermillMsg.Router
}

func newComponents(ctx context.Context, cfg configuration.Configuration) (*components, error) {
	// Cryptography.
	var (
		KeyProcessor  insolar.KeyProcessor
		CryptoScheme  insolar.PlatformCryptographyScheme
		CryptoService insolar.CryptographyService
		CertManager   insolar.CertificateManager
	)
	{
		var err error
		// Private key storage.
		ks, err := keystore.NewKeyStore(cfg.KeysPath)
		if err != nil {
			return nil, errors.Wrap(err, "failed to load KeyStore")
		}
		// Public key manipulations.
		KeyProcessor = platformpolicy.NewKeyProcessor()
		// Platform cryptography.
		CryptoScheme = platformpolicy.NewPlatformCryptographyScheme()
		// Sign, verify, etc.
		CryptoService = cryptography.NewCryptographyService()

		c := component.Manager{}
		c.Inject(CryptoService, CryptoScheme, KeyProcessor, ks)

		publicKey, err := CryptoService.GetPublicKey()
		if err != nil {
			return nil, errors.Wrap(err, "failed to retrieve node public key")
		}

		// Node certificate.
		CertManager, err = certificate.NewManagerReadCertificate(publicKey, KeyProcessor, cfg.CertificatePath)
		if err != nil {
			return nil, errors.Wrap(err, "failed to start Certificate")
		}
	}

	c := &components{}
	c.cmp = component.Manager{}
	c.NodeRef = CertManager.GetCertificate().GetNodeRef().String()
	c.NodeRole = CertManager.GetCertificate().GetRole().String()

	logger := log.NewWatermillLogAdapter(inslogger.FromContext(ctx))
	pubSub := gochannel.NewGoChannel(gochannel.Config{}, logger)

	// Network.
	var (
		NetworkService *servicenetwork.ServiceNetwork
		NodeNetwork    insolar.NodeNetwork
		Termination    insolar.TerminationHandler
	)
	{
		var err error
		// External communication.
		NetworkService, err = servicenetwork.NewServiceNetwork(cfg, &c.cmp, false)
		if err != nil {
			return nil, errors.Wrap(err, "failed to start Network")
		}

		Termination = termination.NewHandler(NetworkService)

		// Node info.
		NodeNetwork, err = nodenetwork.NewNodeNetwork(cfg.Host.Transport, CertManager.GetCertificate())
		if err != nil {
			return nil, errors.Wrap(err, "failed to start NodeNetwork")
		}

	}

	// API.
	var (
		Requester insolar.ContractRequester
		Genesis   insolar.GenesisDataProvider
		API       insolar.APIRunner
	)
	{
		var err error
		Requester, err = contractrequester.New()
		if err != nil {
			return nil, errors.Wrap(err, "failed to start ContractRequester")
		}

		Genesis, err = genesisdataprovider.New()
		if err != nil {
			return nil, errors.Wrap(err, "failed to start GenesisDataProvider")
		}

		API, err = api.NewRunner(&cfg.APIRunner)
		if err != nil {
			return nil, errors.Wrap(err, "failed to start ApiRunner")
		}
	}

	// Role calculations.
	var (
		Coordinator jet.Coordinator
		Pulses      *pulse.StorageMem
		Jets        jet.Storage
		Nodes       *node.Storage
	)
	{
		Nodes = node.NewStorage()
		Pulses = pulse.NewStorageMem()
		Jets = jet.NewStore()

		c := jetcoordinator.NewJetCoordinator(cfg.Ledger.LightChainLimit)
		c.PulseCalculator = Pulses
		c.PulseAccessor = Pulses
		c.JetAccessor = Jets
		c.NodeNet = NodeNetwork
		c.PlatformCryptographyScheme = CryptoScheme
		c.Nodes = Nodes

		Coordinator = c
	}

	// Communication.
	var (
		Tokens  insolar.DelegationTokenFactory
		Parcels message.ParcelFactory
		Bus     insolar.MessageBus
		WmBus   *bus.Bus
	)
	{
		var err error
		Tokens = delegationtoken.NewDelegationTokenFactory()
		Parcels = messagebus.NewParcelFactory()
		Bus, err = messagebus.NewMessageBus(cfg)
		if err != nil {
			return nil, errors.Wrap(err, "failed to start MessageBus")
		}
		WmBus = bus.NewBus(pubSub, Pulses, Coordinator)
	}

	metricsHandler, err := metrics.NewMetrics(
		ctx,
		cfg.Metrics,
		metrics.GetInsolarRegistry(c.NodeRole),
		c.NodeRole,
	)
	if err != nil {
		return nil, errors.Wrap(err, "failed to start Metrics")
	}

	// Light components.
	var (
		PulseManager insolar.PulseManager
		Handler      *artifactmanager.MessageHandler
	)
	{
		conf := cfg.Ledger
		idLocker := object.NewIDLocker()
		drops := drop.NewStorageMemory()
		blobs := blob.NewStorageMemory()
		records := object.NewRecordMemory()
		indexes := object.NewInMemoryIndex()
		writeController := hot.NewWriteController()

		c := component.Manager{}
		c.Inject(CryptoScheme)

		hots := recentstorage.NewRecentStorageProvider()
		waiter := hot.NewChannelWaiter()

		handler := artifactmanager.NewMessageHandler(indexes, indexes, indexes, &conf)
		handler.RecentStorageProvider = hots
		handler.Bus = Bus
		handler.PCS = CryptoScheme
		handler.JetCoordinator = Coordinator
		handler.CryptographyService = CryptoService
		handler.DelegationTokenFactory = Tokens
		handler.JetStorage = Jets
		handler.DropModifier = drops
		handler.BlobModifier = blobs
		handler.BlobAccessor = blobs
		handler.Blobs = blobs
		handler.IDLocker = idLocker
		handler.RecordModifier = records
		handler.RecordAccessor = records
		handler.Nodes = Nodes
		handler.HotDataWaiter = waiter
		handler.JetReleaser = waiter
<<<<<<< HEAD
		handler.Sender = WmBus
=======
		handler.WriteAccessor = writeController
>>>>>>> 0bf21689

		jetCalculator := jet.NewCalculator(Coordinator, Jets)
		var lightCleaner = replication.NewCleaner(
			Jets,
			Nodes,
			drops,
			blobs,
			records,
			indexes,
			Pulses,
			Pulses,
			conf.LightChainLimit,
		)
		dataGatherer := replication.NewDataGatherer(drops, blobs, records, indexes)
		lthSyncer := replication.NewReplicatorDefault(
			jetCalculator,
			dataGatherer,
			lightCleaner,
			Bus,
			Pulses,
		)

		pm := pulsemanager.NewPulseManager(
			conf,
			drops,
			blobs,
			blobs,
			Pulses,
			records,
			records,
			indexes,
			lthSyncer,
			writeController,
		)
		pm.MessageHandler = handler
		pm.Bus = Bus
		pm.NodeNet = NodeNetwork
		pm.JetCoordinator = Coordinator
		pm.CryptographyService = CryptoService
		pm.PlatformCryptographyScheme = CryptoScheme
		pm.RecentStorageProvider = hots
		pm.JetReleaser = waiter
		pm.JetAccessor = Jets
		pm.JetModifier = Jets
		pm.NodeSetter = Nodes
		pm.Nodes = Nodes
		pm.DropModifier = drops
		pm.DropAccessor = drops
		pm.DropCleaner = drops
		pm.PulseAccessor = Pulses
		pm.PulseCalculator = Pulses
		pm.PulseAppender = Pulses

		PulseManager = pm
		Handler = handler
	}

	c.cmp.Inject(
		WmBus,
		Handler,
		Jets,
		Pulses,
		Coordinator,
		PulseManager,
		metricsHandler,
		Bus,
		Requester,
		Tokens,
		Parcels,
		artifacts.NewClient(),
		Genesis,
		API,
		KeyProcessor,
		Termination,
		CryptoScheme,
		CryptoService,
		CertManager,
		NodeNetwork,
		NetworkService,
		pubSub,
	)

	err = c.cmp.Init(ctx)
	if err != nil {
		return nil, errors.Wrap(err, "failed to init components")
	}

	c.startWatermill(ctx, logger, pubSub, WmBus, NetworkService.SendMessageHandler, Handler.FlowDispatcher.Process)

	return c, nil
}

func (c *components) Start(ctx context.Context) error {
	return c.cmp.Start(ctx)
}

func (c *components) Stop(ctx context.Context) error {
	err := c.inRouter.Close()
	if err != nil {
		inslogger.FromContext(ctx).Error("Error while closing router", err)
	}
	err = c.outRouter.Close()
	if err != nil {
		inslogger.FromContext(ctx).Error("Error while closing router", err)
	}
	return c.cmp.Stop(ctx)
}

func (c *components) startWatermill(
	ctx context.Context,
	logger watermill.LoggerAdapter,
	pubSub watermillMsg.PubSub,
	b *bus.Bus,
	outHandler, inHandler watermillMsg.HandlerFunc,
) {
	inRouter, err := watermillMsg.NewRouter(watermillMsg.RouterConfig{}, logger)
	if err != nil {
		panic(err)
	}
	outRouter, err := watermillMsg.NewRouter(watermillMsg.RouterConfig{}, logger)
	if err != nil {
		panic(err)
	}

	outRouter.AddNoPublisherHandler(
		"OutgoingHandler",
		bus.TopicOutgoing,
		pubSub,
		outHandler,
	)

	inRouter.AddMiddleware(
		b.IncomingMessageRouter,
		b.CheckPulse,
	)

	inRouter.AddNoPublisherHandler(
		"IncomingHandler",
		bus.TopicIncoming,
		pubSub,
		inHandler,
	)

	startRouter(ctx, inRouter)
	c.inRouter = inRouter
	startRouter(ctx, outRouter)
	c.outRouter = outRouter
}

func startRouter(ctx context.Context, router *watermillMsg.Router) {
	go func() {
		if err := router.Run(); err != nil {
			inslogger.FromContext(ctx).Error("Error while running router", err)
		}
	}()
	<-router.Running()
}<|MERGE_RESOLUTION|>--- conflicted
+++ resolved
@@ -247,11 +247,8 @@
 		handler.Nodes = Nodes
 		handler.HotDataWaiter = waiter
 		handler.JetReleaser = waiter
-<<<<<<< HEAD
 		handler.Sender = WmBus
-=======
 		handler.WriteAccessor = writeController
->>>>>>> 0bf21689
 
 		jetCalculator := jet.NewCalculator(Coordinator, Jets)
 		var lightCleaner = replication.NewCleaner(
