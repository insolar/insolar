--- conflicted
+++ resolved
@@ -23,23 +23,14 @@
 )
 
 type Server struct {
-<<<<<<< HEAD
 	cfgHolder *configuration.HolderLight
-}
-
-func New(cfgHolder *configuration.HolderLight) *Server {
-	return &Server{
-		cfgHolder: cfgHolder,
-=======
-	cfgPath    string
 	apiOptions api.Options
 }
 
-func New(cfgPath string, apiOptions api.Options) *Server {
+func New(cfgHolder *configuration.HolderLight, apiOptions api.Options) *Server {
 	return &Server{
-		cfgPath:    cfgPath,
+		cfgHolder: cfgHolder,
 		apiOptions: apiOptions,
->>>>>>> 5adf8421
 	}
 }
 
@@ -71,11 +62,7 @@
 		log.InitTicker()
 	}
 
-<<<<<<< HEAD
-	cmp, err := newComponents(ctx, cfg)
-=======
-	cmp, err := newComponents(ctx, *cfg, s.apiOptions)
->>>>>>> 5adf8421
+	cmp, err := newComponents(ctx, cfg, s.apiOptions)
 	fatal(ctx, err, "failed to create components")
 
 	if cfg.Tracer.Jaeger.AgentEndpoint != "" {
