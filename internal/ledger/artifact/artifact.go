//
// Copyright 2019 Insolar Technologies GmbH
//
// Licensed under the Apache License, Version 2.0 (the "License");
// you may not use this file except in compliance with the License.
// You may obtain a copy of the License at
//
//     http://www.apache.org/licenses/LICENSE-2.0
//
// Unless required by applicable law or agreed to in writing, software
// distributed under the License is distributed on an "AS IS" BASIS,
// WITHOUT WARRANTIES OR CONDITIONS OF ANY KIND, either express or implied.
// See the License for the specific language governing permissions and
// limitations under the License.
//

package artifact

import (
	"context"

	"github.com/pkg/errors"

	"github.com/insolar/insolar/insolar"
	"github.com/insolar/insolar/insolar/record"
	"github.com/insolar/insolar/ledger/object"
)

//go:generate minimock -i github.com/insolar/insolar/internal/ledger/artifact.Manager -o ./ -s _gen_mock.go -g

// Manager implements methods required for direct ledger access.
type Manager interface {
	// GetObject returns descriptor for provided state.
	//
	// If provided state is nil, the latest state will be returned (w/o deactivation check).
	GetObject(ctx context.Context, head insolar.Reference) (ObjectDescriptor, error)

	// RegisterRequest creates request record in storage.
	RegisterRequest(ctx context.Context, req record.IncomingRequest) (*insolar.ID, error)

	// RegisterResult saves payload result in storage (emulates of save call result by VM).
	RegisterResult(ctx context.Context, obj, request insolar.Reference, payload []byte) (*insolar.ID, error)

	// ActivateObject creates activate object record in storage.
	// If memory is not provided, the prototype default memory will be used.
	//
	// Request reference will be this object's identifier and referred as "object head".
	ActivateObject(
		ctx context.Context,
		domain, obj, parent, prototype insolar.Reference,
		memory []byte,
	) error

	// UpdateObject creates amend object record in storage.
	// Provided reference should be a reference to the head of the object.
	// Provided memory well be the new object memory.
	//
	// Returned descriptor is the latest object state (exact) reference.
	UpdateObject(ctx context.Context, domain, request insolar.Reference, obj ObjectDescriptor, memory []byte) error

	// DeployCode creates new code record in storage (code records are used to activate prototypes).
	DeployCode(
		ctx context.Context,
		domain insolar.Reference,
		request insolar.Reference,
		code []byte,
		machineType insolar.MachineType,
	) (*insolar.ID, error)
}

// Scope implements Manager interface.
type Scope struct {
	PulseNumber insolar.PulseNumber

	PCS insolar.PlatformCryptographyScheme

	RecordModifier object.RecordModifier
	RecordAccessor object.RecordAccessor

	IndexAccessor object.IndexAccessor
	IndexModifier object.IndexModifier
}

// GetObject returns descriptor for provided state.
//
// If provided state is nil, the latest state will be returned (w/o deactivation check).
func (m *Scope) GetObject(
	ctx context.Context,
	head insolar.Reference,
) (ObjectDescriptor, error) {

	idx, err := m.IndexAccessor.ForID(ctx, m.PulseNumber, *head.Record())
	if err != nil {
		return nil, err
	}

	rec, err := m.RecordAccessor.ForID(ctx, *idx.Lifeline.LatestState)
	if err != nil {
		return nil, err
	}

	concrete := record.Unwrap(&rec.Virtual)
	state, ok := concrete.(record.State)
	if !ok {
		return nil, errors.New("invalid object record")
	}

	desc := &objectDescriptor{
		head:        head,
		state:       *idx.Lifeline.LatestState,
		prototype:   state.GetImage(),
		isPrototype: state.GetIsPrototype(),
		parent:      idx.Lifeline.Parent,
	}
	if state.GetMemory() != nil {
		desc.memory = state.GetMemory()
	}
	return desc, nil
}

// RegisterRequest creates request record in storage.
func (m *Scope) RegisterRequest(ctx context.Context, req record.IncomingRequest) (*insolar.ID, error) {
	virtRec := record.Wrap(&req)
	return m.setRecord(ctx, virtRec)
}

// RegisterResult saves payload result in storage (emulates of save call result by VM).
func (m *Scope) RegisterResult(
	ctx context.Context, obj, request insolar.Reference, payload []byte,
) (*insolar.ID, error) {
	res := record.Result{
		Object:  *obj.Record(),
		Request: request,
		Payload: payload,
	}
	virtRec := record.Wrap(&res)

	return m.setRecord(ctx, virtRec)
}

// ActivateObject creates activate object record in storage.
// If memory is not provided, the prototype default memory will be used.
//
// Request reference will be this object's identifier and referred as "object head".
func (m *Scope) ActivateObject(
	ctx context.Context,
	domain, obj, parent, prototype insolar.Reference,
	memory []byte,
) error {
	return m.activateObject(ctx, domain, obj, prototype, false, parent, memory)
}

func (m *Scope) activateObject(
	ctx context.Context,
	domain insolar.Reference,
	obj insolar.Reference,
	prototype insolar.Reference,
	isPrototype bool,
	parent insolar.Reference,
	memory []byte,
) error {
	_, err := m.IndexAccessor.ForID(ctx, m.PulseNumber, *parent.Record())
	if err != nil {
		return errors.Wrapf(err, "not found parent index for activated object: %v", parent.String())
	}

	stateRecord := record.Activate{
		Domain:      domain,
		Request:     obj,
		Image:       prototype,
		IsPrototype: isPrototype,
		Parent:      parent,
	}
	err = m.updateStateObject(ctx, obj, &stateRecord, memory)
	if err != nil {
		return errors.Wrap(err, "fail to store activation state")
	}
	return nil
}

// UpdateObject creates amend object record in storage.
// Provided reference should be a reference to the head of the object.
// Provided memory well be the new object memory.
//
// Returned descriptor is the latest object state (exact) reference.
func (m *Scope) UpdateObject(
	ctx context.Context,
	domain, request insolar.Reference,
	objDesc ObjectDescriptor,
	memory []byte,
) error {
	if objDesc.IsPrototype() {
		return errors.New("object is not an instance")
	}

	var (
		image *insolar.Reference
		err   error
	)
	if objDesc.IsPrototype() {
		image, err = objDesc.Code()
	} else {
		image, err = objDesc.Prototype()
	}
	if err != nil {
		return errors.Wrap(err, "failed to update object")
	}

	amendRecord := record.Amend{
		Domain:      domain,
		Request:     request,
		Image:       *image,
		IsPrototype: objDesc.IsPrototype(),
		PrevState:   *objDesc.StateID(),
	}

	return m.updateStateObject(ctx, *objDesc.HeadRef(), &amendRecord, memory)
}

// DeployCode creates new code record in storage (code records are used to activate prototypes).
func (m *Scope) DeployCode(
	ctx context.Context,
	domain insolar.Reference,
	request insolar.Reference,
	code []byte,
	machineType insolar.MachineType,
) (*insolar.ID, error) {
	codeRec := record.Code{
		Domain:      domain,
		Request:     request,
		Code:        code,
		MachineType: machineType,
	}

	return m.setRecord(
		ctx,
		record.Wrap(&codeRec),
	)
}

func (m *Scope) setRecord(ctx context.Context, rec record.Virtual) (*insolar.ID, error) {
	hash := record.HashVirtual(m.PCS.ReferenceHasher(), rec)
	id := insolar.NewID(m.PulseNumber, hash)

	matRec := record.Material{
		Virtual: rec,
		JetID:   insolar.ZeroJetID,
		ID:      *id,
	}
<<<<<<< HEAD
	return id, m.RecordModifier.Set(ctx, *id, matRec)
}

func (m *Scope) registerChild(
	ctx context.Context,
	obj insolar.Reference,
	parent insolar.Reference,
	prevChild *insolar.ID,
	asType *insolar.Reference,
) error {
	idx, err := m.IndexAccessor.ForID(ctx, m.PulseNumber, *parent.Record())
	if err != nil {
		return err
	}

	childRec := record.Child{Ref: obj}
	if prevChild != nil && prevChild.NotEmpty() {
		childRec.PrevChild = *prevChild
	}

	hash := record.HashVirtual(m.PCS.ReferenceHasher(), record.Wrap(&childRec))
	recID := insolar.NewID(m.PulseNumber, hash)

	// Children exist and pointer does not match (preserving chain consistency).
	// For the case when vm can't save or send result to another vm and it tries to update the same record again
	if idx.Lifeline.ChildPointer != nil && !childRec.PrevChild.Equal(*idx.Lifeline.ChildPointer) && idx.Lifeline.ChildPointer != recID {
		return errors.New("invalid child record")
	}

	child, err := m.setRecord(ctx, record.Wrap(&childRec))
	if err != nil {
		return err
	}

	idx.Lifeline.ChildPointer = child
	if asType != nil {
		idx.Lifeline.SetDelegate(*asType, obj)
	}
	idx.Lifeline.LatestUpdate = m.PulseNumber
	return m.IndexModifier.SetIndex(ctx, m.PulseNumber, idx)
=======
	return id, m.RecordModifier.Set(ctx, matRec)
>>>>>>> cd5cae48
}

func (m *Scope) updateStateObject(
	ctx context.Context,
	objRef insolar.Reference,
	stateObject record.State,
	memory []byte,
) error {
	var virtRecord record.Virtual

	switch so := stateObject.(type) {
	case *record.Activate:
		so.Memory = memory
		virtRecord = record.Wrap(so)
	case *record.Amend:
		so.Memory = memory
		virtRecord = record.Wrap(so)
	default:
		panic("unknown state object type")
	}

	idx, err := m.IndexAccessor.ForID(ctx, m.PulseNumber, *objRef.Record())
	// No index on our node.
	if err != nil {
		if err != object.ErrIndexNotFound {
			return errors.Wrap(err, "failed get index for updating state object")
		}
		if stateObject.ID() != record.StateActivation {
			return errors.Wrap(err, "index not found for updating non Activation state object")
		}
		// We are activating the object. There is no index for it yet.
		idx = record.Index{
			Lifeline:       record.Lifeline{StateID: record.StateUndefined},
			PendingRecords: []insolar.ID{},
			ObjID:          *objRef.Record(),
		}
	}

	id, err := m.setRecord(ctx, virtRecord)
	if err != nil {
		return errors.Wrap(err, "fail set record for state object")
	}

	// update index
	idx.Lifeline.StateID = stateObject.ID()
	idx.Lifeline.LatestState = id
	if stateObject.ID() == record.StateActivation {
		idx.Lifeline.Parent = stateObject.(*record.Activate).Parent
	}
	err = m.IndexModifier.SetIndex(ctx, m.PulseNumber, idx)
	if err != nil {
		return errors.Wrap(err, "fail set index for state object")
	}

	return nil
}<|MERGE_RESOLUTION|>--- conflicted
+++ resolved
@@ -247,50 +247,7 @@
 		JetID:   insolar.ZeroJetID,
 		ID:      *id,
 	}
-<<<<<<< HEAD
-	return id, m.RecordModifier.Set(ctx, *id, matRec)
-}
-
-func (m *Scope) registerChild(
-	ctx context.Context,
-	obj insolar.Reference,
-	parent insolar.Reference,
-	prevChild *insolar.ID,
-	asType *insolar.Reference,
-) error {
-	idx, err := m.IndexAccessor.ForID(ctx, m.PulseNumber, *parent.Record())
-	if err != nil {
-		return err
-	}
-
-	childRec := record.Child{Ref: obj}
-	if prevChild != nil && prevChild.NotEmpty() {
-		childRec.PrevChild = *prevChild
-	}
-
-	hash := record.HashVirtual(m.PCS.ReferenceHasher(), record.Wrap(&childRec))
-	recID := insolar.NewID(m.PulseNumber, hash)
-
-	// Children exist and pointer does not match (preserving chain consistency).
-	// For the case when vm can't save or send result to another vm and it tries to update the same record again
-	if idx.Lifeline.ChildPointer != nil && !childRec.PrevChild.Equal(*idx.Lifeline.ChildPointer) && idx.Lifeline.ChildPointer != recID {
-		return errors.New("invalid child record")
-	}
-
-	child, err := m.setRecord(ctx, record.Wrap(&childRec))
-	if err != nil {
-		return err
-	}
-
-	idx.Lifeline.ChildPointer = child
-	if asType != nil {
-		idx.Lifeline.SetDelegate(*asType, obj)
-	}
-	idx.Lifeline.LatestUpdate = m.PulseNumber
-	return m.IndexModifier.SetIndex(ctx, m.PulseNumber, idx)
-=======
 	return id, m.RecordModifier.Set(ctx, matRec)
->>>>>>> cd5cae48
 }
 
 func (m *Scope) updateStateObject(
