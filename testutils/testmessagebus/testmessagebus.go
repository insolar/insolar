--- conflicted
+++ resolved
@@ -34,13 +34,9 @@
 )
 
 type TestMessageBus struct {
-<<<<<<< HEAD
-	handlers map[core.MessageType]core.MessageHandler
-	pf       message.ParcelFactory
-=======
 	handlers    map[core.MessageType]core.MessageHandler
+	pf          message.ParcelFactory
 	PulseNumber core.PulseNumber
->>>>>>> 8d492f94
 }
 
 func (mb *TestMessageBus) NewPlayer(ctx context.Context, reader io.Reader) (core.MessageBus, error) {
@@ -100,12 +96,7 @@
 }
 
 func (mb *TestMessageBus) Send(ctx context.Context, m core.Message) (core.Reply, error) {
-<<<<<<< HEAD
-	parcel, err := mb.pf.Create(ctx, m, testutils.RandomRef(), 0, nil)
-=======
-	key, _ := ecdsa.GeneratePrivateKey()
-	parcel, err := message.NewParcel(ctx, m, testutils.RandomRef(), key, mb.PulseNumber, nil)
->>>>>>> 8d492f94
+	parcel, err := mb.pf.Create(ctx, m, testutils.RandomRef(), mb.PulseNumber, nil)
 	if err != nil {
 		return nil, err
 	}
