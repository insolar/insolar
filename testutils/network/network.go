/*
 *    Copyright 2018 Insolar
 *
 *    Licensed under the Apache License, Version 2.0 (the "License");
 *    you may not use this file except in compliance with the License.
 *    You may obtain a copy of the License at
 *
 *        http://www.apache.org/licenses/LICENSE-2.0
 *
 *    Unless required by applicable law or agreed to in writing, software
 *    distributed under the License is distributed on an "AS IS" BASIS,
 *    WITHOUT WARRANTIES OR CONDITIONS OF ANY KIND, either express or implied.
 *    See the License for the specific language governing permissions and
 *    limitations under the License.
 */

package network

import (
	"github.com/insolar/insolar/core"
)

type testNetwork struct {
}

<<<<<<< HEAD
func (n *testNetwork) GetNodeID() core.RecordRef {
	ref, _ := core.NewRefFromBase58("4K3NiGuqYGqKPnYp6XeGd2kdN4P9veL6rYcWkLKWXZCu.4FFB8zfQoGznSmzDxwv4njX1aR9ioL8GHSH17QXH2AFa")
	return *ref
}

func (n *testNetwork) GetGlobuleID() core.GlobuleID {
	return 0
}

=======
>>>>>>> 9d3d8271
func (n *testNetwork) SendMessage(nodeID core.RecordRef, method string, msg core.Parcel) ([]byte, error) {
	return make([]byte, 0), nil
}
func (n *testNetwork) SendCascadeMessage(data core.Cascade, method string, msg core.Parcel) error {
	return nil
}
func (n *testNetwork) RemoteProcedureRegister(name string, method core.RemoteProcedure) {

}

func GetTestNetwork() core.Network {
	return &testNetwork{}
}<|MERGE_RESOLUTION|>--- conflicted
+++ resolved
@@ -23,18 +23,6 @@
 type testNetwork struct {
 }
 
-<<<<<<< HEAD
-func (n *testNetwork) GetNodeID() core.RecordRef {
-	ref, _ := core.NewRefFromBase58("4K3NiGuqYGqKPnYp6XeGd2kdN4P9veL6rYcWkLKWXZCu.4FFB8zfQoGznSmzDxwv4njX1aR9ioL8GHSH17QXH2AFa")
-	return *ref
-}
-
-func (n *testNetwork) GetGlobuleID() core.GlobuleID {
-	return 0
-}
-
-=======
->>>>>>> 9d3d8271
 func (n *testNetwork) SendMessage(nodeID core.RecordRef, method string, msg core.Parcel) ([]byte, error) {
 	return make([]byte, 0), nil
 }
