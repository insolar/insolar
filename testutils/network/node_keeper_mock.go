--- conflicted
+++ resolved
@@ -158,21 +158,12 @@
 	mock              *NodeKeeperMock
 	mainExpectation   *NodeKeeperMockAddActiveNodesExpectation
 	expectationSeries []*NodeKeeperMockAddActiveNodesExpectation
-<<<<<<< HEAD
 }
 
 type NodeKeeperMockAddActiveNodesExpectation struct {
 	input *NodeKeeperMockAddActiveNodesInput
 }
 
-=======
-}
-
-type NodeKeeperMockAddActiveNodesExpectation struct {
-	input *NodeKeeperMockAddActiveNodesInput
-}
-
->>>>>>> 316fd661
 type NodeKeeperMockAddActiveNodesInput struct {
 	p []core.Node
 }
@@ -234,21 +225,12 @@
 
 		input := m.AddActiveNodesMock.expectationSeries[counter-1].input
 		testify_assert.Equal(m.t, *input, NodeKeeperMockAddActiveNodesInput{p}, "NodeKeeper.AddActiveNodes got unexpected parameters")
-<<<<<<< HEAD
 
 		return
 	}
 
 	if m.AddActiveNodesMock.mainExpectation != nil {
 
-=======
-
-		return
-	}
-
-	if m.AddActiveNodesMock.mainExpectation != nil {
-
->>>>>>> 316fd661
 		input := m.AddActiveNodesMock.mainExpectation.input
 		if input != nil {
 			testify_assert.Equal(m.t, *input, NodeKeeperMockAddActiveNodesInput{p}, "NodeKeeper.AddActiveNodes got unexpected parameters")
@@ -299,7 +281,6 @@
 	mock              *NodeKeeperMock
 	mainExpectation   *NodeKeeperMockAddPendingClaimExpectation
 	expectationSeries []*NodeKeeperMockAddPendingClaimExpectation
-<<<<<<< HEAD
 }
 
 type NodeKeeperMockAddPendingClaimExpectation struct {
@@ -307,15 +288,6 @@
 	result *NodeKeeperMockAddPendingClaimResult
 }
 
-=======
-}
-
-type NodeKeeperMockAddPendingClaimExpectation struct {
-	input  *NodeKeeperMockAddPendingClaimInput
-	result *NodeKeeperMockAddPendingClaimResult
-}
-
->>>>>>> 316fd661
 type NodeKeeperMockAddPendingClaimInput struct {
 	p packets.ReferendumClaim
 }
@@ -603,7 +575,6 @@
 	mock              *NodeKeeperMock
 	mainExpectation   *NodeKeeperMockGetActiveNodeByShortIDExpectation
 	expectationSeries []*NodeKeeperMockGetActiveNodeByShortIDExpectation
-<<<<<<< HEAD
 }
 
 type NodeKeeperMockGetActiveNodeByShortIDExpectation struct {
@@ -611,15 +582,6 @@
 	result *NodeKeeperMockGetActiveNodeByShortIDResult
 }
 
-=======
-}
-
-type NodeKeeperMockGetActiveNodeByShortIDExpectation struct {
-	input  *NodeKeeperMockGetActiveNodeByShortIDInput
-	result *NodeKeeperMockGetActiveNodeByShortIDResult
-}
-
->>>>>>> 316fd661
 type NodeKeeperMockGetActiveNodeByShortIDInput struct {
 	p core.ShortNodeID
 }
@@ -764,7 +726,6 @@
 
 type NodeKeeperMockGetActiveNodesExpectation struct {
 	result *NodeKeeperMockGetActiveNodesResult
-<<<<<<< HEAD
 }
 
 type NodeKeeperMockGetActiveNodesResult struct {
@@ -783,26 +744,6 @@
 	return m
 }
 
-=======
-}
-
-type NodeKeeperMockGetActiveNodesResult struct {
-	r []core.Node
-}
-
-//Expect specifies that invocation of NodeKeeper.GetActiveNodes is expected from 1 to Infinity times
-func (m *mNodeKeeperMockGetActiveNodes) Expect() *mNodeKeeperMockGetActiveNodes {
-	m.mock.GetActiveNodesFunc = nil
-	m.expectationSeries = nil
-
-	if m.mainExpectation == nil {
-		m.mainExpectation = &NodeKeeperMockGetActiveNodesExpectation{}
-	}
-
-	return m
-}
-
->>>>>>> 316fd661
 //Return specifies results of invocation of NodeKeeper.GetActiveNodes
 func (m *mNodeKeeperMockGetActiveNodes) Return(r []core.Node) *NodeKeeperMock {
 	m.mock.GetActiveNodesFunc = nil
@@ -915,7 +856,6 @@
 	mock              *NodeKeeperMock
 	mainExpectation   *NodeKeeperMockGetActiveNodesByRoleExpectation
 	expectationSeries []*NodeKeeperMockGetActiveNodesByRoleExpectation
-<<<<<<< HEAD
 }
 
 type NodeKeeperMockGetActiveNodesByRoleExpectation struct {
@@ -923,15 +863,6 @@
 	result *NodeKeeperMockGetActiveNodesByRoleResult
 }
 
-=======
-}
-
-type NodeKeeperMockGetActiveNodesByRoleExpectation struct {
-	input  *NodeKeeperMockGetActiveNodesByRoleInput
-	result *NodeKeeperMockGetActiveNodesByRoleResult
-}
-
->>>>>>> 316fd661
 type NodeKeeperMockGetActiveNodesByRoleInput struct {
 	p core.DynamicRole
 }
@@ -1206,7 +1137,6 @@
 	mock              *NodeKeeperMock
 	mainExpectation   *NodeKeeperMockGetCloudHashExpectation
 	expectationSeries []*NodeKeeperMockGetCloudHashExpectation
-<<<<<<< HEAD
 }
 
 type NodeKeeperMockGetCloudHashExpectation struct {
@@ -1229,30 +1159,6 @@
 	return m
 }
 
-=======
-}
-
-type NodeKeeperMockGetCloudHashExpectation struct {
-	result *NodeKeeperMockGetCloudHashResult
-}
-
-type NodeKeeperMockGetCloudHashResult struct {
-	r []byte
-}
-
-//Expect specifies that invocation of NodeKeeper.GetCloudHash is expected from 1 to Infinity times
-func (m *mNodeKeeperMockGetCloudHash) Expect() *mNodeKeeperMockGetCloudHash {
-	m.mock.GetCloudHashFunc = nil
-	m.expectationSeries = nil
-
-	if m.mainExpectation == nil {
-		m.mainExpectation = &NodeKeeperMockGetCloudHashExpectation{}
-	}
-
-	return m
-}
-
->>>>>>> 316fd661
 //Return specifies results of invocation of NodeKeeper.GetCloudHash
 func (m *mNodeKeeperMockGetCloudHash) Return(r []byte) *NodeKeeperMock {
 	m.mock.GetCloudHashFunc = nil
@@ -1506,8 +1412,8 @@
 }
 
 type NodeKeeperMockGetOriginClaimResult struct {
-<<<<<<< HEAD
-	r *packets.NodeJoinClaim
+	r  *packets.NodeJoinClaim
+	r1 error
 }
 
 //Expect specifies that invocation of NodeKeeper.GetOriginClaim is expected from 1 to Infinity times
@@ -1523,38 +1429,14 @@
 }
 
 //Return specifies results of invocation of NodeKeeper.GetOriginClaim
-func (m *mNodeKeeperMockGetOriginClaim) Return(r *packets.NodeJoinClaim) *NodeKeeperMock {
-=======
-	r  *packets.NodeJoinClaim
-	r1 error
-}
-
-//Expect specifies that invocation of NodeKeeper.GetOriginClaim is expected from 1 to Infinity times
-func (m *mNodeKeeperMockGetOriginClaim) Expect() *mNodeKeeperMockGetOriginClaim {
+func (m *mNodeKeeperMockGetOriginClaim) Return(r *packets.NodeJoinClaim, r1 error) *NodeKeeperMock {
 	m.mock.GetOriginClaimFunc = nil
 	m.expectationSeries = nil
 
 	if m.mainExpectation == nil {
 		m.mainExpectation = &NodeKeeperMockGetOriginClaimExpectation{}
 	}
-
-	return m
-}
-
-//Return specifies results of invocation of NodeKeeper.GetOriginClaim
-func (m *mNodeKeeperMockGetOriginClaim) Return(r *packets.NodeJoinClaim, r1 error) *NodeKeeperMock {
->>>>>>> 316fd661
-	m.mock.GetOriginClaimFunc = nil
-	m.expectationSeries = nil
-
-	if m.mainExpectation == nil {
-		m.mainExpectation = &NodeKeeperMockGetOriginClaimExpectation{}
-	}
-<<<<<<< HEAD
-	m.mainExpectation.result = &NodeKeeperMockGetOriginClaimResult{r}
-=======
 	m.mainExpectation.result = &NodeKeeperMockGetOriginClaimResult{r, r1}
->>>>>>> 316fd661
 	return m.mock
 }
 
@@ -1569,21 +1451,12 @@
 	return expectation
 }
 
-<<<<<<< HEAD
-func (e *NodeKeeperMockGetOriginClaimExpectation) Return(r *packets.NodeJoinClaim) {
-	e.result = &NodeKeeperMockGetOriginClaimResult{r}
-}
-
-//Set uses given function f as a mock of NodeKeeper.GetOriginClaim method
-func (m *mNodeKeeperMockGetOriginClaim) Set(f func() (r *packets.NodeJoinClaim)) *NodeKeeperMock {
-=======
 func (e *NodeKeeperMockGetOriginClaimExpectation) Return(r *packets.NodeJoinClaim, r1 error) {
 	e.result = &NodeKeeperMockGetOriginClaimResult{r, r1}
 }
 
 //Set uses given function f as a mock of NodeKeeper.GetOriginClaim method
 func (m *mNodeKeeperMockGetOriginClaim) Set(f func() (r *packets.NodeJoinClaim, r1 error)) *NodeKeeperMock {
->>>>>>> 316fd661
 	m.mainExpectation = nil
 	m.expectationSeries = nil
 
@@ -1592,11 +1465,7 @@
 }
 
 //GetOriginClaim implements github.com/insolar/insolar/network.NodeKeeper interface
-<<<<<<< HEAD
-func (m *NodeKeeperMock) GetOriginClaim() (r *packets.NodeJoinClaim) {
-=======
 func (m *NodeKeeperMock) GetOriginClaim() (r *packets.NodeJoinClaim, r1 error) {
->>>>>>> 316fd661
 	counter := atomic.AddUint64(&m.GetOriginClaimPreCounter, 1)
 	defer atomic.AddUint64(&m.GetOriginClaimCounter, 1)
 
@@ -1613,10 +1482,7 @@
 		}
 
 		r = result.r
-<<<<<<< HEAD
-=======
 		r1 = result.r1
->>>>>>> 316fd661
 
 		return
 	}
@@ -1629,10 +1495,7 @@
 		}
 
 		r = result.r
-<<<<<<< HEAD
-=======
 		r1 = result.r1
->>>>>>> 316fd661
 
 		return
 	}
@@ -1679,7 +1542,6 @@
 	mock              *NodeKeeperMock
 	mainExpectation   *NodeKeeperMockGetSparseUnsyncListExpectation
 	expectationSeries []*NodeKeeperMockGetSparseUnsyncListExpectation
-<<<<<<< HEAD
 }
 
 type NodeKeeperMockGetSparseUnsyncListExpectation struct {
@@ -1687,15 +1549,6 @@
 	result *NodeKeeperMockGetSparseUnsyncListResult
 }
 
-=======
-}
-
-type NodeKeeperMockGetSparseUnsyncListExpectation struct {
-	input  *NodeKeeperMockGetSparseUnsyncListInput
-	result *NodeKeeperMockGetSparseUnsyncListResult
-}
-
->>>>>>> 316fd661
 type NodeKeeperMockGetSparseUnsyncListInput struct {
 	p int
 }
@@ -1844,7 +1697,6 @@
 
 type NodeKeeperMockGetStateResult struct {
 	r network.NodeKeeperState
-<<<<<<< HEAD
 }
 
 //Expect specifies that invocation of NodeKeeper.GetState is expected from 1 to Infinity times
@@ -1859,22 +1711,6 @@
 	return m
 }
 
-=======
-}
-
-//Expect specifies that invocation of NodeKeeper.GetState is expected from 1 to Infinity times
-func (m *mNodeKeeperMockGetState) Expect() *mNodeKeeperMockGetState {
-	m.mock.GetStateFunc = nil
-	m.expectationSeries = nil
-
-	if m.mainExpectation == nil {
-		m.mainExpectation = &NodeKeeperMockGetStateExpectation{}
-	}
-
-	return m
-}
-
->>>>>>> 316fd661
 //Return specifies results of invocation of NodeKeeper.GetState
 func (m *mNodeKeeperMockGetState) Return(r network.NodeKeeperState) *NodeKeeperMock {
 	m.mock.GetStateFunc = nil
@@ -1987,7 +1823,6 @@
 	mock              *NodeKeeperMock
 	mainExpectation   *NodeKeeperMockGetUnsyncListExpectation
 	expectationSeries []*NodeKeeperMockGetUnsyncListExpectation
-<<<<<<< HEAD
 }
 
 type NodeKeeperMockGetUnsyncListExpectation struct {
@@ -2010,30 +1845,6 @@
 	return m
 }
 
-=======
-}
-
-type NodeKeeperMockGetUnsyncListExpectation struct {
-	result *NodeKeeperMockGetUnsyncListResult
-}
-
-type NodeKeeperMockGetUnsyncListResult struct {
-	r network.UnsyncList
-}
-
-//Expect specifies that invocation of NodeKeeper.GetUnsyncList is expected from 1 to Infinity times
-func (m *mNodeKeeperMockGetUnsyncList) Expect() *mNodeKeeperMockGetUnsyncList {
-	m.mock.GetUnsyncListFunc = nil
-	m.expectationSeries = nil
-
-	if m.mainExpectation == nil {
-		m.mainExpectation = &NodeKeeperMockGetUnsyncListExpectation{}
-	}
-
-	return m
-}
-
->>>>>>> 316fd661
 //Return specifies results of invocation of NodeKeeper.GetUnsyncList
 func (m *mNodeKeeperMockGetUnsyncList) Return(r network.UnsyncList) *NodeKeeperMock {
 	m.mock.GetUnsyncListFunc = nil
@@ -2398,7 +2209,6 @@
 
 type NodeKeeperMockNodesJoinedDuringPreviousPulseResult struct {
 	r bool
-<<<<<<< HEAD
 }
 
 //Expect specifies that invocation of NodeKeeper.NodesJoinedDuringPreviousPulse is expected from 1 to Infinity times
@@ -2413,22 +2223,6 @@
 	return m
 }
 
-=======
-}
-
-//Expect specifies that invocation of NodeKeeper.NodesJoinedDuringPreviousPulse is expected from 1 to Infinity times
-func (m *mNodeKeeperMockNodesJoinedDuringPreviousPulse) Expect() *mNodeKeeperMockNodesJoinedDuringPreviousPulse {
-	m.mock.NodesJoinedDuringPreviousPulseFunc = nil
-	m.expectationSeries = nil
-
-	if m.mainExpectation == nil {
-		m.mainExpectation = &NodeKeeperMockNodesJoinedDuringPreviousPulseExpectation{}
-	}
-
-	return m
-}
-
->>>>>>> 316fd661
 //Return specifies results of invocation of NodeKeeper.NodesJoinedDuringPreviousPulse
 func (m *mNodeKeeperMockNodesJoinedDuringPreviousPulse) Return(r bool) *NodeKeeperMock {
 	m.mock.NodesJoinedDuringPreviousPulseFunc = nil
@@ -2541,21 +2335,12 @@
 	mock              *NodeKeeperMock
 	mainExpectation   *NodeKeeperMockSetCloudHashExpectation
 	expectationSeries []*NodeKeeperMockSetCloudHashExpectation
-<<<<<<< HEAD
 }
 
 type NodeKeeperMockSetCloudHashExpectation struct {
 	input *NodeKeeperMockSetCloudHashInput
 }
 
-=======
-}
-
-type NodeKeeperMockSetCloudHashExpectation struct {
-	input *NodeKeeperMockSetCloudHashInput
-}
-
->>>>>>> 316fd661
 type NodeKeeperMockSetCloudHashInput struct {
 	p []byte
 }
@@ -2614,17 +2399,10 @@
 			m.t.Fatalf("Unexpected call to NodeKeeperMock.SetCloudHash. %v", p)
 			return
 		}
-<<<<<<< HEAD
 
 		input := m.SetCloudHashMock.expectationSeries[counter-1].input
 		testify_assert.Equal(m.t, *input, NodeKeeperMockSetCloudHashInput{p}, "NodeKeeper.SetCloudHash got unexpected parameters")
 
-=======
-
-		input := m.SetCloudHashMock.expectationSeries[counter-1].input
-		testify_assert.Equal(m.t, *input, NodeKeeperMockSetCloudHashInput{p}, "NodeKeeper.SetCloudHash got unexpected parameters")
-
->>>>>>> 316fd661
 		return
 	}
 
@@ -2680,21 +2458,12 @@
 	mock              *NodeKeeperMock
 	mainExpectation   *NodeKeeperMockSetIsBootstrappedExpectation
 	expectationSeries []*NodeKeeperMockSetIsBootstrappedExpectation
-<<<<<<< HEAD
 }
 
 type NodeKeeperMockSetIsBootstrappedExpectation struct {
 	input *NodeKeeperMockSetIsBootstrappedInput
 }
 
-=======
-}
-
-type NodeKeeperMockSetIsBootstrappedExpectation struct {
-	input *NodeKeeperMockSetIsBootstrappedInput
-}
-
->>>>>>> 316fd661
 type NodeKeeperMockSetIsBootstrappedInput struct {
 	p bool
 }
@@ -2756,21 +2525,12 @@
 
 		input := m.SetIsBootstrappedMock.expectationSeries[counter-1].input
 		testify_assert.Equal(m.t, *input, NodeKeeperMockSetIsBootstrappedInput{p}, "NodeKeeper.SetIsBootstrapped got unexpected parameters")
-<<<<<<< HEAD
 
 		return
 	}
 
 	if m.SetIsBootstrappedMock.mainExpectation != nil {
 
-=======
-
-		return
-	}
-
-	if m.SetIsBootstrappedMock.mainExpectation != nil {
-
->>>>>>> 316fd661
 		input := m.SetIsBootstrappedMock.mainExpectation.input
 		if input != nil {
 			testify_assert.Equal(m.t, *input, NodeKeeperMockSetIsBootstrappedInput{p}, "NodeKeeper.SetIsBootstrapped got unexpected parameters")
@@ -2802,7 +2562,6 @@
 	// if expectation series were set then invocations count should be equal to expectations count
 	if len(m.SetIsBootstrappedMock.expectationSeries) > 0 {
 		return atomic.LoadUint64(&m.SetIsBootstrappedCounter) == uint64(len(m.SetIsBootstrappedMock.expectationSeries))
-<<<<<<< HEAD
 	}
 
 	// if main expectation was set then invocations count should be greater than zero
@@ -2813,111 +2572,6 @@
 	// if func was set then invocations count should be greater than zero
 	if m.SetIsBootstrappedFunc != nil {
 		return atomic.LoadUint64(&m.SetIsBootstrappedCounter) > 0
-	}
-
-	return true
-}
-
-type mNodeKeeperMockSetOriginClaim struct {
-	mock              *NodeKeeperMock
-	mainExpectation   *NodeKeeperMockSetOriginClaimExpectation
-	expectationSeries []*NodeKeeperMockSetOriginClaimExpectation
-}
-
-type NodeKeeperMockSetOriginClaimExpectation struct {
-	input *NodeKeeperMockSetOriginClaimInput
-}
-
-type NodeKeeperMockSetOriginClaimInput struct {
-	p *packets.NodeJoinClaim
-}
-
-//Expect specifies that invocation of NodeKeeper.SetOriginClaim is expected from 1 to Infinity times
-func (m *mNodeKeeperMockSetOriginClaim) Expect(p *packets.NodeJoinClaim) *mNodeKeeperMockSetOriginClaim {
-	m.mock.SetOriginClaimFunc = nil
-	m.expectationSeries = nil
-
-	if m.mainExpectation == nil {
-		m.mainExpectation = &NodeKeeperMockSetOriginClaimExpectation{}
-	}
-	m.mainExpectation.input = &NodeKeeperMockSetOriginClaimInput{p}
-	return m
-}
-
-//Return specifies results of invocation of NodeKeeper.SetOriginClaim
-func (m *mNodeKeeperMockSetOriginClaim) Return() *NodeKeeperMock {
-	m.mock.SetOriginClaimFunc = nil
-	m.expectationSeries = nil
-
-	if m.mainExpectation == nil {
-		m.mainExpectation = &NodeKeeperMockSetOriginClaimExpectation{}
-	}
-
-	return m.mock
-}
-
-//ExpectOnce specifies that invocation of NodeKeeper.SetOriginClaim is expected once
-func (m *mNodeKeeperMockSetOriginClaim) ExpectOnce(p *packets.NodeJoinClaim) *NodeKeeperMockSetOriginClaimExpectation {
-	m.mock.SetOriginClaimFunc = nil
-	m.mainExpectation = nil
-
-	expectation := &NodeKeeperMockSetOriginClaimExpectation{}
-	expectation.input = &NodeKeeperMockSetOriginClaimInput{p}
-	m.expectationSeries = append(m.expectationSeries, expectation)
-	return expectation
-}
-
-//Set uses given function f as a mock of NodeKeeper.SetOriginClaim method
-func (m *mNodeKeeperMockSetOriginClaim) Set(f func(p *packets.NodeJoinClaim)) *NodeKeeperMock {
-	m.mainExpectation = nil
-	m.expectationSeries = nil
-
-	m.mock.SetOriginClaimFunc = f
-	return m.mock
-}
-
-//SetOriginClaim implements github.com/insolar/insolar/network.NodeKeeper interface
-func (m *NodeKeeperMock) SetOriginClaim(p *packets.NodeJoinClaim) {
-	counter := atomic.AddUint64(&m.SetOriginClaimPreCounter, 1)
-	defer atomic.AddUint64(&m.SetOriginClaimCounter, 1)
-
-	if len(m.SetOriginClaimMock.expectationSeries) > 0 {
-		if counter > uint64(len(m.SetOriginClaimMock.expectationSeries)) {
-			m.t.Fatalf("Unexpected call to NodeKeeperMock.SetOriginClaim. %v", p)
-			return
-		}
-
-		input := m.SetOriginClaimMock.expectationSeries[counter-1].input
-		testify_assert.Equal(m.t, *input, NodeKeeperMockSetOriginClaimInput{p}, "NodeKeeper.SetOriginClaim got unexpected parameters")
-
-		return
-	}
-
-	if m.SetOriginClaimMock.mainExpectation != nil {
-
-		input := m.SetOriginClaimMock.mainExpectation.input
-		if input != nil {
-			testify_assert.Equal(m.t, *input, NodeKeeperMockSetOriginClaimInput{p}, "NodeKeeper.SetOriginClaim got unexpected parameters")
-		}
-
-		return
-	}
-
-	if m.SetOriginClaimFunc == nil {
-		m.t.Fatalf("Unexpected call to NodeKeeperMock.SetOriginClaim. %v", p)
-		return
-=======
-	}
-
-	// if main expectation was set then invocations count should be greater than zero
-	if m.SetIsBootstrappedMock.mainExpectation != nil {
-		return atomic.LoadUint64(&m.SetIsBootstrappedCounter) > 0
-	}
-
-	// if func was set then invocations count should be greater than zero
-	if m.SetIsBootstrappedFunc != nil {
-		return atomic.LoadUint64(&m.SetIsBootstrappedCounter) > 0
->>>>>>> 316fd661
 	}
 
 	return true
@@ -2929,43 +2583,10 @@
 	expectationSeries []*NodeKeeperMockSetStateExpectation
 }
 
-<<<<<<< HEAD
-//SetOriginClaimFinished returns true if mock invocations count is ok
-func (m *NodeKeeperMock) SetOriginClaimFinished() bool {
-	// if expectation series were set then invocations count should be equal to expectations count
-	if len(m.SetOriginClaimMock.expectationSeries) > 0 {
-		return atomic.LoadUint64(&m.SetOriginClaimCounter) == uint64(len(m.SetOriginClaimMock.expectationSeries))
-	}
-
-	// if main expectation was set then invocations count should be greater than zero
-	if m.SetOriginClaimMock.mainExpectation != nil {
-		return atomic.LoadUint64(&m.SetOriginClaimCounter) > 0
-	}
-
-	// if func was set then invocations count should be greater than zero
-	if m.SetOriginClaimFunc != nil {
-		return atomic.LoadUint64(&m.SetOriginClaimCounter) > 0
-	}
-
-	return true
-}
-
-type mNodeKeeperMockSetState struct {
-	mock              *NodeKeeperMock
-	mainExpectation   *NodeKeeperMockSetStateExpectation
-	expectationSeries []*NodeKeeperMockSetStateExpectation
-}
-
 type NodeKeeperMockSetStateExpectation struct {
 	input *NodeKeeperMockSetStateInput
 }
 
-=======
-type NodeKeeperMockSetStateExpectation struct {
-	input *NodeKeeperMockSetStateInput
-}
-
->>>>>>> 316fd661
 type NodeKeeperMockSetStateInput struct {
 	p network.NodeKeeperState
 }
@@ -3024,7 +2645,6 @@
 			m.t.Fatalf("Unexpected call to NodeKeeperMock.SetState. %v", p)
 			return
 		}
-<<<<<<< HEAD
 
 		input := m.SetStateMock.expectationSeries[counter-1].input
 		testify_assert.Equal(m.t, *input, NodeKeeperMockSetStateInput{p}, "NodeKeeper.SetState got unexpected parameters")
@@ -3034,17 +2654,6 @@
 
 	if m.SetStateMock.mainExpectation != nil {
 
-=======
-
-		input := m.SetStateMock.expectationSeries[counter-1].input
-		testify_assert.Equal(m.t, *input, NodeKeeperMockSetStateInput{p}, "NodeKeeper.SetState got unexpected parameters")
-
-		return
-	}
-
-	if m.SetStateMock.mainExpectation != nil {
-
->>>>>>> 316fd661
 		input := m.SetStateMock.mainExpectation.input
 		if input != nil {
 			testify_assert.Equal(m.t, *input, NodeKeeperMockSetStateInput{p}, "NodeKeeper.SetState got unexpected parameters")
@@ -3095,21 +2704,12 @@
 	mock              *NodeKeeperMock
 	mainExpectation   *NodeKeeperMockSyncExpectation
 	expectationSeries []*NodeKeeperMockSyncExpectation
-<<<<<<< HEAD
 }
 
 type NodeKeeperMockSyncExpectation struct {
 	input *NodeKeeperMockSyncInput
 }
 
-=======
-}
-
-type NodeKeeperMockSyncExpectation struct {
-	input *NodeKeeperMockSyncInput
-}
-
->>>>>>> 316fd661
 type NodeKeeperMockSyncInput struct {
 	p network.UnsyncList
 }
@@ -3299,13 +2899,6 @@
 		m.t.Fatal("Expected call to NodeKeeperMock.SetIsBootstrapped")
 	}
 
-<<<<<<< HEAD
-	if !m.SetOriginClaimFinished() {
-		m.t.Fatal("Expected call to NodeKeeperMock.SetOriginClaim")
-	}
-
-=======
->>>>>>> 316fd661
 	if !m.SetStateFinished() {
 		m.t.Fatal("Expected call to NodeKeeperMock.SetState")
 	}
@@ -3403,13 +2996,6 @@
 		m.t.Fatal("Expected call to NodeKeeperMock.SetIsBootstrapped")
 	}
 
-<<<<<<< HEAD
-	if !m.SetOriginClaimFinished() {
-		m.t.Fatal("Expected call to NodeKeeperMock.SetOriginClaim")
-	}
-
-=======
->>>>>>> 316fd661
 	if !m.SetStateFinished() {
 		m.t.Fatal("Expected call to NodeKeeperMock.SetState")
 	}
@@ -3450,10 +3036,6 @@
 		ok = ok && m.NodesJoinedDuringPreviousPulseFinished()
 		ok = ok && m.SetCloudHashFinished()
 		ok = ok && m.SetIsBootstrappedFinished()
-<<<<<<< HEAD
-		ok = ok && m.SetOriginClaimFinished()
-=======
->>>>>>> 316fd661
 		ok = ok && m.SetStateFinished()
 		ok = ok && m.SyncFinished()
 
@@ -3536,13 +3118,6 @@
 				m.t.Error("Expected call to NodeKeeperMock.SetIsBootstrapped")
 			}
 
-<<<<<<< HEAD
-			if !m.SetOriginClaimFinished() {
-				m.t.Error("Expected call to NodeKeeperMock.SetOriginClaim")
-			}
-
-=======
->>>>>>> 316fd661
 			if !m.SetStateFinished() {
 				m.t.Error("Expected call to NodeKeeperMock.SetState")
 			}
@@ -3564,7 +3139,6 @@
 func (m *NodeKeeperMock) AllMocksCalled() bool {
 
 	if !m.AddActiveNodesFinished() {
-<<<<<<< HEAD
 		return false
 	}
 
@@ -3636,80 +3210,6 @@
 		return false
 	}
 
-	if !m.SetOriginClaimFinished() {
-=======
-		return false
-	}
-
-	if !m.AddPendingClaimFinished() {
-		return false
-	}
-
-	if !m.GetActiveNodeFinished() {
-		return false
-	}
-
-	if !m.GetActiveNodeByShortIDFinished() {
-		return false
-	}
-
-	if !m.GetActiveNodesFinished() {
-		return false
-	}
-
-	if !m.GetActiveNodesByRoleFinished() {
-		return false
-	}
-
-	if !m.GetClaimQueueFinished() {
-		return false
-	}
-
-	if !m.GetCloudHashFinished() {
-		return false
-	}
-
-	if !m.GetOriginFinished() {
-		return false
-	}
-
-	if !m.GetOriginClaimFinished() {
-		return false
-	}
-
-	if !m.GetSparseUnsyncListFinished() {
-		return false
-	}
-
-	if !m.GetStateFinished() {
-		return false
-	}
-
-	if !m.GetUnsyncListFinished() {
-		return false
-	}
-
-	if !m.IsBootstrappedFinished() {
-		return false
-	}
-
-	if !m.MoveSyncToActiveFinished() {
-		return false
-	}
-
-	if !m.NodesJoinedDuringPreviousPulseFinished() {
-		return false
-	}
-
-	if !m.SetCloudHashFinished() {
-		return false
-	}
-
-	if !m.SetIsBootstrappedFinished() {
->>>>>>> 316fd661
-		return false
-	}
-
 	if !m.SetStateFinished() {
 		return false
 	}
