--- conflicted
+++ resolved
@@ -72,11 +72,7 @@
 	SetInitialSnapshotPreCounter uint64
 	SetInitialSnapshotMock       mNodeKeeperMockSetInitialSnapshot
 
-<<<<<<< HEAD
-	SyncFunc       func(p context.Context, p1 []insolar.NetworkNode, p2 []packets.ReferendumClaim) (r error)
-=======
 	SyncFunc       func(p context.Context, p1 []insolar.NetworkNode) (r error)
->>>>>>> 6e0c3d7a
 	SyncCounter    uint64
 	SyncPreCounter uint64
 	SyncMock       mNodeKeeperMockSync
