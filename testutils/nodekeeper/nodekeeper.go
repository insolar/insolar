--- conflicted
+++ resolved
@@ -17,11 +17,7 @@
 	keeper := nodenetwork.NewNodeKeeper(
 		nodenetwork.NewNode(
 			nw.GetNodeID(),
-<<<<<<< HEAD
-			core.RoleUnknown,
-=======
-			[]core.StaticRole{core.StaticRoleVirtual, core.StaticRoleHeavyMaterial, core.StaticRoleLightMaterial},
->>>>>>> 57903ed1
+			core.StaticRoleVirtual,
 			pk,
 			core.PulseNumber(0),
 			// TODO implement later
@@ -33,11 +29,7 @@
 	getValidator := func() core.Node {
 		return nodenetwork.NewNode(
 			nw.GetNodeID(),
-<<<<<<< HEAD
-			core.RoleVirtual,
-=======
-			[]core.StaticRole{core.StaticRoleVirtual, core.StaticRoleLightMaterial},
->>>>>>> 57903ed1
+			core.StaticRoleVirtual,
 			pk,
 			core.PulseNumber(0),
 			// TODO implement later
