--- conflicted
+++ resolved
@@ -27,19 +27,10 @@
 	"time"
 
 	"github.com/pkg/errors"
-<<<<<<< HEAD
-
-	"github.com/insolar/insolar/api/sdk"
-	"github.com/insolar/insolar/insolar"
-	"github.com/insolar/insolar/insolar/backoff"
-)
-
-=======
 
 	"github.com/insolar/insolar/api/sdk"
 )
 
->>>>>>> fc76ea3c
 type benchmark struct {
 	scenario       scenario
 	name           string
@@ -56,11 +47,7 @@
 
 type scenario interface {
 	canBeStarted() error
-<<<<<<< HEAD
-	prepare() int32
-=======
 	prepare()
->>>>>>> fc76ea3c
 	scenario(int) (string, error)
 	checkResult()
 }
@@ -106,11 +93,7 @@
 }
 
 func (b *benchmark) printResult() {
-<<<<<<< HEAD
-	writeToOutput(b.out, fmt.Sprintf("Scenario result:\n\tSuccesses: %d\n\tErrors: %d\n\tTimeouts: %d\n\tPending retries: %d\n", b.successes, b.errors, b.timeouts, b.penRetries))
-=======
 	writeToOutput(b.out, fmt.Sprintf("Scenario result:\n\tSuccesses: %d\n\tErrors: %d\n\tTimeouts: %d\n", b.successes, b.errors, b.timeouts))
->>>>>>> fc76ea3c
 }
 
 func (b *benchmark) startMember(ctx context.Context, index int, wg *sync.WaitGroup) {
@@ -128,27 +111,9 @@
 		var traceID string
 		var err error
 
-<<<<<<< HEAD
-		bof := backoff.Backoff{Min: 500 * time.Millisecond, Max: 20 * time.Second}
-
-		retry := true
-		for retry && bof.Attempt() < backoffAttemptsCount {
-			start = time.Now()
-			traceID, err = b.scenario.scenario(index)
-			stop = time.Since(start)
-
-			if err != nil && strings.Contains(err.Error(), insolar.ErrTooManyPendingRequests.Error()) {
-				time.Sleep(bof.Duration())
-				atomic.AddInt32(&b.penRetries, 1)
-			} else {
-				retry = false
-			}
-		}
-=======
 		start = time.Now()
 		traceID, err = b.scenario.scenario(index)
 		stop = time.Since(start)
->>>>>>> fc76ea3c
 
 		if err == nil {
 			atomic.AddUint32(&b.successes, 1)
