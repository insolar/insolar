//
// Copyright 2019 Insolar Technologies GmbH
//
// Licensed under the Apache License, Version 2.0 (the "License");
// you may not use this file except in compliance with the License.
// You may obtain a copy of the License at
//
//     http://www.apache.org/licenses/LICENSE-2.0
//
// Unless required by applicable law or agreed to in writing, software
// distributed under the License is distributed on an "AS IS" BASIS,
// WITHOUT WARRANTIES OR CONDITIONS OF ANY KIND, either express or implied.
// See the License for the specific language governing permissions and
// limitations under the License.
//

package main

import (
	"context"
	"encoding/json"
	"fmt"
	"io"
	"io/ioutil"
	"math/big"
	"os"
	"os/signal"
	"path"
	"path/filepath"
	"sync"
	"syscall"
	"time"

	"github.com/pkg/errors"
	"github.com/spf13/pflag"

	"github.com/insolar/insolar/api/sdk"
	"github.com/insolar/insolar/insolar/defaults"
	"github.com/insolar/insolar/log"
	"github.com/insolar/insolar/testutils"
)

const (
	defaultStdoutPath   = "-"
	createMemberRetries = 5
	balanceCheckRetries = 10
	balanceCheckDelay   = 5 * time.Second
)

var (
	defaultMemberFile         = filepath.Join(defaults.ArtifactsDir(), "bench-members", "members.txt")
	defaultDiscoveryNodesLogs = defaults.LaunchnetDiscoveryNodesLogsDir()

	memberFile         string
	output             string
	concurrent         int
	repetitions        int
	memberKeys         string
	adminAPIURLs       []string
	publicAPIURLs      []string
	logLevel           string
	logLevelServer     string
	saveMembersToFile  bool
	useMembersFromFile bool
	noCheckBalance     bool
	scenarioName       string
	discoveryNodesLogs string
)

func parseInputParams() {
	pflag.StringVarP(&output, "output", "o", defaultStdoutPath, "output file (use - for STDOUT)")
	pflag.IntVarP(&concurrent, "concurrent", "c", 1, "concurrent users")
	pflag.IntVarP(&repetitions, "repetitions", "r", 1, "repetitions for one user")
	pflag.StringVarP(&memberKeys, "memberkeys", "k", "", "path to dir with members keys")
	pflag.StringArrayVarP(&adminAPIURLs, "adminurls", "a", []string{"http://localhost:19001/admin-api/rpc"}, "url to admin api")
	pflag.StringArrayVarP(&publicAPIURLs, "publicurls", "p", []string{"http://localhost:19101/api/rpc"}, "url to public api")
	pflag.StringVarP(&logLevel, "loglevel", "l", "info", "log level for benchmark")
	pflag.StringVarP(&logLevelServer, "loglevelserver", "L", "", "server log level")
	pflag.BoolVarP(&saveMembersToFile, "savemembers", "s", false, "save members to file")
	pflag.BoolVarP(&useMembersFromFile, "usemembers", "m", false, "use members from file")
	pflag.StringVarP(&memberFile, "members-file", "", defaultMemberFile, "dir for saving members data")
	pflag.BoolVarP(&noCheckBalance, "nocheckbalance", "b", false, "don't check balance at the end")
	pflag.StringVarP(&scenarioName, "scenarioname", "t", "", "name of scenario")
	pflag.StringVarP(&discoveryNodesLogs, "discovery-nodes-logs-dir", "", defaultDiscoveryNodesLogs, "launchnet logs dir for checking errors")
	pflag.Parse()
}

func chooseOutput(path string) (io.Writer, error) {
	var res io.Writer
	if path == defaultStdoutPath {
		res = os.Stdout
	} else {
		var err error
		res, err = os.OpenFile(path, os.O_WRONLY|os.O_CREATE, 0600)
		if err != nil {
			return nil, errors.Wrap(err, "couldn't open file for writing")
		}
	}
	return res, nil
}

func writeToOutput(out io.Writer, data string) {
	_, err := out.Write([]byte(data))
	check("Can't write data to output", err)
}

func check(msg string, err error) {
	if err != nil {
		fmt.Println(msg, err)
		os.Exit(1)
	}
}

<<<<<<< HEAD
func newTransferDifferentMemberScenarios(out io.Writer, insSDK *sdk.SDK, members []*sdk.Member, concurrent int, repetitions int, penRetries int32) benchmark {
=======
func newTransferDifferentMemberScenarios(out io.Writer, insSDK *sdk.SDK, members []*sdk.Member, concurrent int, repetitions int) benchmark {
>>>>>>> fc76ea3c
	return benchmark{
		scenario: &transferDifferentMembersScenario{
			insSDK:  insSDK,
			members: members,
		},
		concurrent:  concurrent,
		repetitions: repetitions,
		name:        "TransferDifferentMembers",
		out:         out,
<<<<<<< HEAD
		penRetries:  penRetries,
	}
}

func newCreateMemberScenarios(out io.Writer, insSDK *sdk.SDK, members []*sdk.Member, concurrent int, repetitions int, penRetries int32) benchmark {
=======
	}
}

func newCreateMemberScenarios(out io.Writer, insSDK *sdk.SDK, members []*sdk.Member, concurrent int, repetitions int) benchmark {
>>>>>>> fc76ea3c
	return benchmark{
		scenario: &createMembersScenario{
			insSDK:  insSDK,
			members: members,
		},
		concurrent:  concurrent,
		repetitions: repetitions,
		name:        "CreateMember",
		out:         out,
<<<<<<< HEAD
		penRetries:  penRetries,
=======
>>>>>>> fc76ea3c
	}
}

func startScenario(ctx context.Context, b benchmark) {
	err := b.scenario.canBeStarted()
	check(fmt.Sprintf("Scenario %s can not be started:", b.getName()), err)

	writeToOutput(b.getOut(), fmt.Sprintf("Scenario %s started: \n", b.getName()))

	start := time.Now()
	logReaderCloseChan := testutils.NodesErrorLogReader(discoveryNodesLogs, b.getOut())

	b.start(ctx)
	elapsed := time.Since(start)
	writeToOutput(b.getOut(), fmt.Sprintf("Scenario %s took: %s \n", b.getName(), elapsed))

	close(logReaderCloseChan)
	printResults(b)
}

func printResults(b benchmark) {
	speed := b.getOperationPerSecond()
	writeToOutput(b.getOut(), fmt.Sprintf("Scenario %s: Speed - %f resp/s \n", b.getName(), speed))
	writeToOutput(
		b.getOut(),
		fmt.Sprintf(
			"Scenario %s: Average Request Duration - %s\n",
			b.getName(), b.getAverageOperationDuration(),
		),
	)
	b.printResult()
}

func createMembers(insSDK *sdk.SDK, count int) []*sdk.Member {
	var members []*sdk.Member
	var member *sdk.Member
	var traceID string
	var err error

	for i := 0; i < count; i++ {
<<<<<<< HEAD
		bof := backoff.Backoff{Min: 1 * time.Second, Max: 10 * time.Second}
		for bof.Attempt() < backoffAttemptsCount {
=======
		retries := createMemberRetries
		for retries > 0 {
>>>>>>> fc76ea3c
			member, traceID, err = insSDK.CreateMember("")
			if err == nil {
				members = append(members, member)
				break
			}
			fmt.Printf("Retry to create member. TraceID: %s Error is: %s\n", traceID, err.Error())
			retries--
		}
		check(fmt.Sprintf("Couldn't create member after retries: %d", createMemberRetries), err)
	}
	return members
}

func getTotalBalance(insSDK *sdk.SDK, members []*sdk.Member) (totalBalance *big.Int) {
	type Result struct {
		num     int
		balance *big.Int
		err     error
	}

	nmembers := len(members)
	var wg sync.WaitGroup
	wg.Add(nmembers)
	results := make(chan Result, nmembers)

	// execute all queries in parallel
	for i := 0; i < nmembers; i++ {
		go func(m *sdk.Member, num int) {
			res := Result{num: num}
			res.balance, res.err = insSDK.GetBalance(m)
			results <- res
			wg.Done()
		}(members[i], i)
	}

	wg.Wait()
	totalBalance = big.NewInt(0)
	for i := 0; i < nmembers; i++ {
		res := <-results
		if res.err != nil {
			fmt.Printf("Can't get balance for %v-th member: %v\n", res.num, res.err)
			continue
		}
		b := totalBalance
		totalBalance.Add(b, res.balance)
	}

	return totalBalance
}

func getMembers(insSDK *sdk.SDK) ([]*sdk.Member, error) {
	var members []*sdk.Member
	var err error

	if useMembersFromFile {
		members, err = loadMembers(concurrent * 2)
		if err != nil {
			return nil, errors.Wrap(err, "error while loading members: ")
		}
	} else {
		start := time.Now()
		members = createMembers(insSDK, concurrent*2)
		creationTime := time.Since(start)
		fmt.Printf("Members were created in %s\n", creationTime)
		fmt.Printf("Average creation of member time - %s\n", time.Duration(int64(creationTime)/int64(concurrent*2)))
	}

	if saveMembersToFile {
		err = saveMembers(members)
		if err != nil {
			return nil, errors.Wrap(err, "save member done with error: ")
		}
	}
	return members, nil
}

func saveMembers(members []*sdk.Member) error {
	dir, _ := path.Split(memberFile)
	err := os.MkdirAll(dir, 0777)
	if err != nil {
		return errors.Wrap(err, "couldn't create dir for file")
	}
	file, err := os.Create(memberFile)
	if err != nil {
		return errors.Wrap(err, "couldn't create file")
	}
	defer file.Close() // nolint: errcheck

	result, err := json.MarshalIndent(members, "", "    ")
	if err != nil {
		return errors.Wrap(err, "couldn't marshal members in json")
	}
	_, err = file.Write(result)
	return errors.Wrap(err, "couldn't save members in file")
}

func loadMembers(count int) ([]*sdk.Member, error) {
	var members []*sdk.Member

	rawMembers, err := ioutil.ReadFile(memberFile)
	if err != nil {
		return nil, errors.Wrap(err, "can't read members from file")
	}

	err = json.Unmarshal(rawMembers, &members)
	if err != nil {
		return nil, errors.Wrap(err, "can't unmarshal members from file")
	}

	if count > len(members) {
		return nil, errors.Errorf("Not enough members in file: got %d, needs %d", len(members), count)
	}
	return members, nil
}

func main() {
	parseInputParams()

	// Start benchmark time
	t := time.Now()
	fmt.Printf("Start: %s\n\n", t.String())

	err := log.SetLevel(logLevel)
	check(fmt.Sprintf("Can't set '%s' level on logger:", logLevel), err)

	out, err := chooseOutput(output)
	check("Problems with output file:", err)

	insSDK, err := sdk.NewSDK(adminAPIURLs, publicAPIURLs, memberKeys)
	check("SDK is not initialized: ", err)

	err = insSDK.SetLogLevel(logLevelServer)
	check("Failed to parse log level: ", err)

	members, err := getMembers(insSDK)
	check("Error while loading members: ", err)

	ctx, cancel := context.WithCancel(context.Background())
	defer cancel()

	var sigChan = make(chan os.Signal, 1)
	signal.Notify(sigChan, syscall.SIGINT, syscall.SIGHUP)

	var b benchmark
	switch scenarioName {
	case "createMember":
<<<<<<< HEAD
		b = newCreateMemberScenarios(out, insSDK, members, concurrent, repetitions, crMemPenBefore)
	default:
		b = newTransferDifferentMemberScenarios(out, insSDK, members, concurrent, repetitions, crMemPenBefore)
=======
		b = newCreateMemberScenarios(out, insSDK, members, concurrent, repetitions)
	default:
		b = newTransferDifferentMemberScenarios(out, insSDK, members, concurrent, repetitions)
>>>>>>> fc76ea3c
	}

	go func() {
		stopGracefully := true
		for {
			sig := <-sigChan

			switch sig {
			case syscall.SIGHUP:
				printResults(b)
			case syscall.SIGINT:
				if !stopGracefully {
					log.Fatal("Force quiting.")
				} else {
					log.Info("Gracefully finishing benchmark. Press Ctrl+C again to force quit.")
				}

				stopGracefully = false
				cancel()
			}
		}
	}()

<<<<<<< HEAD
	b.penRetries += b.scenario.prepare()
=======
	b.scenario.prepare()
>>>>>>> fc76ea3c

	startScenario(ctx, b)

	// Finish benchmark time
	t = time.Now()
	fmt.Printf("\nFinish: %s\n\n", t.String())

	b.scenario.checkResult()
}<|MERGE_RESOLUTION|>--- conflicted
+++ resolved
@@ -111,11 +111,7 @@
 	}
 }
 
-<<<<<<< HEAD
-func newTransferDifferentMemberScenarios(out io.Writer, insSDK *sdk.SDK, members []*sdk.Member, concurrent int, repetitions int, penRetries int32) benchmark {
-=======
 func newTransferDifferentMemberScenarios(out io.Writer, insSDK *sdk.SDK, members []*sdk.Member, concurrent int, repetitions int) benchmark {
->>>>>>> fc76ea3c
 	return benchmark{
 		scenario: &transferDifferentMembersScenario{
 			insSDK:  insSDK,
@@ -125,18 +121,10 @@
 		repetitions: repetitions,
 		name:        "TransferDifferentMembers",
 		out:         out,
-<<<<<<< HEAD
-		penRetries:  penRetries,
-	}
-}
-
-func newCreateMemberScenarios(out io.Writer, insSDK *sdk.SDK, members []*sdk.Member, concurrent int, repetitions int, penRetries int32) benchmark {
-=======
 	}
 }
 
 func newCreateMemberScenarios(out io.Writer, insSDK *sdk.SDK, members []*sdk.Member, concurrent int, repetitions int) benchmark {
->>>>>>> fc76ea3c
 	return benchmark{
 		scenario: &createMembersScenario{
 			insSDK:  insSDK,
@@ -146,10 +134,6 @@
 		repetitions: repetitions,
 		name:        "CreateMember",
 		out:         out,
-<<<<<<< HEAD
-		penRetries:  penRetries,
-=======
->>>>>>> fc76ea3c
 	}
 }
 
@@ -190,13 +174,8 @@
 	var err error
 
 	for i := 0; i < count; i++ {
-<<<<<<< HEAD
-		bof := backoff.Backoff{Min: 1 * time.Second, Max: 10 * time.Second}
-		for bof.Attempt() < backoffAttemptsCount {
-=======
 		retries := createMemberRetries
 		for retries > 0 {
->>>>>>> fc76ea3c
 			member, traceID, err = insSDK.CreateMember("")
 			if err == nil {
 				members = append(members, member)
@@ -343,15 +322,9 @@
 	var b benchmark
 	switch scenarioName {
 	case "createMember":
-<<<<<<< HEAD
-		b = newCreateMemberScenarios(out, insSDK, members, concurrent, repetitions, crMemPenBefore)
-	default:
-		b = newTransferDifferentMemberScenarios(out, insSDK, members, concurrent, repetitions, crMemPenBefore)
-=======
 		b = newCreateMemberScenarios(out, insSDK, members, concurrent, repetitions)
 	default:
 		b = newTransferDifferentMemberScenarios(out, insSDK, members, concurrent, repetitions)
->>>>>>> fc76ea3c
 	}
 
 	go func() {
@@ -375,11 +348,7 @@
 		}
 	}()
 
-<<<<<<< HEAD
-	b.penRetries += b.scenario.prepare()
-=======
 	b.scenario.prepare()
->>>>>>> fc76ea3c
 
 	startScenario(ctx, b)
 
