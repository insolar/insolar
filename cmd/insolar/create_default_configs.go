/*
 *    Copyright 2019 Insolar Technologies
 *
 *    Licensed under the Apache License, Version 2.0 (the "License");
 *    you may not use this file except in compliance with the License.
 *    You may obtain a copy of the License at
 *
 *        http://www.apache.org/licenses/LICENSE-2.0
 *
 *    Unless required by applicable law or agreed to in writing, software
 *    distributed under the License is distributed on an "AS IS" BASIS,
 *    WITHOUT WARRANTIES OR CONDITIONS OF ANY KIND, either express or implied.
 *    See the License for the specific language governing permissions and
 *    limitations under the License.
 */

package main

import (
	"io/ioutil"
	"path"

	"github.com/insolar/insolar/bootstrap"
	"github.com/insolar/insolar/configuration"
	"github.com/insolar/insolar/insolar/defaults"
	yaml "gopkg.in/yaml.v2"
)

func baseDir() string {
	return defaults.LaunchnetDir()
}

func writePulsarConfgi(outputDir string) {
	pcfg := configuration.NewPulsarConfiguration()
	raw, err := yaml.Marshal(pcfg)
	if err != nil {
		panic(err)
	}

	err = ioutil.WriteFile(path.Join(outputDir, "pulsar_default.yaml"), raw, 0644)
	if err != nil {
		panic(err)
	}
}

func writeBootstrapConfig(outputDir string) {
<<<<<<< HEAD
	cfg := bootstrap.Config{
		MembersKeysDir:         path.Join(baseDir(), "configs"),
		DiscoveryKeysDir:       path.Join(baseDir(), "reusekeys", "discovery"),
		NotDiscoveryKeysDir:    path.Join(baseDir(), "reusekeys", "nodes"),
		KeysNameFormat:         "/node_%02d.json",
		ReuseKeys:              false,
		HeavyGenesisConfigFile: path.Join(baseDir(), "configs", "heavy_genesis.json"),
		HeavyGenesisPluginsDir: path.Join(baseDir(), "plugins"),
		RootBalance:            "0",
		MDBalance:              "50000000000000000000",
		VestingPeriodInPulses:  10,
		VestingStepInPulses:    10,
		LockupPeriodInPulses:   20,
		MAShardCount:           10,
		PKShardCount:           10,
		Contracts: bootstrap.Contracts{
			Insgocc: path.Join("bin", "insgocc"),
			OutDir:  path.Join(baseDir(), "plugins"),
		},
		MajorityRule: 5,
		MinRoles: struct {
			Virtual       uint `mapstructure:"virtual"`
			HeavyMaterial uint `mapstructure:"heavy_material"`
			LightMaterial uint `mapstructure:"light_material"`
		}{
			Virtual:       2,
			HeavyMaterial: 1,
			LightMaterial: 2,
		},
		DiscoveryNodes: []bootstrap.Node{
			{
				Host:     "127.0.0.1:13831",
				Role:     "heavy_material",
				CertName: "discovery_cert_1.json",
			},
			{
				Host:     "127.0.0.1:23832",
				Role:     "virtual",
				CertName: "discovery_cert_2.json",
			},
			{
				Host:     "127.0.0.1:33833",
				Role:     "light_material",
				CertName: "discovery_cert_3.json",
			},
			{
				Host:     "127.0.0.1:43834",
				Role:     "virtual",
				CertName: "discovery_cert_4.json",
			},
			{
				Host:     "127.0.0.1:53835",
				Role:     "light_material",
				CertName: "discovery_cert_5.json",
			},
		},
		Nodes:            nil,
		PulsarPublicKeys: nil,
	}

	raw, err := yaml.Marshal(cfg)
=======
	raw, err := yaml.Marshal(bootstrap.Config{})
>>>>>>> 66d2025c
	if err != nil {
		panic(err)
	}

	err = ioutil.WriteFile(path.Join(outputDir, "bootstrap_default.yaml"), raw, 0644)
	if err != nil {
		panic(err)
	}
}

func writeNodeConfgi(outputDir string) {
	cfg := configuration.NewConfiguration()
	raw, err := yaml.Marshal(cfg)
	if err != nil {
		panic(err)
	}

	err = ioutil.WriteFile(path.Join(outputDir, "node_default.yaml"), raw, 0644)
	if err != nil {
		panic(err)
	}
}<|MERGE_RESOLUTION|>--- conflicted
+++ resolved
@@ -44,71 +44,7 @@
 }
 
 func writeBootstrapConfig(outputDir string) {
-<<<<<<< HEAD
-	cfg := bootstrap.Config{
-		MembersKeysDir:         path.Join(baseDir(), "configs"),
-		DiscoveryKeysDir:       path.Join(baseDir(), "reusekeys", "discovery"),
-		NotDiscoveryKeysDir:    path.Join(baseDir(), "reusekeys", "nodes"),
-		KeysNameFormat:         "/node_%02d.json",
-		ReuseKeys:              false,
-		HeavyGenesisConfigFile: path.Join(baseDir(), "configs", "heavy_genesis.json"),
-		HeavyGenesisPluginsDir: path.Join(baseDir(), "plugins"),
-		RootBalance:            "0",
-		MDBalance:              "50000000000000000000",
-		VestingPeriodInPulses:  10,
-		VestingStepInPulses:    10,
-		LockupPeriodInPulses:   20,
-		MAShardCount:           10,
-		PKShardCount:           10,
-		Contracts: bootstrap.Contracts{
-			Insgocc: path.Join("bin", "insgocc"),
-			OutDir:  path.Join(baseDir(), "plugins"),
-		},
-		MajorityRule: 5,
-		MinRoles: struct {
-			Virtual       uint `mapstructure:"virtual"`
-			HeavyMaterial uint `mapstructure:"heavy_material"`
-			LightMaterial uint `mapstructure:"light_material"`
-		}{
-			Virtual:       2,
-			HeavyMaterial: 1,
-			LightMaterial: 2,
-		},
-		DiscoveryNodes: []bootstrap.Node{
-			{
-				Host:     "127.0.0.1:13831",
-				Role:     "heavy_material",
-				CertName: "discovery_cert_1.json",
-			},
-			{
-				Host:     "127.0.0.1:23832",
-				Role:     "virtual",
-				CertName: "discovery_cert_2.json",
-			},
-			{
-				Host:     "127.0.0.1:33833",
-				Role:     "light_material",
-				CertName: "discovery_cert_3.json",
-			},
-			{
-				Host:     "127.0.0.1:43834",
-				Role:     "virtual",
-				CertName: "discovery_cert_4.json",
-			},
-			{
-				Host:     "127.0.0.1:53835",
-				Role:     "light_material",
-				CertName: "discovery_cert_5.json",
-			},
-		},
-		Nodes:            nil,
-		PulsarPublicKeys: nil,
-	}
-
-	raw, err := yaml.Marshal(cfg)
-=======
 	raw, err := yaml.Marshal(bootstrap.Config{})
->>>>>>> 66d2025c
 	if err != nil {
 		panic(err)
 	}
