package main

import (
	"github.com/insolar/insolar/platformpolicy"

	"github.com/insolar/insolar/api/requester"
	xecdsa "github.com/insolar/x-crypto/ecdsa"
	xelliptic "github.com/insolar/x-crypto/elliptic"
	xrand "github.com/insolar/x-crypto/rand"
	"github.com/stretchr/testify/require"
	"testing"
)

const HOST = "http://localhost:19101"
const TestUrl = HOST + "/api"

var memRef string
var memRefK string
var keys *memberKeys
var keysK *memberKeys

func TestCreateMemberP256K(t *testing.T) {

	privateKey, err := xecdsa.GenerateKey(xelliptic.P256K(), xrand.Reader)
	require.NoError(t, err)
	pk, err := ExportPrivateKeyPEM(*privateKey)

	require.NoError(t, err)
	seed, err := requester.GetSeed(TestUrl)
	require.NoError(t, err)
	t.Log("seed:" + string(seed))

	datas := DataToSign{
		Reference: "1tJDL5m9pKyq2mbanYfgwQ5rSQdrpsXbzc1Dk7a53d.1tJDJLGWcX3TCXZMzZodTYWZyJGVdsajgGqyq8Vidw",
		Method:    "CreateMember",
		Seed:      seed,
		Params:    `{"name":"name"}`,
	}
	keysK = &memberKeys{Private: string(pk)}

	jws, jwk, err := createSignedData(keysK, &datas)
	require.NoError(t, err)
	params := requester.PostParams{
		"jws": jws,
		"jwk": jwk,
	}

	body, err := requester.GetResponseBody(TestUrl+"/call", params)
	require.NoError(t, err)

	t.Log(string(body))
	response, err := getResponse(body)
	require.NoError(t, err)
	require.NotNil(t, response)

<<<<<<< HEAD
	memRefK = response.Result.(string)
}

func TestGetBalanceP256K(t *testing.T) {

	seed, err := requester.GetSeed(TestUrl)
	require.NoError(t, err)
	t.Log("seed:" + string(seed))

	datas := DataToSign{
		Reference: memRefK,
		Method:    "GetBalance",
		Seed:      seed,
		Params:    `{"reference":"` + memRefK + `"}`,
	}

	jws, jwk, err := createSignedData(keysK, &datas)
	require.NoError(t, err)
	params := requester.PostParams{
		"jws": jws,
		"jwk": jwk,
	}

	body, err := requester.GetResponseBody(TestUrl+"/call", params)
	require.NoError(t, err)

	t.Log(string(body))
	response, err := getResponse(body)
	require.NoError(t, err)
	require.NotNil(t, response)
}

func TestCreateMemberP256(t *testing.T) {

	keyProcessor := platformpolicy.NewKeyProcessor()
	privateKey, err := keyProcessor.GeneratePrivateKey()
	require.NoError(t, err)
	pk, err := keyProcessor.ExportPrivateKeyPEM(privateKey)
=======
func TestCreateMember(t *testing.T) {
	t.Skip()
>>>>>>> 92277d7f

	require.NoError(t, err)
	seed, err := requester.GetSeed(TestUrl)
	require.NoError(t, err)
	t.Log("seed:" + string(seed))

	datas := DataToSign{
		Reference: "1tJDL5m9pKyq2mbanYfgwQ5rSQdrpsXbzc1Dk7a53d.1tJDJLGWcX3TCXZMzZodTYWZyJGVdsajgGqyq8Vidw",
		Method:    "CreateMember",
		Seed:      seed,
		Params:    `{"name":"name"}`,
	}
	keys = &memberKeys{Private: string(pk)}

	jws, jwk, err := createSignedData(keys, &datas)
	require.NoError(t, err)
	params := requester.PostParams{
		"jws": jws,
		"jwk": jwk,
	}

	body, err := requester.GetResponseBody(TestUrl+"/call", params)
	require.NoError(t, err)

	t.Log(string(body))
	response, err := getResponse(body)
	require.NoError(t, err)
	require.NotNil(t, response)

	memRef = response.Result.(string)
}

<<<<<<< HEAD
func TestGetBalanceP256(t *testing.T) {
=======
func TestGetBalance(t *testing.T) {
	t.Skip()
>>>>>>> 92277d7f

	seed, err := requester.GetSeed(TestUrl)
	require.NoError(t, err)
	t.Log("seed:" + string(seed))

	datas := DataToSign{
		Reference: memRef,
		Method:    "GetBalance",
		Seed:      seed,
		Params:    `{"reference":"` + memRef + `"}`,
	}

	jws, jwk, err := createSignedData(keys, &datas)
	require.NoError(t, err)
	params := requester.PostParams{
		"jws": jws,
		"jwk": jwk,
	}

	body, err := requester.GetResponseBody(TestUrl+"/call", params)
	require.NoError(t, err)

	t.Log(string(body))
	response, err := getResponse(body)
	require.NoError(t, err)
	require.NotNil(t, response)
}<|MERGE_RESOLUTION|>--- conflicted
+++ resolved
@@ -1,14 +1,14 @@
 package main
 
 import (
+	"testing"
+
 	"github.com/insolar/insolar/platformpolicy"
-
 	"github.com/insolar/insolar/api/requester"
 	xecdsa "github.com/insolar/x-crypto/ecdsa"
 	xelliptic "github.com/insolar/x-crypto/elliptic"
 	xrand "github.com/insolar/x-crypto/rand"
 	"github.com/stretchr/testify/require"
-	"testing"
 )
 
 const HOST = "http://localhost:19101"
@@ -20,7 +20,7 @@
 var keysK *memberKeys
 
 func TestCreateMemberP256K(t *testing.T) {
-
+	t.Skip()
 	privateKey, err := xecdsa.GenerateKey(xelliptic.P256K(), xrand.Reader)
 	require.NoError(t, err)
 	pk, err := ExportPrivateKeyPEM(*privateKey)
@@ -53,12 +53,11 @@
 	require.NoError(t, err)
 	require.NotNil(t, response)
 
-<<<<<<< HEAD
 	memRefK = response.Result.(string)
 }
 
 func TestGetBalanceP256K(t *testing.T) {
-
+	t.Skip()
 	seed, err := requester.GetSeed(TestUrl)
 	require.NoError(t, err)
 	t.Log("seed:" + string(seed))
@@ -87,15 +86,11 @@
 }
 
 func TestCreateMemberP256(t *testing.T) {
-
+	t.Skip()
 	keyProcessor := platformpolicy.NewKeyProcessor()
 	privateKey, err := keyProcessor.GeneratePrivateKey()
 	require.NoError(t, err)
 	pk, err := keyProcessor.ExportPrivateKeyPEM(privateKey)
-=======
-func TestCreateMember(t *testing.T) {
-	t.Skip()
->>>>>>> 92277d7f
 
 	require.NoError(t, err)
 	seed, err := requester.GetSeed(TestUrl)
@@ -128,13 +123,8 @@
 	memRef = response.Result.(string)
 }
 
-<<<<<<< HEAD
 func TestGetBalanceP256(t *testing.T) {
-=======
-func TestGetBalance(t *testing.T) {
 	t.Skip()
->>>>>>> 92277d7f
-
 	seed, err := requester.GetSeed(TestUrl)
 	require.NoError(t, err)
 	t.Log("seed:" + string(seed))
