//
// Copyright 2019 Insolar Technologies GmbH
//
// Licensed under the Apache License, Version 2.0 (the "License");
// you may not use this file except in compliance with the License.
// You may obtain a copy of the License at
//
//     http://www.apache.org/licenses/LICENSE-2.0
//
// Unless required by applicable law or agreed to in writing, software
// distributed under the License is distributed on an "AS IS" BASIS,
// WITHOUT WARRANTIES OR CONDITIONS OF ANY KIND, either express or implied.
// See the License for the specific language governing permissions and
// limitations under the License.
//

package main

import (
	"bufio"
	"bytes"
	"encoding/json"
	"fmt"
	"io"
	"io/ioutil"
	"log"
	"net/http"
	"strconv"
	"strings"
	"sync"
	"time"

	"github.com/insolar/insolar/api/requester"

	"github.com/olekukonko/tablewriter"
	"github.com/pkg/errors"
	"github.com/spf13/pflag"

	pulsewatcher "github.com/insolar/insolar/cmd/pulsewatcher/config"
	"github.com/insolar/insolar/insolar"
)

var client http.Client
var emoji *Emoji
var startTime time.Time

const (
	esc        = "\x1b%s"
	moveUp     = "[%dA"
	clearDown  = "[0J"
	timeFormat = "15:04:05.999999"
)

const (
	insolarReady    = "Ready"
	insolarNotReady = "Not Ready"
)

func escape(format string, args ...interface{}) string {
	return fmt.Sprintf(esc, fmt.Sprintf(format, args...))
}

func moveBack(reader io.Reader) {
	fileScanner := bufio.NewScanner(reader)
	lineCount := 0
	for fileScanner.Scan() {
		lineCount++
	}

	fmt.Print(escape(moveUp, lineCount))
	fmt.Print(escape(clearDown))
}

func displayResultsTable(results []nodeStatus, ready bool, buffer *bytes.Buffer) {
	table := tablewriter.NewWriter(buffer)
	table.SetHeader([]string{
		"URL",
		"State",
		"ID",
		"Network Pulse",
		"Pulse",
		"Active",
		"Working",
		"Role",
		"Timestamp",
		"Uptime",
		"Error",
	})
	table.SetBorder(false)

	table.ClearRows()
	table.ClearFooter()

	moveBack(buffer)
	buffer.Reset()

	stateString := insolarReady
	color := tablewriter.FgHiGreenColor
	if !ready {
		stateString = insolarNotReady
		color = tablewriter.FgHiRedColor
	}

	table.SetFooter([]string{
		"", "", "", "",
		"Insolar State", stateString,
		"Time", time.Now().Format(timeFormat),
		"Insolar Uptime", time.Since(startTime).Round(time.Second).String(), "",
	})
	table.SetFooterColor(
		tablewriter.Colors{},
		tablewriter.Colors{},
		tablewriter.Colors{},
		tablewriter.Colors{},
		tablewriter.Colors{},

		tablewriter.Colors{color},
		tablewriter.Colors{},

		tablewriter.Colors{},
		tablewriter.Colors{},
		tablewriter.Colors{},
		tablewriter.Colors{},
	)
	table.SetColumnColor(
		tablewriter.Colors{},
		tablewriter.Colors{},
		tablewriter.Colors{},
		tablewriter.Colors{},
		tablewriter.Colors{},

		tablewriter.Colors{},
		tablewriter.Colors{},
		tablewriter.Colors{},
		tablewriter.Colors{},
		tablewriter.Colors{},
		tablewriter.Colors{tablewriter.FgHiRedColor},
	)

	intToString := func(n int) string {
		if n == 0 {
			return ""
		}
		return strconv.Itoa(n)
	}

	shortRole := func(r string) string {
		switch r {
		case "virtual":
			return "Virtual"
		case "heavy_material":
			return "Heavy"
		case "light_material":
			return "Light"
		default:
			return r
		}
	}

	for _, row := range results {
		emoji.RegisterNode(row.url, row.reply.Origin)
	}

	for _, row := range results {
		var activeNodeEmoji string
		for _, n := range row.reply.Nodes {
			activeNodeEmoji += emoji.GetEmoji(n)
		}

		var uptime string
		var timestamp string
		if row.errStr == "" {
			uptime = time.Since(row.reply.StartTime).Round(time.Second).String()
			timestamp = row.reply.Timestamp.Format(timeFormat)
		}

		table.Append([]string{
			row.url,
			row.reply.NetworkState,
			fmt.Sprintf(" %s %s", emoji.GetEmoji(row.reply.Origin), intToString(int(row.reply.Origin.ID))),
			intToString(int(row.reply.NetworkPulseNumber)),
			intToString(int(row.reply.PulseNumber)),
			fmt.Sprintf("%d %s", row.reply.ActiveListSize, activeNodeEmoji),
			intToString(row.reply.WorkingListSize),
			shortRole(row.reply.Origin.Role),
			timestamp,
			uptime,
			row.errStr,
		})
	}
	table.Render()
	fmt.Print(buffer)
}

func displayResultsJSON(results []nodeStatus) {
	type DocumentItem struct {
		URL                string
		NetworkState       string
		ID                 uint32
		NetworkPulseNumber uint32
		PulseNumber        uint32
		ActiveListSize     int
		WorkingListSize    int
		Role               string
		Timestamp          string
		Error              string
	}

	doc := make([]DocumentItem, len(results))

	for i, res := range results {
		doc[i].URL = res.url
		doc[i].NetworkState = res.reply.NetworkState
		doc[i].ID = res.reply.Origin.ID
		doc[i].NetworkPulseNumber = res.reply.NetworkPulseNumber
		doc[i].PulseNumber = res.reply.PulseNumber
		doc[i].ActiveListSize = res.reply.ActiveListSize
		doc[i].WorkingListSize = res.reply.WorkingListSize
		doc[i].Role = res.reply.Origin.Role
		doc[i].Timestamp = res.reply.Timestamp.Format(timeFormat)
		doc[i].Error = res.errStr
	}

	jsonDoc, err := json.MarshalIndent(doc, "", "    ")
	if err != nil {
		panic(err) // should never happen
	}
	fmt.Print(string(jsonDoc))
	fmt.Print("\n\n")
}

func collectNodesStatuses(conf *pulsewatcher.Config, lastResults []nodeStatus) ([]nodeStatus, bool) {
	state := true
	errored := 0
	results := make([]nodeStatus, len(conf.Nodes))
	lock := &sync.Mutex{}

	wg := &sync.WaitGroup{}
	wg.Add(len(conf.Nodes))
	for i, url := range conf.Nodes {
		go func(url string, i int) {
			res, err := client.Post("http://"+url+"/api/rpc", "application/json",
				strings.NewReader(`{"jsonrpc": "2.0", "method": "node.getStatus", "id": 0}`))

			url = strings.TrimPrefix(url, "127.0.0.1")

			if err != nil {
				errStr := err.Error()
				if strings.Contains(errStr, "connection refused") ||
					strings.Contains(errStr, "request canceled while waiting for connection") ||
					strings.Contains(errStr, "no such host") {
					// Print compact error string when node is down.
					// This prevents table distortion on small screens.
					errStr = "NODE IS DOWN"
				}
				if strings.Contains(errStr, "exceeded while awaiting headers") {
					errStr = "TIMEOUT"
				}

				lock.Lock()
<<<<<<< HEAD
				if len(lastResults) > i {
					results[i] = lastResults[i]
					results[i].errStr = errStr
				} else {
					results[i] = nodeStatus{url, api.StatusReply{}, errStr}
				}
=======
				results[i] = nodeStatus{url, requester.StatusResponse{}, errStr, 0}
>>>>>>> 5e33ceef
				errored++
				lock.Unlock()
				wg.Done()
				return
			}
			defer res.Body.Close()
			data, err := ioutil.ReadAll(res.Body)
			if err != nil {
				log.Fatal(err)
			}
			var out struct {
				Result requester.StatusResponse
			}
			err = json.Unmarshal(data, &out)
			if err != nil {
				fmt.Println(string(data))
				log.Fatal(err)
			}
			lock.Lock()

			results[i] = nodeStatus{url, out.Result, ""}
			state = state && out.Result.NetworkState == insolar.CompleteNetworkState.String()
			lock.Unlock()
			wg.Done()
		}(url, i)
	}
	wg.Wait()

	ready := state && errored != len(conf.Nodes)
	return results, ready
}

type nodeStatus struct {
<<<<<<< HEAD
	url    string
	reply  api.StatusReply
	errStr string
=======
	url          string
	reply        requester.StatusResponse
	errStr       string
	restartCount int
>>>>>>> 5e33ceef
}

func main() {
	var configFile string
	var useJSONFormat bool
	var singleOutput bool
	pflag.StringVarP(&configFile, "config", "c", "", "config file")
	pflag.BoolVarP(&useJSONFormat, "json", "j", false, "use JSON format")
	pflag.BoolVarP(&singleOutput, "single", "s", false, "single output")
	pflag.Parse()

	conf, err := pulsewatcher.ReadConfig(configFile)
	if err != nil {
		log.Fatal(errors.Wrap(err, "couldn't load config file"))
	}
	if len(conf.Nodes) == 0 {
		log.Fatal("couldn't find any nodes in config file")
	}
	if conf.Interval == 0 {
		conf.Interval = 100 * time.Millisecond
	}

	buffer := &bytes.Buffer{}
	fmt.Print("\n\n")

	client = http.Client{
		Transport: &http.Transport{},
		Timeout:   conf.Timeout,
	}

	emoji = NewEmoji()
	var results []nodeStatus
	var ready bool
	startTime = time.Now()
	for {
		results, ready = collectNodesStatuses(conf, results)
		if useJSONFormat {
			displayResultsJSON(results)
		} else {
			displayResultsTable(results, ready, buffer)
		}

		if singleOutput {
			break
		}

		time.Sleep(conf.Interval)
	}
}<|MERGE_RESOLUTION|>--- conflicted
+++ resolved
@@ -258,16 +258,12 @@
 				}
 
 				lock.Lock()
-<<<<<<< HEAD
 				if len(lastResults) > i {
 					results[i] = lastResults[i]
 					results[i].errStr = errStr
 				} else {
-					results[i] = nodeStatus{url, api.StatusReply{}, errStr}
+					results[i] = nodeStatus{url, requester.StatusResponse{}, errStr}
 				}
-=======
-				results[i] = nodeStatus{url, requester.StatusResponse{}, errStr, 0}
->>>>>>> 5e33ceef
 				errored++
 				lock.Unlock()
 				wg.Done()
@@ -301,16 +297,9 @@
 }
 
 type nodeStatus struct {
-<<<<<<< HEAD
 	url    string
-	reply  api.StatusReply
+	reply  requester.StatusResponse
 	errStr string
-=======
-	url          string
-	reply        requester.StatusResponse
-	errStr       string
-	restartCount int
->>>>>>> 5e33ceef
 }
 
 func main() {
