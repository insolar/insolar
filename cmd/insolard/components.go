/*
 *    Copyright 2019 Insolar Technologies
 *
 *    Licensed under the Apache License, Version 2.0 (the "License");
 *    you may not use this file except in compliance with the License.
 *    You may obtain a copy of the License at
 *
 *        http://www.apache.org/licenses/LICENSE-2.0
 *
 *    Unless required by applicable law or agreed to in writing, software
 *    distributed under the License is distributed on an "AS IS" BASIS,
 *    WITHOUT WARRANTIES OR CONDITIONS OF ANY KIND, either express or implied.
 *    See the License for the specific language governing permissions and
 *    limitations under the License.
 */

package main

import (
	"context"

	"github.com/insolar/insolar/api"
	"github.com/insolar/insolar/certificate"
	"github.com/insolar/insolar/component"
	"github.com/insolar/insolar/configuration"
	"github.com/insolar/insolar/contractrequester"
	"github.com/insolar/insolar/conveyor"
	"github.com/insolar/insolar/core"
	"github.com/insolar/insolar/core/delegationtoken"
	"github.com/insolar/insolar/cryptography"
	"github.com/insolar/insolar/genesis"
	"github.com/insolar/insolar/genesisdataprovider"
	"github.com/insolar/insolar/keystore"
	"github.com/insolar/insolar/ledger"
	"github.com/insolar/insolar/logicrunner"
	"github.com/insolar/insolar/messagebus"
	"github.com/insolar/insolar/metrics"
	"github.com/insolar/insolar/network/nodenetwork"
	"github.com/insolar/insolar/network/servicenetwork"
	"github.com/insolar/insolar/network/state"
	"github.com/insolar/insolar/networkcoordinator"
	"github.com/insolar/insolar/platformpolicy"
	"github.com/insolar/insolar/pulsar"
	"github.com/insolar/insolar/pulsar/entropygenerator"
	"github.com/insolar/insolar/version/manager"
)

type bootstrapComponents struct {
	CryptographyService        core.CryptographyService
	PlatformCryptographyScheme core.PlatformCryptographyScheme
	KeyStore                   core.KeyStore
	KeyProcessor               core.KeyProcessor
}

func initBootstrapComponents(ctx context.Context, cfg configuration.Configuration) bootstrapComponents {
	earlyComponents := component.Manager{}

	keyStore, err := keystore.NewKeyStore(cfg.KeysPath)
	checkError(ctx, err, "failed to load KeyStore: ")

	platformCryptographyScheme := platformpolicy.NewPlatformCryptographyScheme()
	keyProcessor := platformpolicy.NewKeyProcessor()

	cryptographyService := cryptography.NewCryptographyService()
	earlyComponents.Register(platformCryptographyScheme, keyStore)
	earlyComponents.Inject(cryptographyService, keyProcessor)

	return bootstrapComponents{
		CryptographyService:        cryptographyService,
		PlatformCryptographyScheme: platformCryptographyScheme,
		KeyStore:                   keyStore,
		KeyProcessor:               keyProcessor,
	}
}

func initCertificateManager(
	ctx context.Context,
	cfg configuration.Configuration,
	isBootstrap bool,
	cryptographyService core.CryptographyService,
	keyProcessor core.KeyProcessor,
) *certificate.CertificateManager {
	var certManager *certificate.CertificateManager
	var err error

	publicKey, err := cryptographyService.GetPublicKey()
	checkError(ctx, err, "failed to retrieve node public key")

	if isBootstrap {
		certManager, err = certificate.NewManagerCertificateWithKeys(publicKey, keyProcessor)
		checkError(ctx, err, "failed to start Certificate (bootstrap mode)")
	} else {
		certManager, err = certificate.NewManagerReadCertificate(publicKey, keyProcessor, cfg.CertificatePath)
		checkError(ctx, err, "failed to start Certificate")
	}

	return certManager
}

// initComponents creates and links all insolard components
func initComponents(
	ctx context.Context,
	cfg configuration.Configuration,
	cryptographyService core.CryptographyService,
	platformCryptographyScheme core.PlatformCryptographyScheme,
	keyStore core.KeyStore,
	keyProcessor core.KeyProcessor,
	certManager core.CertificateManager,
	isGenesis bool,
	genesisConfigPath string,
	genesisKeyOut string,

) (*component.Manager, error) {
	cm := component.Manager{}
	terminationHandler := core.NewTerminationHandler()

	nodeNetwork, err := nodenetwork.NewNodeNetwork(cfg.Host, certManager.GetCertificate())
	checkError(ctx, err, "failed to start NodeNetwork")

	logicRunner, err := logicrunner.NewLogicRunner(&cfg.LogicRunner)
	checkError(ctx, err, "failed to start LogicRunner")

	nw, err := servicenetwork.NewServiceNetwork(cfg, &cm, isGenesis)
	checkError(ctx, err, "failed to start Network")

	delegationTokenFactory := delegationtoken.NewDelegationTokenFactory()
	parcelFactory := messagebus.NewParcelFactory()

	messageBus, err := messagebus.NewMessageBus(cfg)
	checkError(ctx, err, "failed to start MessageBus")

	var gen core.Genesis
	if isGenesis {
		gen, err = genesis.NewGenesis(isGenesis, genesisConfigPath, genesisKeyOut)
		checkError(ctx, err, "failed to start Bootstrapper (bootstraper mode)")
	}

	contractRequester, err := contractrequester.New()
	checkError(ctx, err, "failed to start ContractRequester")

	genesisDataProvider, err := genesisdataprovider.New()
	checkError(ctx, err, "failed to start GenesisDataProvider")

	apiRunner, err := api.NewRunner(&cfg.APIRunner)
	checkError(ctx, err, "failed to start ApiRunner")

	metricsHandler, err := metrics.NewMetrics(ctx, cfg.Metrics, metrics.GetInsolarRegistry())
	checkError(ctx, err, "failed to start Metrics")

	networkSwitcher, err := state.NewNetworkSwitcher()
	checkError(ctx, err, "failed to start NetworkSwitcher")

	networkCoordinator, err := networkcoordinator.New()
	checkError(ctx, err, "failed to start NetworkCoordinator")

	pulseConveyor, err := conveyor.NewPulseConveyor()
	checkError(ctx, err, "failed to start PulseConveyor")

	_, err = manager.NewVersionManager(cfg.VersionManager)
	checkError(ctx, err, "failed to load VersionManager: ")

	// move to logic runner ??
	err = logicRunner.OnPulse(ctx, *pulsar.NewPulse(cfg.Pulsar.NumberDelta, 0, &entropygenerator.StandardEntropyGenerator{}))
	checkError(ctx, err, "failed init pulse for LogicRunner")

	cm.Register(
		terminationHandler,
		platformCryptographyScheme,
		keyStore,
		cryptographyService,
		keyProcessor,
		certManager,
		nodeNetwork,
		nw,
	)

	components := ledger.GetLedgerComponents(cfg.Ledger, certManager.GetCertificate())
	ld := ledger.Ledger{} // TODO: remove me with cmOld

	components = append(components, []interface{}{
		messageBus,
		contractRequester,
		&ld,
		logicRunner,
		delegationTokenFactory,
		parcelFactory,
	}...)
	if gen != nil {
		components = append(components, gen)
	}
	components = append(components, []interface{}{
		genesisDataProvider,
		apiRunner,
		metricsHandler,
		networkSwitcher,
		networkCoordinator,
		cryptographyService,
<<<<<<< HEAD
		pulseConveyor,
=======
		keyProcessor,
>>>>>>> 4afe1f26
	}...)

	cm.Inject(components...)

	return &cm, nil
}<|MERGE_RESOLUTION|>--- conflicted
+++ resolved
@@ -195,11 +195,8 @@
 		networkSwitcher,
 		networkCoordinator,
 		cryptographyService,
-<<<<<<< HEAD
 		pulseConveyor,
-=======
 		keyProcessor,
->>>>>>> 4afe1f26
 	}...)
 
 	cm.Inject(components...)
