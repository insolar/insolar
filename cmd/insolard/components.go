/*
 *    Copyright 2018 Insolar
 *
 *    Licensed under the Apache License, Version 2.0 (the "License");
 *    you may not use this file except in compliance with the License.
 *    You may obtain a copy of the License at
 *
 *        http://www.apache.org/licenses/LICENSE-2.0
 *
 *    Unless required by applicable law or agreed to in writing, software
 *    distributed under the License is distributed on an "AS IS" BASIS,
 *    WITHOUT WARRANTIES OR CONDITIONS OF ANY KIND, either express or implied.
 *    See the License for the specific language governing permissions and
 *    limitations under the License.
 */

package main

import (
	"context"

	"github.com/insolar/insolar/api"
	"github.com/insolar/insolar/certificate"
	"github.com/insolar/insolar/component"
	"github.com/insolar/insolar/configuration"
	"github.com/insolar/insolar/core"
	"github.com/insolar/insolar/cryptography"
	"github.com/insolar/insolar/genesis"
	"github.com/insolar/insolar/keystore"
	"github.com/insolar/insolar/ledger"
	"github.com/insolar/insolar/logicrunner"
	"github.com/insolar/insolar/messagebus"
	"github.com/insolar/insolar/metrics"
	"github.com/insolar/insolar/network/nodenetwork"
	"github.com/insolar/insolar/network/servicenetwork"
	"github.com/insolar/insolar/networkcoordinator"
	"github.com/insolar/insolar/platformpolicy"
	"github.com/insolar/insolar/pulsar"
	"github.com/insolar/insolar/pulsar/entropygenerator"
	"github.com/insolar/insolar/version/manager"
)

type BootstrapComponents struct {
	CryptographyService        core.CryptographyService
	PlatformCryptographyScheme core.PlatformCryptographyScheme
	KeyStore                   core.KeyStore
	KeyProcessor               core.KeyProcessor
	Certificate                core.Certificate
}

func InitBootstrapComponents(ctx context.Context, cfg configuration.Configuration) BootstrapComponents {
	earlyComponents := component.Manager{}

	keyStore, err := keystore.NewKeyStore(cfg.KeysPath)
	checkError(ctx, err, "failed to load KeyStore: ")

	platformCryptographyScheme := platformpolicy.NewPlatformCryptographyScheme()
	keyProcessor := platformpolicy.NewKeyProcessor()

	cryptographyService := cryptography.NewCryptographyService()
	earlyComponents.Register(platformCryptographyScheme, keyStore)
	earlyComponents.Inject(cryptographyService, keyProcessor)

	return BootstrapComponents{
		CryptographyService:        cryptographyService,
		PlatformCryptographyScheme: platformCryptographyScheme,
		KeyStore:                   keyStore,
		KeyProcessor:               keyProcessor,
	}
}

func InitCertificate(
	ctx context.Context,
	cfg configuration.Configuration,
	isBootstrap bool,
	cryptographyService core.CryptographyService,
	keyProcessor core.KeyProcessor,
) *certificate.Certificate {
	var cert *certificate.Certificate
	var err error

	publicKey, err := cryptographyService.GetPublicKey()
	checkError(ctx, err, "failed to retrieve node public key")

	if isBootstrap {
		cert, err = certificate.NewCertificatesWithKeys(publicKey, keyProcessor)
		checkError(ctx, err, "failed to start Certificate (bootstrap mode)")
	} else {
		cert, err = certificate.ReadCertificate(publicKey, keyProcessor, cfg.CertificatePath)
		checkError(ctx, err, "failed to start Certificate")
	}
<<<<<<< HEAD
=======

	return cert
}

// InitComponents creates and links all insolard components
func InitComponents(
	ctx context.Context,
	cfg configuration.Configuration,
	cryptographyService core.CryptographyService,
	platformCryptographyScheme core.PlatformCryptographyScheme,
	keyStore core.KeyStore,
	keyProcessor core.KeyProcessor,
	cert core.Certificate,

) (*component.Manager, *ComponentManager, *Repl, error) {
>>>>>>> 62e1e5d8
	nodeNetwork, err := nodenetwork.NewNodeNetwork(cfg)
	checkError(ctx, err, "failed to start NodeNetwork")

	logicRunner, err := logicrunner.NewLogicRunner(&cfg.LogicRunner)
	checkError(ctx, err, "failed to start LogicRunner")

	nw, err := servicenetwork.NewServiceNetwork(cfg, platformCryptographyScheme)
	checkError(ctx, err, "failed to start Network")

	routingTokeyFactory := messagebus.NewRoutingTokenFactory()
	parcelFactory := messagebus.NewParcelFactory()

	messageBus, err := messagebus.NewMessageBus(cfg)
	checkError(ctx, err, "failed to start MessageBus")

	gen, err := genesis.NewGenesis(cfg.Genesis)
	checkError(ctx, err, "failed to start Bootstrapper")

	apiRunner, err := api.NewRunner(&cfg.APIRunner)
	checkError(ctx, err, "failed to start ApiRunner")

	metricsHandler, err := metrics.NewMetrics(ctx, cfg.Metrics)
	checkError(ctx, err, "failed to start Metrics")

	networkCoordinator, err := networkcoordinator.New()
	checkError(ctx, err, "failed to start NetworkCoordinator")

	versionManager, err := manager.NewVersionManager(cfg.VersionManager)
	checkError(ctx, err, "failed to load VersionManager: ")

	// move to logic runner ??
	err = logicRunner.OnPulse(ctx, *pulsar.NewPulse(cfg.Pulsar.NumberDelta, 0, &entropygenerator.StandardEntropyGenerator{}))
	checkError(ctx, err, "failed init pulse for LogicRunner")

	cm := component.Manager{}
	cm.Register(
		platformCryptographyScheme,
		keyStore,
		cryptographyService,
		keyProcessor,
	)

	ld := ledger.Ledger{} // TODO: remove me with cmOld

	components := []interface{}{
		cert,
		nodeNetwork,
		logicRunner,
	}
	components = append(components, ledger.GetLedgerComponents(cfg.Ledger)...)
	components = append(components, &ld) // TODO: remove me with cmOld
	components = append(components, []interface{}{
		nw,
		routingTokeyFactory,
		parcelFactory,
		messageBus,
		gen,
		apiRunner,
		metricsHandler,
		networkCoordinator,
		versionManager,
	}...)
	cm.Inject(components...)

	cmOld := ComponentManager{components: core.Components{
		Certificate:                cert,
		NodeNetwork:                nodeNetwork,
		LogicRunner:                logicRunner,
		Ledger:                     &ld,
		Network:                    nw,
		MessageBus:                 messageBus,
		Genesis:                    gen,
		APIRunner:                  apiRunner,
		NetworkCoordinator:         networkCoordinator,
		VersionManager:             versionManager,
		PlatformCryptographyScheme: platformCryptographyScheme,
		CryptographyService:        cryptographyService,
	}}

	return &cm, &cmOld, &Repl{Manager: ld.GetPulseManager(), NodeNetwork: nodeNetwork}, nil
}<|MERGE_RESOLUTION|>--- conflicted
+++ resolved
@@ -89,8 +89,6 @@
 		cert, err = certificate.ReadCertificate(publicKey, keyProcessor, cfg.CertificatePath)
 		checkError(ctx, err, "failed to start Certificate")
 	}
-<<<<<<< HEAD
-=======
 
 	return cert
 }
@@ -106,7 +104,6 @@
 	cert core.Certificate,
 
 ) (*component.Manager, *ComponentManager, *Repl, error) {
->>>>>>> 62e1e5d8
 	nodeNetwork, err := nodenetwork.NewNodeNetwork(cfg)
 	checkError(ctx, err, "failed to start NodeNetwork")
 
