--- conflicted
+++ resolved
@@ -31,9 +31,6 @@
 	cfg.KeysPath = "testdata/bootstrap_keys.json"
 	cfg.CertificatePath = "testdata/certificate.json"
 
-<<<<<<< HEAD
-	cm, _, repl, err := InitComponents(ctx, cfg, false, "")
-=======
 	bootstrapComponents := InitBootstrapComponents(ctx, cfg)
 	cert := InitCertificate(
 		ctx,
@@ -50,8 +47,9 @@
 		bootstrapComponents.KeyStore,
 		bootstrapComponents.KeyProcessor,
 		cert,
+		false,
+		"",
 	)
->>>>>>> 07275f85
 	assert.NoError(t, err)
 	assert.NotNil(t, cm)
 	assert.NotNil(t, repl)
