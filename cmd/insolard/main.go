--- conflicted
+++ resolved
@@ -79,15 +79,9 @@
 		s := server.NewHeavyServer(
 			configPath,
 			genesisConfigPath,
-<<<<<<< HEAD
-			genesis.GenesisOptions{
+			genesis.Options{
 				States:       states,
 				ParentDomain: application.GenesisNameRootDomain,
-=======
-			genesis.Options{
-				States:           states,
-				NodeDomainParent: application.GenesisNameRootDomain,
->>>>>>> 47c0e50f
 			},
 			genesisOnly,
 		)
