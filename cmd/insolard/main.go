// Copyright 2020 Insolar Network Ltd.
//
// Licensed under the Apache License, Version 2.0 (the "License");
// you may not use this file except in compliance with the License.
// You may obtain a copy of the License at
//
//     http://www.apache.org/licenses/LICENSE-2.0
//
// Unless required by applicable law or agreed to in writing, software
// distributed under the License is distributed on an "AS IS" BASIS,
// WITHOUT WARRANTIES OR CONDITIONS OF ANY KIND, either express or implied.
// See the License for the specific language governing permissions and
// limitations under the License.

package main

import (
	"encoding/json"
	"io/ioutil"
	"path/filepath"

<<<<<<< HEAD
	"github.com/insolar/insolar/application"
	"github.com/insolar/insolar/application/builtin"
	"github.com/insolar/insolar/applicationbase/genesis"
=======
	appbuiltin "github.com/insolar/insolar/application/builtin"
	"github.com/insolar/insolar/logicrunner/builtin"
>>>>>>> 880ddf2f
	"github.com/pkg/errors"
	"github.com/spf13/cobra"
	jww "github.com/spf13/jwalterweatherman"

	"github.com/insolar/insolar/certificate"
	"github.com/insolar/insolar/configuration"
	"github.com/insolar/insolar/insolar"
	"github.com/insolar/insolar/log"
	"github.com/insolar/insolar/server"
	"github.com/insolar/insolar/version"
)

func main() {
	var (
		configPath        string
		genesisConfigPath string
		genesisOnly       bool
	)

	var rootCmd = &cobra.Command{
		Use: "insolard",
		Run: func(_ *cobra.Command, _ []string) {
			runInsolardServer(configPath, genesisConfigPath, genesisOnly)
		},
	}
	rootCmd.Flags().StringVarP(&configPath, "config", "c", "", "path to config file")
	rootCmd.Flags().StringVarP(&genesisConfigPath, "heavy-genesis", "", "", "path to genesis config for heavy node")
	rootCmd.Flags().BoolVarP(&genesisOnly, "genesis-only", "", false, "run only genesis and then terminate")
	rootCmd.AddCommand(version.GetCommand("insolard"))
	err := rootCmd.Execute()
	if err != nil {
		log.Fatal("insolard execution failed:", err)
	}
}

// psAgentLauncher is a stub for gops agent launcher (available with 'debug' build tag)
var psAgentLauncher = func() error { return nil }

func runInsolardServer(configPath string, genesisConfigPath string, genesisOnly bool) {
	jww.SetStdoutThreshold(jww.LevelDebug)

	role, err := readRole(configPath)
	if err != nil {
		log.Fatal(errors.Wrap(err, "readRole failed"))
	}

	if err := psAgentLauncher(); err != nil {
		log.Warnf("Failed to launch gops agent: %s", err)
	}

	switch role {
	case insolar.StaticRoleHeavyMaterial:
		states, _ := initStates(configPath, genesisConfigPath)
		s := server.NewHeavyServer(
			configPath,
			genesisConfigPath,
			genesis.GenesisOptions{
				States:           states,
				NodeDomainParent: application.GenesisNameRootDomain,
			},
			genesisOnly,
		)
		s.Serve()
	case insolar.StaticRoleLightMaterial:
		s := server.NewLightServer(configPath)
		s.Serve()
	case insolar.StaticRoleVirtual:
<<<<<<< HEAD
		codeRegistry := builtin.InitializeContractMethods()
		codeRefRegistry := builtin.InitializeCodeRefs()
		codeDescriptors := builtin.InitializeCodeDescriptors()
		prototypeDescriptors := builtin.InitializePrototypeDescriptors()
		s := server.NewVirtualServer(configPath, codeRegistry,
			codeRefRegistry,
			codeDescriptors,
			prototypeDescriptors)
=======
		builtinContracts := builtin.BuiltinContracts{
			CodeRegistry:         appbuiltin.InitializeContractMethods(),
			CodeRefRegistry:      appbuiltin.InitializeCodeRefs(),
			CodeDescriptors:      appbuiltin.InitializeCodeDescriptors(),
			PrototypeDescriptors: appbuiltin.InitializePrototypeDescriptors(),
		}
		s := server.NewVirtualServer(configPath, builtinContracts)
>>>>>>> 880ddf2f
		s.Serve()
	}
}

func readRole(path string) (insolar.StaticRole, error) {
	var err error
	cfg := configuration.NewHolder()
	if len(path) != 0 {
		err = cfg.LoadFromFile(path)
	} else {
		err = cfg.Load()
	}
	if err != nil {
		return insolar.StaticRoleUnknown, errors.Wrap(err, "failed to load configuration from file")
	}

	data, err := ioutil.ReadFile(filepath.Clean(cfg.Configuration.CertificatePath))
	if err != nil {
		return insolar.StaticRoleUnknown, errors.Wrapf(
			err,
			"failed to read certificate from: %s",
			cfg.Configuration.CertificatePath,
		)
	}
	cert := certificate.AuthorizationCertificate{}
	err = json.Unmarshal(data, &cert)
	if err != nil {
		return insolar.StaticRoleUnknown, errors.Wrap(err, "failed to parse certificate json")
	}
	return cert.GetRole(), nil
}<|MERGE_RESOLUTION|>--- conflicted
+++ resolved
@@ -19,14 +19,10 @@
 	"io/ioutil"
 	"path/filepath"
 
-<<<<<<< HEAD
 	"github.com/insolar/insolar/application"
-	"github.com/insolar/insolar/application/builtin"
+	appbuiltin "github.com/insolar/insolar/application/builtin"
 	"github.com/insolar/insolar/applicationbase/genesis"
-=======
-	appbuiltin "github.com/insolar/insolar/application/builtin"
 	"github.com/insolar/insolar/logicrunner/builtin"
->>>>>>> 880ddf2f
 	"github.com/pkg/errors"
 	"github.com/spf13/cobra"
 	jww "github.com/spf13/jwalterweatherman"
@@ -94,16 +90,6 @@
 		s := server.NewLightServer(configPath)
 		s.Serve()
 	case insolar.StaticRoleVirtual:
-<<<<<<< HEAD
-		codeRegistry := builtin.InitializeContractMethods()
-		codeRefRegistry := builtin.InitializeCodeRefs()
-		codeDescriptors := builtin.InitializeCodeDescriptors()
-		prototypeDescriptors := builtin.InitializePrototypeDescriptors()
-		s := server.NewVirtualServer(configPath, codeRegistry,
-			codeRefRegistry,
-			codeDescriptors,
-			prototypeDescriptors)
-=======
 		builtinContracts := builtin.BuiltinContracts{
 			CodeRegistry:         appbuiltin.InitializeContractMethods(),
 			CodeRefRegistry:      appbuiltin.InitializeCodeRefs(),
@@ -111,7 +97,6 @@
 			PrototypeDescriptors: appbuiltin.InitializePrototypeDescriptors(),
 		}
 		s := server.NewVirtualServer(configPath, builtinContracts)
->>>>>>> 880ddf2f
 		s.Serve()
 	}
 }
