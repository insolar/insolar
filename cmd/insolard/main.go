--- conflicted
+++ resolved
@@ -96,7 +96,6 @@
 	return result
 }
 
-<<<<<<< HEAD
 func keysFiles(ctx context.Context, nodeKeysPath string) []string {
 	var keysFiles []string
 	files, err := ioutil.ReadDir(nodeKeysPath)
@@ -150,10 +149,7 @@
 	return info
 }
 
-func registerCurrentNode(ctx context.Context, host string, bootstrapCertificatePath string, cert core.Certificate, nc core.NetworkCoordinator) {
-=======
 func registerCurrentNode(ctx context.Context, host string, bootstrapCertificatePath string, service core.CryptographyService, nc core.NetworkCoordinator) {
->>>>>>> 07275f85
 	role := "virtual"
 	publicKey, err := service.GetPublicKey()
 	checkError(ctx, err, "failed to get public key")
@@ -232,9 +228,6 @@
 	}
 	defer jaegerflush()
 
-<<<<<<< HEAD
-	cm, cmOld, repl, err := InitComponents(ctx, *cfg, params.isBootstrap, params.nodeKeysPath)
-=======
 	cm, cmOld, repl, err := InitComponents(
 		ctx,
 		*cfg,
@@ -243,11 +236,12 @@
 		bootstrapComponents.KeyStore,
 		bootstrapComponents.KeyProcessor,
 		cert,
+		params.isBootstrap,
+		params.nodeKeysPath,
 	)
 	checkError(ctx, err, "failed to init components")
 
 	err = cm.Init(ctx)
->>>>>>> 07275f85
 	checkError(ctx, err, "failed to init components")
 
 	cmOld.linkAll(ctx)
