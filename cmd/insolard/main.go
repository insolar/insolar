--- conflicted
+++ resolved
@@ -74,7 +74,6 @@
 
 	switch role {
 	case insolar.StaticRoleHeavyMaterial:
-<<<<<<< HEAD
 		states, _ := initStates(configPath, genesisConfigPath)
 		s := server.NewHeavyServer(
 			configPath,
@@ -83,10 +82,8 @@
 				States:           states,
 				NodeDomainParent: application.GenesisNameRootDomain,
 			},
+			genesisOnly,
 		)
-=======
-		s := server.NewHeavyServer(configPath, genesisConfigPath, genesisOnly)
->>>>>>> 50c6ad85
 		s.Serve()
 	case insolar.StaticRoleLightMaterial:
 		s := server.NewLightServer(configPath)
