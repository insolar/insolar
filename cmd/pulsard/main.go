--- conflicted
+++ resolved
@@ -86,11 +86,7 @@
 	ctx, inslog := initLogger(context.Background(), cfgHolder.Configuration.Log, traceID)
 	log.SetGlobalLogger(inslog)
 
-<<<<<<< HEAD
-	server, storage, tp := initPulsar(ctx, cfgHolder.Configuration)
-=======
 	cm, server, storage := initPulsar(ctx, cfgHolder.Configuration)
->>>>>>> e3545bc1
 	server.ID = traceID
 
 	go server.StartServer(ctx)
