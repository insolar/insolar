//
// Copyright 2019 Insolar Technologies GmbH
//
// Licensed under the Apache License, Version 2.0 (the "License");
// you may not use this file except in compliance with the License.
// You may obtain a copy of the License at
//
//     http://www.apache.org/licenses/LICENSE-2.0
//
// Unless required by applicable law or agreed to in writing, software
// distributed under the License is distributed on an "AS IS" BASIS,
// WITHOUT WARRANTIES OR CONDITIONS OF ANY KIND, either express or implied.
// See the License for the specific language governing permissions and
// limitations under the License.
//

package main

import (
	"context"
	"fmt"
	"os"
	"os/signal"
	"syscall"
	"time"

	"github.com/spf13/cobra"
	jww "github.com/spf13/jwalterweatherman"
	"github.com/spf13/viper"

	"github.com/insolar/insolar/component"
	"github.com/insolar/insolar/configuration"
	"github.com/insolar/insolar/cryptography"
	"github.com/insolar/insolar/insolar"
	"github.com/insolar/insolar/insolar/utils"
	"github.com/insolar/insolar/instrumentation/inslogger"
	"github.com/insolar/insolar/instrumentation/instracer"
	"github.com/insolar/insolar/keystore"
	"github.com/insolar/insolar/log"
	"github.com/insolar/insolar/network/pulsenetwork"
	"github.com/insolar/insolar/network/transport"
	"github.com/insolar/insolar/platformpolicy"
	"github.com/insolar/insolar/pulsar"
	"github.com/insolar/insolar/pulsar/entropygenerator"
	"github.com/insolar/insolar/pulse"
	"github.com/insolar/insolar/version"
)

type inputParams struct {
	configPath string
}

func parseInputParams() inputParams {
	var rootCmd = &cobra.Command{Use: "insolard"}
	var result inputParams
	rootCmd.Flags().StringVarP(&result.configPath, "config", "c", "", "path to config file")
	err := rootCmd.Execute()
	if err != nil {
		fmt.Println("Wrong input params:", err.Error())
	}

	return result
}

// Need to fix problem with start pulsar
func main() {
	params := parseInputParams()

	jww.SetStdoutThreshold(jww.LevelDebug)
	var err error

	vp := viper.New()
	pCfg := configuration.NewPulsarConfiguration()
	if len(params.configPath) != 0 {
		vp.SetConfigFile(params.configPath)
	}
	err = vp.ReadInConfig()
	if err != nil {
		log.Warn("failed to load configuration from file: ", err.Error())
	}
	err = vp.Unmarshal(&pCfg)
	if err != nil {
		log.Warn("failed to load configuration from file: ", err.Error())
	}

	traceID := utils.RandTraceID()
	ctx := context.Background()
	ctx, inslog := inslogger.InitNodeLogger(ctx, pCfg.Log, traceID, "", "pulsar")

	jaegerflush := func() {}
<<<<<<< HEAD
	if params.traceEnabled {
		jconf := pCfg.Tracer.Jaeger
=======
	if cfgHolder.Configuration.Tracer.Jaeger.AgentEndpoint != "" {
		jconf := cfgHolder.Configuration.Tracer.Jaeger
>>>>>>> 9eaf7abf
		log.Infof("Tracing enabled. Agent endpoint: '%s', collector endpoint: '%s'", jconf.AgentEndpoint, jconf.CollectorEndpoint)
		jaegerflush = instracer.ShouldRegisterJaeger(
			ctx,
			"pulsar",
			"pulsar",
			jconf.AgentEndpoint,
			jconf.CollectorEndpoint,
			jconf.ProbabilityRate)
	}
	defer jaegerflush()

	cm, server := initPulsar(ctx, pCfg)
	pulseTicker := runPulsar(ctx, server, pCfg.Pulsar)

	defer func() {
		pulseTicker.Stop()
		err = cm.Stop(ctx)
		if err != nil {
			inslog.Error(err)
		}
	}()

	var gracefulStop = make(chan os.Signal, 1)
	signal.Notify(gracefulStop, syscall.SIGTERM)
	signal.Notify(gracefulStop, syscall.SIGINT)

	<-gracefulStop
}

func initPulsar(ctx context.Context, cfg configuration.PulsarConfiguration) (*component.Manager, *pulsar.Pulsar) {
	fmt.Println("Version: ", version.GetFullVersion())
	fmt.Println("Starts with configuration:\n", configuration.ToString(cfg))

	keyStore, err := keystore.NewKeyStore(cfg.KeysPath)
	if err != nil {
		panic(err)
	}
	cryptographyScheme := platformpolicy.NewPlatformCryptographyScheme()
	cryptographyService := cryptography.NewCryptographyService()
	keyProcessor := platformpolicy.NewKeyProcessor()

	pulseDistributor, err := pulsenetwork.NewDistributor(cfg.Pulsar.PulseDistributor)
	if err != nil {
		panic(err)
	}

	cm := &component.Manager{}
	cm.Register(cryptographyScheme, keyStore, keyProcessor, transport.NewFactory(cfg.Pulsar.DistributionTransport))
	cm.Inject(cryptographyService, pulseDistributor)

	if err = cm.Init(ctx); err != nil {
		panic(err)
	}

	if err = cm.Start(ctx); err != nil {
		panic(err)
	}

	server := pulsar.NewPulsar(
		cfg.Pulsar,
		cryptographyService,
		cryptographyScheme,
		keyProcessor,
		pulseDistributor,
		&entropygenerator.StandardEntropyGenerator{},
	)

	return cm, server
}

func runPulsar(ctx context.Context, server *pulsar.Pulsar, cfg configuration.Pulsar) *time.Ticker {
	nextPulseNumber := insolar.PulseNumber(pulse.OfNow())
	err := server.Send(ctx, nextPulseNumber)
	if err != nil {
		panic(err)
	}

	pulseTicker := time.NewTicker(time.Duration(cfg.PulseTime) * time.Millisecond)
	go func() {
		for range pulseTicker.C {
			err := server.Send(ctx, server.LastPN()+insolar.PulseNumber(cfg.NumberDelta))
			if err != nil {
				panic(err)
			}
		}
	}()

	return pulseTicker
}<|MERGE_RESOLUTION|>--- conflicted
+++ resolved
@@ -88,13 +88,8 @@
 	ctx, inslog := inslogger.InitNodeLogger(ctx, pCfg.Log, traceID, "", "pulsar")
 
 	jaegerflush := func() {}
-<<<<<<< HEAD
-	if params.traceEnabled {
+	if pCfg.Tracer.Jaeger.AgentEndpoint != "" {
 		jconf := pCfg.Tracer.Jaeger
-=======
-	if cfgHolder.Configuration.Tracer.Jaeger.AgentEndpoint != "" {
-		jconf := cfgHolder.Configuration.Tracer.Jaeger
->>>>>>> 9eaf7abf
 		log.Infof("Tracing enabled. Agent endpoint: '%s', collector endpoint: '%s'", jconf.AgentEndpoint, jconf.CollectorEndpoint)
 		jaegerflush = instracer.ShouldRegisterJaeger(
 			ctx,
