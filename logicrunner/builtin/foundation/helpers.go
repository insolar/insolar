//
// Copyright 2019 Insolar Technologies GmbH
//
// Licensed under the Apache License, Version 2.0 (the "License");
// you may not use this file except in compliance with the License.
// You may obtain a copy of the License at
//
//     http://www.apache.org/licenses/LICENSE-2.0
//
// Unless required by applicable law or agreed to in writing, software
// distributed under the License is distributed on an "AS IS" BASIS,
// WITHOUT WARRANTIES OR CONDITIONS OF ANY KIND, either express or implied.
// See the License for the specific language governing permissions and
// limitations under the License.
//

package foundation

import (
	"errors"
<<<<<<< HEAD
	"strings"
=======
	"github.com/insolar/insolar/insolar/genesisrefs"
>>>>>>> 7c4a6d9d

	"github.com/insolar/insolar/insolar"
)

// GetPulseNumber returns current pulse from context.
func GetPulseNumber() (insolar.PulseNumber, error) {
	req := GetLogicalContext().Request
	if req == nil {
		return insolar.PulseNumber(0), errors.New("request from LogicCallContext is nil, get pulse is failed")
	}
	return req.Record().Pulse(), nil
}

// GetRequestReference - Returns request reference from context.
func GetRequestReference() insolar.Reference {
	ctx := GetLogicalContext()
	if ctx.Request == nil {
		panic("context has no request set")
	}
	return *ctx.Request
}

// GetObject create proxy by address
// unimplemented
func GetObject(ref insolar.Reference) ProxyInterface {
	panic("not implemented")
}

<<<<<<< HEAD
func TrimPublicKey(publicKey string) string {
	return TrimAddress(between(publicKey, "KEY-----", "-----END"))
}

func TrimAddress(address string) string {
	return strings.ToLower(strings.Join(strings.Split(strings.TrimSpace(address), "\n"), ""))
}

func between(value string, a string, b string) string {
	// Get substring between two strings.
	pos := strings.Index(value, a)
	if pos == -1 {
		return ""
	}
	posLast := strings.Index(value, b)
	if posLast == -1 {
		return ""
	}
	posFirst := pos + len(a)
	if posFirst >= posLast {
		return ""
	}
	return value[posFirst:posLast]
=======
// Get reference CostCenter contract.
func GetCostCenter() insolar.Reference {
	return genesisrefs.ContractCostCenter
}

// Get reference MigrationAdminMember contract.
func GetMigrationAdminMember() insolar.Reference {
	return genesisrefs.ContractMigrationAdminMember
}

// Get reference RootMember contract.
func GetRootMember() insolar.Reference {
	return genesisrefs.ContractRootMember
>>>>>>> 7c4a6d9d
}<|MERGE_RESOLUTION|>--- conflicted
+++ resolved
@@ -18,12 +18,9 @@
 
 import (
 	"errors"
-<<<<<<< HEAD
 	"strings"
-=======
+
 	"github.com/insolar/insolar/insolar/genesisrefs"
->>>>>>> 7c4a6d9d
-
 	"github.com/insolar/insolar/insolar"
 )
 
@@ -51,11 +48,27 @@
 	panic("not implemented")
 }
 
-<<<<<<< HEAD
+// Get reference CostCenter contract.
+func GetCostCenter() insolar.Reference {
+	return genesisrefs.ContractCostCenter
+}
+
+// Get reference MigrationAdminMember contract.
+func GetMigrationAdminMember() insolar.Reference {
+	return genesisrefs.ContractMigrationAdminMember
+}
+
+// Get reference RootMember contract.
+func GetRootMember() insolar.Reference {
+	return genesisrefs.ContractRootMember
+}
+
+// TrimPublicKey trim public key
 func TrimPublicKey(publicKey string) string {
 	return TrimAddress(between(publicKey, "KEY-----", "-----END"))
 }
 
+// TrimPublicKey trim address
 func TrimAddress(address string) string {
 	return strings.ToLower(strings.Join(strings.Split(strings.TrimSpace(address), "\n"), ""))
 }
@@ -75,19 +88,4 @@
 		return ""
 	}
 	return value[posFirst:posLast]
-=======
-// Get reference CostCenter contract.
-func GetCostCenter() insolar.Reference {
-	return genesisrefs.ContractCostCenter
-}
-
-// Get reference MigrationAdminMember contract.
-func GetMigrationAdminMember() insolar.Reference {
-	return genesisrefs.ContractMigrationAdminMember
-}
-
-// Get reference RootMember contract.
-func GetRootMember() insolar.Reference {
-	return genesisrefs.ContractRootMember
->>>>>>> 7c4a6d9d
 }