--- conflicted
+++ resolved
@@ -60,26 +60,14 @@
 
 // NewBuiltIn is an constructor
 func NewBuiltIn(
-<<<<<<< HEAD
-	am artifacts.Client, stub LogicRunnerRPCStub, codeRegistry map[string]insolar.ContractWrapper,
-	codeRefRegistry map[insolar.Reference]string, codeDescriptors []artifacts.CodeDescriptor,
-	prototypeDescriptors []artifacts.PrototypeDescriptor,
-) *BuiltIn {
-	fullCodeDescriptors := append(builtin.InitializeCodeDescriptors(), codeDescriptors...)
-=======
 	am artifacts.Client, stub LogicRunnerRPCStub, builtinContracts BuiltinContracts,
 ) *BuiltIn {
 	fullCodeDescriptors := append(builtin.InitializeCodeDescriptors(), builtinContracts.CodeDescriptors...)
->>>>>>> 880ddf2f
 	for _, codeDescriptor := range fullCodeDescriptors {
 		am.InjectCodeDescriptor(*codeDescriptor.Ref(), codeDescriptor)
 	}
 
-<<<<<<< HEAD
-	fullPrototypeDescriptors := append(builtin.InitializePrototypeDescriptors(), prototypeDescriptors...)
-=======
 	fullPrototypeDescriptors := append(builtin.InitializePrototypeDescriptors(), builtinContracts.PrototypeDescriptors...)
->>>>>>> 880ddf2f
 	for _, prototypeDescriptor := range fullPrototypeDescriptors {
 		am.InjectPrototypeDescriptor(*prototypeDescriptor.HeadRef(), prototypeDescriptor)
 	}
@@ -87,19 +75,11 @@
 	lrCommon.CurrentProxyCtx = NewProxyHelper(stub)
 
 	fullCodeRefRegistry := builtin.InitializeCodeRefs()
-<<<<<<< HEAD
-	for k, v := range codeRefRegistry {
-		fullCodeRefRegistry[k] = v
-	}
-	fullCodeRegistry := builtin.InitializeContractMethods()
-	for k, v := range codeRegistry {
-=======
 	for k, v := range builtinContracts.CodeRefRegistry {
 		fullCodeRefRegistry[k] = v
 	}
 	fullCodeRegistry := builtin.InitializeContractMethods()
 	for k, v := range builtinContracts.CodeRegistry {
->>>>>>> 880ddf2f
 		fullCodeRegistry[k] = v
 	}
 	return &BuiltIn{
