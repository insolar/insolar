--- conflicted
+++ resolved
@@ -329,11 +329,7 @@
 }
 
 // Create member methods.
-<<<<<<< HEAD
-func (m *Member) createMemberByKey(key string) (map[string]interface{}, error) {
-=======
-func (m *Member) createMigrationMember(key string) (interface{}, error) {
->>>>>>> 7fdfde7c
+func (m *Member) createMigrationMember(key string) (map[string]interface{}, error) {
 
 	rootDomain := rootdomain.GetObject(m.RootDomain)
 	burnAddress, err := rootDomain.GetBurnAddress()
@@ -341,11 +337,7 @@
 		return nil, fmt.Errorf("failed to get burn address: %s", err.Error())
 	}
 
-<<<<<<< HEAD
 	rollBack := func(e error) (map[string]interface{}, error) {
-=======
-	rollBack := func(e error) (interface{}, error) {
->>>>>>> 7fdfde7c
 		if err := rootDomain.AddBurnAddress(burnAddress); err != nil {
 			return nil, fmt.Errorf("failed to add burn address back: %s; after error: %s", err.Error(), e.Error())
 		}
@@ -361,15 +353,12 @@
 		return rollBack(err)
 	}
 
-<<<<<<< HEAD
 	return map[string]interface{}{
 			"reference":   created.Reference.String(),
 			"burnAddress": burnAddress},
 		nil
-=======
-	return map[string]string{"reference": created.Reference.String(), "burnAddress": burnAddress}, nil
-}
-func (m *Member) createContractMember(key string) (interface{}, error) {
+}
+func (m *Member) createContractMember(key string) (map[string]interface{}, error) {
 
 	rootDomain := rootdomain.GetObject(m.RootDomain)
 
@@ -383,7 +372,6 @@
 	}
 
 	return created.Reference.String(), nil
->>>>>>> 7fdfde7c
 }
 func (m *Member) createMember(name string, key string) (*member.Member, error) {
 	if key == "" {
