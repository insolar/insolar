//
// Copyright 2019 Insolar Technologies GmbH
//
// Licensed under the Apache License, Version 2.0 (the "License");
// you may not use this file except in compliance with the License.
// You may obtain a copy of the License at
//
//     http://www.apache.org/licenses/LICENSE-2.0
//
// Unless required by applicable law or agreed to in writing, software
// distributed under the License is distributed on an "AS IS" BASIS,
// WITHOUT WARRANTIES OR CONDITIONS OF ANY KIND, either express or implied.
// See the License for the specific language governing permissions and
// limitations under the License.
//

package member

import (
	"encoding/json"
	"fmt"
	"math/big"
	"strings"

	"github.com/insolar/insolar/insolar"
	"github.com/insolar/insolar/logicrunner/builtin/contract/member/signer"
	"github.com/insolar/insolar/logicrunner/builtin/foundation"
	"github.com/insolar/insolar/logicrunner/builtin/proxy/account"
	"github.com/insolar/insolar/logicrunner/builtin/proxy/deposit"
	"github.com/insolar/insolar/logicrunner/builtin/proxy/member"
	"github.com/insolar/insolar/logicrunner/builtin/proxy/migrationadmin"
	"github.com/insolar/insolar/logicrunner/builtin/proxy/migrationdaemon"
	"github.com/insolar/insolar/logicrunner/builtin/proxy/nodedomain"
	"github.com/insolar/insolar/logicrunner/builtin/proxy/rootdomain"
	"github.com/insolar/insolar/logicrunner/builtin/proxy/wallet"
)

// Member - basic member contract.
type Member struct {
	foundation.BaseContract
	RootDomain       insolar.Reference
	Name             string
	PublicKey        string
	MigrationAddress string
	Wallet           insolar.Reference
}

const (
	XNS                 = "XNS"
	CONVERSION          = "10"
	ACCOUNT_START_VALUE = "10000000000"
)

// GetName gets name.
// ins:immutable
func (m Member) GetName() (string, error) {
	return m.Name, nil
}

// GetWallet gets wallet.
// ins:immutable
func (m Member) GetWallet() (*insolar.Reference, error) {
	return &m.Wallet, nil
}

// GetAccount gets account.
// ins:immutable
func (m Member) GetAccount(assetName string) (*insolar.Reference, error) {
	w := wallet.GetObject(m.Wallet)
	return w.GetAccount(assetName)
}

var INSATTR_GetPublicKey_API = true

// GetPublicKey gets public key.
// ins:immutable
func (m Member) GetPublicKey() (string, error) {
	return m.PublicKey, nil
}

// New creates new member.
func New(rootDomain insolar.Reference, name string, key string, migrationAddress string, walletRef insolar.Reference) (*Member, error) {
	return &Member{
		RootDomain:       rootDomain,
		Name:             name,
		PublicKey:        key,
		MigrationAddress: migrationAddress,
		Wallet:           walletRef,
	}, nil
}

func (m *Member) verifySig(request Request, rawRequest []byte, signature string, selfSigned bool) error {
	key, err := m.GetPublicKey()
	if err != nil {
		return fmt.Errorf("[ verifySig ]: %s", err.Error())
	}

	return foundation.VerifySignature(rawRequest, signature, key, request.Params.PublicKey, selfSigned)
}

var INSATTR_Call_API = true

type Request struct {
	JSONRPC string `json:"jsonrpc"`
	ID      uint64 `json:"id"`
	Method  string `json:"method"`
	Params  Params `json:"params"`
}

type Params struct {
	Seed       string      `json:"seed"`
	CallSite   string      `json:"callSite"`
	CallParams interface{} `json:"callParams,omitempty"`
	Reference  string      `json:"reference"`
	PublicKey  string      `json:"publicKey"`
	LogLevel   string      `json:"logLevel,omitempty"`
	Test       string      `json:"test,omitempty"`
}

// Call returns response on request. Method for authorized calls.
// ins:immutable
func (m *Member) Call(signedRequest []byte) (interface{}, error) {
	var signature string
	var pulseTimeStamp int64
	var rawRequest []byte
	selfSigned := false

	err := signer.UnmarshalParams(signedRequest, &rawRequest, &signature, &pulseTimeStamp)
	if err != nil {
		return nil, fmt.Errorf("failed to decode: %s", err.Error())
	}

	request := Request{}
	err = json.Unmarshal(rawRequest, &request)
	if err != nil {
		return nil, fmt.Errorf("failed to unmarshal: %s", err.Error())
	}

	switch request.Params.CallSite {
	case "member.create":
		selfSigned = true
	case "member.migrationCreate":
		selfSigned = true
	case "member.get":
		selfSigned = true
	}

	err = m.verifySig(request, rawRequest, signature, selfSigned)
	if err != nil {
		return nil, fmt.Errorf("error while verify signature: %s", err.Error())
	}

	switch request.Params.CallSite {
	case "CreateHelloWorld":
		return rootdomain.GetObject(m.RootDomain).CreateHelloWorld()
	case "member.create":
		return m.contractCreateMemberCall(request.Params.PublicKey)
	case "member.migrationCreate":
		return m.memberMigrationCreate(request.Params.PublicKey)
	case "member.get":
		return m.memberGet(request.Params.PublicKey)
	}
	if request.Params.CallParams == nil {
		return nil, fmt.Errorf("call params are nil")
	}
	var params map[string]interface{}
	var ok bool
	if params, ok = request.Params.CallParams.(map[string]interface{}); !ok {
		return nil, fmt.Errorf("failed to cast call params: expected 'map[string]interface{}', got '%T'", request.Params.CallParams)
	}

	callSiteArgs := strings.Split(request.Params.CallSite, ".")
	if len(callSiteArgs) == 2 && callSiteArgs[0] == "migration" {
		migrationAdminContract := migrationadmin.GetObject(foundation.GetMigrationAdmin())
		return migrationAdminContract.MigrationAdminCall(params, callSiteArgs[1], m.GetReference())
	}

	switch request.Params.CallSite {
	case "contract.registerNode":
		return m.registerNodeCall(params)
	case "contract.getNodeRef":
		return m.getNodeRefCall(params)
	case "member.getBalance":
		return m.getBalanceCall(params)
	case "member.transfer":
		return m.transferCall(params)
	case "deposit.migration":
		return m.depositMigrationCall(params)
	case "deposit.transfer":
		return m.depositTransferCall(params)
	}
	return nil, fmt.Errorf("unknown method '%s'", request.Params.CallSite)
}

func (m *Member) getNodeRefCall(params map[string]interface{}) (interface{}, error) {

	publicKey, ok := params["publicKey"].(string)
	if !ok {
		return nil, fmt.Errorf("failed to get 'publicKey' param")
	}

	return m.getNodeRef(publicKey)
}

func (m *Member) registerNodeCall(params map[string]interface{}) (interface{}, error) {

	publicKey, ok := params["publicKey"].(string)
	if !ok {
		return nil, fmt.Errorf("failed to get 'publicKey' param")
	}

	role, ok := params["role"].(string)
	if !ok {
		return nil, fmt.Errorf("failed to get 'role' param")
	}

	return m.registerNode(publicKey, role)
}

type GetBalanceResponse struct {
	Balance  string                 `json:"balance"`
	Deposits map[string]interface{} `json:"deposits"`
}

func (m *Member) getBalanceCall(params map[string]interface{}) (interface{}, error) {
	referenceStr, ok := params["reference"].(string)
	if !ok {
		return nil, fmt.Errorf("failed to get 'reference' param")
	}

	reference, err := insolar.NewReferenceFromBase58(referenceStr)
	if err != nil {
		return 0, fmt.Errorf("failed to parse 'reference': %s", err.Error())
	}

	var walletRef *insolar.Reference

	if *reference == m.GetReference() {
		walletRef = &m.Wallet
	} else {
		m2 := member.GetObject(*reference)
		walletRef, err = m2.GetWallet()
		if err != nil {
			return 0, fmt.Errorf("can't get members wallet: %s", err.Error())
		}
	}

	depWallet := wallet.GetObject(*walletRef)
	b, err := depWallet.GetBalance(XNS)
	if err != nil {
		return nil, fmt.Errorf("failed to get balance: %s", err.Error())
	}

	d, err := depWallet.GetDeposits()
	if err != nil {
		return nil, fmt.Errorf("failed to get deposits: %s", err.Error())
	}

	return GetBalanceResponse{Balance: b, Deposits: d}, nil
}

type TransferResponse struct {
	Fee string `json:"fee"`
}

func (m *Member) transferCall(params map[string]interface{}) (interface{}, error) {
	recipientReferenceStr, ok := params["toMemberReference"].(string)
	if !ok {
		return nil, fmt.Errorf("failed to get 'toMemberReference' param")
	}

	amount, ok := params["amount"].(string)
	if !ok {
		return nil, fmt.Errorf("failed to get 'amount' param")
	}

	asset, ok := params["asset"].(string)
	if !ok {
		asset = XNS // set to default asset
	}

	recipientReference, err := insolar.NewReferenceFromBase58(recipientReferenceStr)
	if err != nil {
		return nil, fmt.Errorf("failed to parse 'toMemberReference' param: %s", err.Error())
	}
	if m.GetReference() == *recipientReference {
		return nil, fmt.Errorf("recipient must be different from the sender")
	}
	_, err = member.GetObject(*recipientReference).GetWallet()
	if err != nil {
		return nil, fmt.Errorf("failed to get destination member object: %s", err.Error())
	}

	return wallet.GetObject(m.Wallet).Transfer(m.RootDomain, asset, amount, recipientReference)
}

func (m *Member) depositTransferCall(params map[string]interface{}) (interface{}, error) {

	ethTxHash, ok := params["ethTxHash"].(string)
	if !ok {
		return nil, fmt.Errorf("failed to get 'ethTxHash' param")
	}

	amount, ok := params["amount"].(string)
	if !ok {
		return nil, fmt.Errorf("failed to get 'amount' param")
	}
	w := wallet.GetObject(m.Wallet)
	find, dRef, err := w.FindDeposit(ethTxHash)
	if err != nil {
		return nil, fmt.Errorf("failed to find deposit: %s", err.Error())
	}
	if !find {
		return nil, fmt.Errorf("can't find deposit")
	}
	d := deposit.GetObject(*dRef)

	return d.Transfer(amount, m.Wallet)
}

func (m *Member) depositMigrationCall(params map[string]interface{}) (*DepositMigrationResult, error) {

	amountStr, ok := params["amount"].(string)
	if !ok {
		return nil, fmt.Errorf("failed to get 'amount' param")
	}

	amount := new(big.Int)
	amount, ok = amount.SetString(amountStr, 10)
	if !ok {
		return nil, fmt.Errorf("failed to parse amount")
	}
	if amount.Cmp(big.NewInt(0)) != 1 {
		return nil, fmt.Errorf("amount must be greater than zero")
	}
	txId, ok := params["ethTxHash"].(string)
	if !ok {
		return nil, fmt.Errorf("failed to get 'ethTxHash' param")
	}

	migrationAddress, ok := params["migrationAddress"].(string)
	if !ok {
		return nil, fmt.Errorf("failed to get 'migrationAddress' param")
	}
	base, _ := new(big.Int).SetString(CONVERSION, 10)
	amountXns := new(big.Int).Mul(amount, base)

	return m.depositMigration(txId, migrationAddress, amountXns)
}

// Platform methods.
func (m *Member) registerNode(public string, role string) (interface{}, error) {
	rootDomain := rootdomain.GetObject(m.RootDomain)
	nodeDomainRef, err := rootDomain.GetNodeDomainRef()
	if err != nil {
		return nil, fmt.Errorf("failed to get node domain ref: %s", err.Error())
	}

	nd := nodedomain.GetObject(nodeDomainRef)
	cert, err := nd.RegisterNode(public, role)
	if err != nil {
		return nil, fmt.Errorf("failed to register node: %s", err.Error())
	}

	return cert, nil
}

func (m *Member) getNodeRef(publicKey string) (interface{}, error) {
	rootDomain := rootdomain.GetObject(m.RootDomain)
	nodeDomainRef, err := rootDomain.GetNodeDomainRef()
	if err != nil {
		return nil, fmt.Errorf("failed to get nodeDmainRef: %s", err.Error())
	}

	nd := nodedomain.GetObject(nodeDomainRef)
	nodeRef, err := nd.GetNodeRefByPublicKey(publicKey)
	if err != nil {
		return nil, fmt.Errorf("network node was not found by public key: %s", err.Error())
	}

	return nodeRef, nil
}

// Create member methods.
type CreateResponse struct {
	Reference string `json:"reference"`
}
type MigrationCreateResponse struct {
	Reference        string `json:"reference"`
	MigrationAddress string `json:"migrationAddress"`
}

func (m *Member) memberMigrationCreate(key string) (*MigrationCreateResponse, error) {

	migrationAdminContract := migrationadmin.GetObject(foundation.GetMigrationAdmin())
	migrationAddress, err := migrationAdminContract.GetFreeMigrationAddress(key)
	if err != nil {
		return nil, fmt.Errorf("failed to get migration address: %s", err.Error())
	}
	created, err := m.contractCreateMember(key, migrationAddress)
	if err != nil {
		return nil, err
	}

	err = migrationAdminContract.AddNewMigrationAddressToMaps(migrationAddress, created.Reference)
	if err != nil {
		return nil, fmt.Errorf("failed to add new member to mapMA: %s", err.Error())
	}

	return &MigrationCreateResponse{Reference: created.Reference.String(), MigrationAddress: migrationAddress}, nil
}

func (m *Member) contractCreateMemberCall(key string) (*CreateResponse, error) {
	created, err := m.contractCreateMember(key, "")
	if err != nil {
		return nil, err
	}
	return &CreateResponse{Reference: created.Reference.String()}, nil
}

func (m *Member) contractCreateMember(key string, migrationnAddress string) (*member.Member, error) {

	rootDomain := rootdomain.GetObject(m.RootDomain)

	created, err := m.createMember("", key, migrationnAddress)
	if err != nil {
		return nil, fmt.Errorf("failed to create member: %s", err.Error())
	}

	if err = rootDomain.AddNewMemberToPublicKeyMap(key, created.Reference); err != nil {
		return nil, fmt.Errorf("failed to add new member to public key map: %s", err.Error())
	}

	return created, nil
}

func (m *Member) createMember(name string, key string, migrationAddress string) (*member.Member, error) {
	if key == "" {
		return nil, fmt.Errorf("key is not valid")
	}

	aHolder := account.New(ACCOUNT_START_VALUE)
	accountRef, err := aHolder.AsChild(m.RootDomain)
	if err != nil {
		return nil, fmt.Errorf("failed to create account for member: %s", err.Error())
	}

	wHolder := wallet.New(accountRef.Reference)
	walletRef, err := wHolder.AsChild(m.RootDomain)
	if err != nil {
		return nil, fmt.Errorf("failed to create wallet for member: %s", err.Error())
	}

	memberHolder := member.New(m.RootDomain, name, key, migrationAddress, walletRef.Reference)
	created, err := memberHolder.AsChild(m.RootDomain)
	if err != nil {
		return nil, fmt.Errorf("failed to save as child: %s", err.Error())
	}

	return created, nil
}

// Migration methods.
type DepositMigrationResult struct {
	Reference string `json:"memberReference"`
}

func (m *Member) depositMigration(txHash string, migrationAddress string, amount *big.Int) (*DepositMigrationResult, error) {
	migrationAdminContract := migrationadmin.GetObject(foundation.GetMigrationAdmin())
	migrationDaemonContractRef, err := foundation.GetMigrationDaemon(m.GetReference())
	if err != nil {
		return nil, fmt.Errorf("get migration daemon contract from foundation failed, %s ", err.Error())
	}
	if migrationDaemonContractRef.IsEmpty() {
		return nil, fmt.Errorf("the member is not migration daemon")
	}

	migrationDaemonContract := migrationdaemon.GetObject(migrationDaemonContractRef)
	result, err := migrationDaemonContract.GetActivationStatus()
	if err != nil {
		return nil, err
	}
	if !result {
		return nil, fmt.Errorf("this migration daemon is not active daemons: %s", m.GetReference())
	}

	// Get member by migration address
	tokenHolderRef, err := migrationAdminContract.GetMemberByMigrationAddress(migrationAddress)
	if err != nil {
		return nil, fmt.Errorf("failed to get member by migration address")
	}
	tokenHolder := member.GetObject(*tokenHolderRef)
	tokenHolderWallet, err := tokenHolder.GetWallet()
	if err != nil {
		return nil, fmt.Errorf("failed to get wallet: %s", err.Error())
	}

	// Find deposit for txHash
	w := wallet.GetObject(*tokenHolderWallet)
	found, txDepositRef, err := w.FindDeposit(txHash)
	if err != nil {
		return nil, fmt.Errorf("failed to get deposit: %s", err.Error())
	}

	depositMigrationResult := &DepositMigrationResult{Reference: tokenHolderRef.String()}
	// If deposit doesn't exist - create new deposit
	if !found {
		vestingParams, _ := migrationAdminContract.GetDepositParameters()
		dHolder := deposit.New(m.GetReference(), txHash, amount.String(), vestingParams.Lockup, vestingParams.Vesting, vestingParams.VestingStep)
		txDeposit, err := dHolder.AsChild(*tokenHolderRef)
		if err != nil {
			return nil, fmt.Errorf("failed to save as child: %s", err.Error())
		}
		err = w.AddDeposit(txHash, txDeposit.GetReference())
		if err != nil {
			return nil, fmt.Errorf("failed to set deposit: %s", err.Error())
		}
		return depositMigrationResult, nil
	}
	txDeposit := deposit.GetObject(*txDepositRef)
	unHoldPulse, err := txDeposit.GetPulseUnHold()
	if unHoldPulse != 0 {
		return nil, fmt.Errorf(" Migration is done for this deposit: %s", txHash)
	}
	// Confirm transaction by migration daemon
	err = txDeposit.Confirm(m.GetReference().String(), txHash, amount.String())
	if err != nil {
		return nil, fmt.Errorf("confirmed failed: %s", err.Error())
	}
	return depositMigrationResult, nil
}

// ins:immutable
func (m *Member) GetMigrationAddress() (string, error) {
	return m.MigrationAddress, nil
}

type GetResponse struct {
	Reference        string `json:"reference"`
	MigrationAddress string `json:"migrationAddress,omitempty"`
}

func (m *Member) memberGet(publicKey string) (interface{}, error) {
	rootDomain := rootdomain.GetObject(m.RootDomain)
	ref, err := rootDomain.GetMemberByPublicKey(publicKey)
	if err != nil {
		return nil, fmt.Errorf("failed to get reference by public key: %s", err.Error())
	}

	if m.GetReference() == *ref {
		return GetResponse{Reference: ref.String(), MigrationAddress: m.MigrationAddress}, nil
	}

	user := member.GetObject(*ref)
	ma, err := user.GetMigrationAddress()
	if err != nil {
		return nil, fmt.Errorf("failed to get burn address: %s", err.Error())
	}

	return GetResponse{Reference: ref.String(), MigrationAddress: ma}, nil
}

<<<<<<< HEAD
// Todo: Remove this when WLT-903 merged to master
// Accept accepts transfer.
// ins:saga(INS_FLAG_NO_ROLLBACK_METHOD)
func (m *Member) Accept(amountStr string) error {
	accRef, err := m.GetAccount(XNS)
	if err != nil {
		return fmt.Errorf("failed to get account by asset: %s", err.Error())
	}
	acc := account.GetObject(*accRef)
	return acc.Accept(amountStr)
=======
// Accept accepts transfer to balance.
//ins:saga(INS_FLAG_NO_ROLLBACK_METHOD)
func (m *Member) Accept(amountStr string) error {

	accountRef, err := m.GetAccount(XNS)
	if err != nil {
		return fmt.Errorf("failed to get account reference: %s", err.Error())
	}
	acc := account.GetObject(*accountRef)
	err = acc.IncreaseBalance(amountStr)
	if err != nil {
		return fmt.Errorf("failed to increase balance: %s", err.Error())
	}
	return nil
>>>>>>> 6bc552ff
}<|MERGE_RESOLUTION|>--- conflicted
+++ resolved
@@ -560,18 +560,6 @@
 	return GetResponse{Reference: ref.String(), MigrationAddress: ma}, nil
 }
 
-<<<<<<< HEAD
-// Todo: Remove this when WLT-903 merged to master
-// Accept accepts transfer.
-// ins:saga(INS_FLAG_NO_ROLLBACK_METHOD)
-func (m *Member) Accept(amountStr string) error {
-	accRef, err := m.GetAccount(XNS)
-	if err != nil {
-		return fmt.Errorf("failed to get account by asset: %s", err.Error())
-	}
-	acc := account.GetObject(*accRef)
-	return acc.Accept(amountStr)
-=======
 // Accept accepts transfer to balance.
 //ins:saga(INS_FLAG_NO_ROLLBACK_METHOD)
 func (m *Member) Accept(amountStr string) error {
@@ -586,5 +574,4 @@
 		return fmt.Errorf("failed to increase balance: %s", err.Error())
 	}
 	return nil
->>>>>>> 6bc552ff
 }