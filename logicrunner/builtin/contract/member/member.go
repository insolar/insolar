--- conflicted
+++ resolved
@@ -19,12 +19,9 @@
 import (
 	"encoding/json"
 	"fmt"
-<<<<<<< HEAD
-=======
 	"math/big"
 	"strings"
 
->>>>>>> 4f6be9a5
 	"github.com/insolar/insolar/insolar"
 	"github.com/insolar/insolar/logicrunner/builtin/contract/member/signer"
 	"github.com/insolar/insolar/logicrunner/builtin/foundation"
@@ -33,12 +30,6 @@
 	"github.com/insolar/insolar/logicrunner/builtin/proxy/nodedomain"
 	"github.com/insolar/insolar/logicrunner/builtin/proxy/rootdomain"
 	"github.com/insolar/insolar/logicrunner/builtin/proxy/wallet"
-<<<<<<< HEAD
-	"github.com/insolar/insolar/logicrunner/goplugin/foundation"
-	"math/big"
-	"strings"
-=======
->>>>>>> 4f6be9a5
 )
 
 // Member - basic member contract.
@@ -165,11 +156,7 @@
 	case "member.transfer":
 		return m.transferCall(params)
 	case "deposit.migration":
-<<<<<<< HEAD
-		return nil, m.migrationCall(params)
-=======
 		return nil, m.depositMigrationCall(params)
->>>>>>> 4f6be9a5
 	}
 	return nil, fmt.Errorf("unknown method: '%s'", request.Params.CallSite)
 }
@@ -301,11 +288,7 @@
 
 	return wallet.GetObject(m.Wallet).Transfer(m.RootDomain, amount, recipientReference)
 }
-<<<<<<< HEAD
-func (m *Member) migrationCall(params map[string]interface{}) error {
-=======
 func (m *Member) depositMigrationCall(params map[string]interface{}) error {
->>>>>>> 4f6be9a5
 
 	amountStr, ok := params["amount"].(string)
 	if !ok {
@@ -330,11 +313,7 @@
 		return fmt.Errorf("incorect input: failed to get 'migrationAddress' param")
 	}
 
-<<<<<<< HEAD
-	return m.depositMigration(txId, burnAddress, *amount)
-=======
 	return m.depositMigration(txId, burnAddress, amount)
->>>>>>> 4f6be9a5
 }
 
 // Platform methods.
@@ -444,31 +423,16 @@
 }
 
 // Migration methods.
-<<<<<<< HEAD
-func (m *Member) depositMigration(txHash string, burnAddress string, amount big.Int) error {
-=======
 func (m *Member) depositMigration(txHash string, burnAddress string, amount *big.Int) error {
->>>>>>> 4f6be9a5
 	rd := rootdomain.GetObject(m.RootDomain)
 
 	// Get migration daemon members
 	migrationDaemonMembers, err := rd.GetActiveMigrationDaemonMembers()
 	if err != nil {
-<<<<<<< HEAD
-		return fmt.Errorf("failed to get migraion daemons map: %s", err.Error())
-	}
-	if len(migrationDaemonMembers) == 0 {
-		return fmt.Errorf("there is no active migraion daemon")
-=======
 		return fmt.Errorf("failed to get migraion daemons: %s", err.Error())
->>>>>>> 4f6be9a5
 	}
 
 	// Check that caller is migration daemon
-<<<<<<< HEAD
-	if !helper.Contains(migrationDaemonMembers, m.GetReference()) {
-		return fmt.Errorf("this migration daemon is not in the list")
-=======
 	mdIndex := -1
 	for i, mdRef := range migrationDaemonMembers {
 		if mdRef == m.GetReference() {
@@ -478,7 +442,6 @@
 	}
 	if mdIndex == -1 {
 		return fmt.Errorf("this migration daemon is not in the list of active daemons")
->>>>>>> 4f6be9a5
 	}
 
 	// Get member by burn address
@@ -496,25 +459,10 @@
 
 	// If deposit doesn't exist - create new deposit
 	if !found {
-<<<<<<< HEAD
-		migrationDaemonConfirms := map[insolar.Reference]bool{}
-		for _, ref := range migrationDaemonMembers {
-			migrationDaemonConfirms[ref] = false
-		}
-		migrationDaemonConfirms[m.GetReference()] = true
-		pulseNum, err := foundation.GetPulseNumber()
-		if err != nil {
-			return fmt.Errorf("failed to get current pulse: %s")
-		}
-		dHolder := deposit.New(migrationDaemonConfirms, txHash, amount.String(), pulseNum)
-		txDeposit, err := dHolder.AsDelegate(tokenHolderRef)
-		fmt.Println("TTTholderRef " + tokenHolderRef.String() + " txDeposit " + txDeposit.Reference.String())
-=======
 		migrationDaemonConfirms := [3]string{}
 		migrationDaemonConfirms[mdIndex] = m.GetReference().String()
 		dHolder := deposit.New(migrationDaemonConfirms, txHash, amount.String())
 		txDeposit, err := dHolder.AsChild(tokenHolderRef)
->>>>>>> 4f6be9a5
 		if err != nil {
 			return fmt.Errorf("failed to save as delegate: %s", err.Error())
 		}
@@ -524,18 +472,6 @@
 			return fmt.Errorf("failed to set deposit: %s", err.Error())
 		}
 		return nil
-<<<<<<< HEAD
-	} else {
-		// Confirm transaction by migration daemon
-		fmt.Println("TTMemberRef " + m.GetReference().String() + " txHash " + txHash + "amount " + amount.String())
-		err := txDeposit.Confirm(m.GetReference(), txHash, amount.String())
-		if err != nil {
-			return fmt.Errorf("confirmed failed: %s", err.Error())
-		}
-		return nil
-	}
-
-=======
 	}
 	// Confirm transaction by migration daemon
 	txDeposit := deposit.GetObject(txDepositRef)
@@ -549,7 +485,6 @@
 // GetDeposits get all deposits for this member
 func (m *Member) GetDeposits() (map[string]interface{}, error) {
 	return m.getDeposits()
->>>>>>> 4f6be9a5
 }
 func (m *Member) getDeposits() (map[string]interface{}, error) {
 	result := map[string]interface{}{}
@@ -557,28 +492,10 @@
 
 		d := deposit.GetObject(dRef)
 
-<<<<<<< HEAD
-	inputAmount := new(big.Int)
-	inputAmount, ok := inputAmount.SetString(inputAmountStr, 10)
-	if !ok {
-		return false, deposit.Deposit{}, fmt.Errorf("can't parse input amount")
-	}
-
-	if m.Deposit.IsEmpty() {
-		return false, deposit.Deposit{}, nil
-	}
-
-	d := deposit.GetObject(m.Deposit)
-	th, err := d.GetTxHash()
-	if err != nil {
-		return false, deposit.Deposit{}, fmt.Errorf("failed to get transaction hash: %s", err.Error())
-	}
-=======
 		depositInfo, err := d.Itself()
 		if err != nil {
 			return nil, fmt.Errorf("failed to get deposit itself: %s", err.Error())
 		}
->>>>>>> 4f6be9a5
 
 		result[tx] = depositInfo
 	}
