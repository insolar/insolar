--- conflicted
+++ resolved
@@ -213,9 +213,6 @@
 
 	return nil, nil
 }
-<<<<<<< HEAD
-func (m *Member) getBalanceCall(params map[string]interface{}) (interface{}, error) {
-=======
 
 type GetBalanceResponse struct {
 	Balance  string                 `json:"balance"`
@@ -223,8 +220,6 @@
 }
 
 func (m *Member) getBalanceCall(params map[string]interface{}) (interface{}, error) {
-
->>>>>>> de091b32
 	referenceStr, ok := params["reference"].(string)
 	if !ok {
 		return nil, fmt.Errorf("incorect input: failed to get 'reference' param")
@@ -234,7 +229,6 @@
 	if err != nil {
 		return 0, fmt.Errorf("failed to parse 'reference': %s", err.Error())
 	}
-<<<<<<< HEAD
 
 	var walletRef insolar.Reference
 
@@ -246,13 +240,6 @@
 		if err != nil {
 			return 0, fmt.Errorf("can't get members wallet: %s", err.Error())
 		}
-=======
-	user := member.GetObject(*reference)
-
-	w, err := wallet.GetImplementationFrom(user.GetReference())
-	if err != nil {
-		return nil, fmt.Errorf("failed to get implementation: %s", err.Error())
->>>>>>> de091b32
 	}
 
 	b, err := wallet.GetObject(walletRef).GetBalance()
@@ -267,7 +254,7 @@
 			return nil, fmt.Errorf("failed to get deposits: %s", err.Error())
 		}
 	} else {
-		d, err = user.GetDeposits()
+		d, err = member.GetObject(*reference).GetDeposits()
 		if err != nil {
 			return nil, fmt.Errorf("failed to get deposits for user: %s", err.Error())
 		}
@@ -472,19 +459,10 @@
 
 	// If deposit doesn't exist - create new deposit
 	if !found {
-<<<<<<< HEAD
-		migrationDaemonConfirms := map[insolar.Reference]bool{}
-		for _, ref := range migrationDaemonMembers {
-			migrationDaemonConfirms[ref] = false
-		}
-		dHolder := deposit.New(migrationDaemonConfirms, txHash, amount.String(), unHoldDate)
-		txDeposit, err := dHolder.AsChild(tokenHolderRef)
-=======
 		migrationDaemonConfirms := [3]string{}
 		migrationDaemonConfirms[mdIndex] = m.GetReference().String()
 		dHolder := deposit.New(migrationDaemonConfirms, txHash, amount.String())
-		txDeposit, err := dHolder.AsDelegate(tokenHolderRef)
->>>>>>> de091b32
+		txDeposit, err := dHolder.AsChild(tokenHolderRef)
 		if err != nil {
 			return fmt.Errorf("failed to save as delegate: %s", err.Error())
 		}
