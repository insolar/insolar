--- conflicted
+++ resolved
@@ -87,43 +87,25 @@
 }
 
 // GetMemberByPublicKey gets member reference by public key.
-<<<<<<< HEAD
-func (rd RootDomain) GetMemberByPublicKey(publicKey string) (insolar.Reference, error) {
-	result, ok := rd.PublicKeyMap[trimPublicKey(publicKey)]
-	if !ok {
-		return insolar.NewEmptyReference(), fmt.Errorf("member for this public key does not exist")
-=======
 func (rd RootDomain) GetMemberByPublicKey(publicKey string) (*insolar.Reference, error) {
 	trimmedPublicKey := trimPublicKey(publicKey)
 	i := foundation.GetShardIndex(trimmedPublicKey, insolar.GenesisAmountPublicKeyShards)
 	if i >= len(rd.PublicKeyShards) {
 		return nil, fmt.Errorf("incorect shard index")
->>>>>>> 314b9ba5
 	}
 	s := shard.GetObject(rd.PublicKeyShards[i])
 	refStr, err := s.GetRef(trimmedPublicKey)
 	if err != nil {
-<<<<<<< HEAD
-		return insolar.NewEmptyReference(), errors.Wrap(err, "bad member reference for this public key")
-=======
 		return nil, errors.Wrap(err, "failed to get reference in shard")
 	}
 	ref, err := insolar.NewReferenceFromBase58(refStr)
 	if err != nil {
 		return nil, errors.Wrap(err, "bad member reference for this public key")
->>>>>>> 314b9ba5
 	}
 
 	return ref, nil
 }
 
-<<<<<<< HEAD
-// GetMemberByBurnAddress gets member reference by burn address.
-func (rd RootDomain) GetMemberByBurnAddress(burnAddress string) (insolar.Reference, error) {
-	result, ok := rd.BurnAddressMap[trimBurnAddress(burnAddress)]
-	if !ok {
-		return insolar.NewEmptyReference(), fmt.Errorf("member for this migration address does not exist")
-=======
 // GetMemberByMigrationAddress gets member reference by burn address.
 func (rd RootDomain) GetMemberByMigrationAddress(migrationAddress string) (*insolar.Reference, error) {
 	trimmedMigrationAddress := trimMigrationAddress(migrationAddress)
@@ -135,15 +117,10 @@
 	refStr, err := s.GetRef(trimmedMigrationAddress)
 	if err != nil {
 		return nil, errors.Wrap(err, "failed to get reference in shard")
->>>>>>> 314b9ba5
 	}
 	ref, err := insolar.NewReferenceFromBase58(refStr)
 	if err != nil {
-<<<<<<< HEAD
-		return insolar.NewEmptyReference(), errors.Wrap(err, "bad member reference for this migration address")
-=======
 		return nil, errors.Wrap(err, "bad member reference for this migration address")
->>>>>>> 314b9ba5
 	}
 
 	return ref, nil
