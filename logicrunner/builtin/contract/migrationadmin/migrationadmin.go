/*
 *
 *  Copyright  2019. Insolar Technologies GmbH
 *
 *  Licensed under the Apache License, Version 2.0 (the "License");
 *  you may not use this file except in compliance with the License.
 *  You may obtain a copy of the License at
 *
 *      http://www.apache.org/licenses/LICENSE-2.0
 *
 *  Unless required by applicable law or agreed to in writing, software
 *  distributed under the License is distributed on an "AS IS" BASIS,
 *  WITHOUT WARRANTIES OR CONDITIONS OF ANY KIND, either express or implied. See the License for the specific language governing permissions and
 *  limitations under the License.
 */

package migrationadmin

import (
	"fmt"
	"strings"

	"github.com/pkg/errors"

	"github.com/insolar/insolar/insolar"
	"github.com/insolar/insolar/logicrunner/builtin/foundation"
	"github.com/insolar/insolar/logicrunner/builtin/proxy/migrationdaemon"
	"github.com/insolar/insolar/logicrunner/builtin/proxy/migrationshard"
)

// MigrationAdmin manage and change status for  migration daemon.
type MigrationAdmin struct {
	foundation.BaseContract

	MigrationAdminMember   insolar.Reference
	MigrationAddressShards [insolar.GenesisAmountMigrationAddressShards]insolar.Reference
	VestingParams          *VestingParams
}

type VestingParams struct {
	Lockup      int64 `json:"lockupInPulses"`
	Vesting     int64 `json:"vestingInPulses"`
	VestingStep int64 `json:"vestingStepInPulses"`
}

type CheckDaemonResponse struct {
	Status string `json:"status"`
}

const (
	StatusActive     = "active"
	StatusInactivate = "inactive"
)

//Call internal function migration admin from api.
func (mA *MigrationAdmin) MigrationAdminCall(params map[string]interface{}, nameMethod string, caller insolar.Reference) (interface{}, error) {

	switch nameMethod {
	case "addAddresses":
		return mA.addMigrationAddressesCall(params, caller)

	case "activateDaemon":
		return mA.activateDaemonCall(params, caller)

	case "deactivateDaemon":
		return mA.deactivateDaemonCall(params, caller)

	case "checkDaemon":
		return mA.checkDaemonCall(params, caller)
	}
	return nil, fmt.Errorf("unknown method: migration.'%s'", nameMethod)
}

func (mA *MigrationAdmin) getMigrationDamon(params map[string]interface{}, caller insolar.Reference) (*migrationdaemon.MigrationDaemon, error) {

	migrationDaemonMember, ok := params["reference"].(string)
	if !ok && len(migrationDaemonMember) == 0 {
		return nil, fmt.Errorf("incorect input: failed to get 'reference' param")
	}
	migrationDaemonContractRef, err := foundation.GetMigrationDaemonByMemberRef(migrationDaemonMember)
	if err != nil {
<<<<<<< HEAD
		return nil, err
=======
		return nil, fmt.Errorf(" get migration daemon contract from foundation failed, %s ", err.Error())
	}
	if migrationDaemonContractRef.IsEmpty() {
		return nil, fmt.Errorf(" the member is not migration daemon: %s ", migrationDaemonMemberRef)
>>>>>>> d2598368
	}
	migrationDaemonContract := migrationdaemon.GetObject(migrationDaemonContractRef)

	return migrationDaemonContract, nil
}

func (mA *MigrationAdmin) activateDaemonCall(params map[string]interface{}, caller insolar.Reference) (interface{}, error) {
	if caller != mA.MigrationAdminMember {
		return nil, fmt.Errorf("only migration admin can activate migration demons")
	}
	migrationDaemonContract, err := mA.getMigrationDamon(params, caller)
	if err != nil {
		return nil, err
	}
	status, err := migrationDaemonContract.GetActivationStatus()
	if err != nil {
		return nil, err
	}
	if status {
		return nil, fmt.Errorf("daemon member already activated")
	}
	err = migrationDaemonContract.SetActivationStatus(true)
	return nil, err
}

func (mA *MigrationAdmin) deactivateDaemonCall(params map[string]interface{}, memberRef insolar.Reference) (interface{}, error) {
	if memberRef != mA.MigrationAdminMember {
		return nil, fmt.Errorf("only migration admin can deactivate migration demons")
	}
	migrationDaemonContract, err := mA.getMigrationDamon(params, memberRef)
	if err != nil {
		return nil, err
	}
	status, err := migrationDaemonContract.GetActivationStatus()
	if err != nil {
		return nil, err
	}
	if !status {
		return nil, fmt.Errorf("daemon member already deactivated")
	}
	err = migrationDaemonContract.SetActivationStatus(false)
	return nil, err
}

func (mA *MigrationAdmin) addMigrationAddressesCall(params map[string]interface{}, memberRef insolar.Reference) (interface{}, error) {
	migrationAddresses, ok := params["migrationAddresses"].([]interface{})
	if !ok {
		return nil, fmt.Errorf("incorect input: failed to get 'migrationAddresses' param")
	}

	if memberRef != mA.MigrationAdminMember {
		return nil, fmt.Errorf("only migration daemon admin can call this method")
	}

	migrationAddressesStr := make([]string, len(migrationAddresses))

	for i, ba := range migrationAddresses {
		migrationAddress, ok := ba.(string)
		if !ok {
			return nil, fmt.Errorf("failed to 'migrationAddresses' param")
		}
		migrationAddressesStr[i] = migrationAddress
	}
	err := mA.addMigrationAddresses(migrationAddressesStr)
	if err != nil {
		return nil, fmt.Errorf("failed to add migration address: %s", err.Error())
	}

	return nil, nil
}

func (mA *MigrationAdmin) checkDaemonCall(params map[string]interface{}, caller insolar.Reference) (interface{}, error) {

	if caller != mA.MigrationAdminMember && !foundation.IsMigrationDaemonMember(caller) {
		return nil, fmt.Errorf("permission denied to information about migration daemons")
	}
	migrationDaemonContract, err := mA.getMigrationDamon(params, caller)
	if err != nil {
		return nil, err
	}
	status, err := migrationDaemonContract.GetActivationStatus()
	if err != nil {
		return nil, err
	}
	if status {
		return CheckDaemonResponse{Status: StatusActive}, nil
	}
	return CheckDaemonResponse{Status: StatusInactivate}, nil
}

func (mA *MigrationAdmin) GetDepositParameters() (*VestingParams, error) {
	return mA.VestingParams, nil
}

// GetMemberByMigrationAddress gets member reference by burn address.
// ins:immutable
func (mA *MigrationAdmin) GetMemberByMigrationAddress(migrationAddress string) (*insolar.Reference, error) {
	trimmedMigrationAddress := foundation.TrimAddress(migrationAddress)
	i := foundation.GetShardIndex(trimmedMigrationAddress, insolar.GenesisAmountMigrationAddressShards)
	if i >= len(mA.MigrationAddressShards) {
		return nil, fmt.Errorf("incorect shard index")
	}
	s := migrationshard.GetObject(mA.MigrationAddressShards[i])
	refStr, err := s.GetRef(trimmedMigrationAddress)
	if err != nil {
		return nil, errors.Wrap(err, "failed to get reference in shard")
	}
	ref, err := insolar.NewReferenceFromBase58(refStr)
	if err != nil {
		return nil, errors.Wrap(err, "bad member reference for this migration address")
	}

	return ref, nil
}

// AddMigrationAddresses adds migration addresses to list.
// ins:immutable
func (mA *MigrationAdmin) addMigrationAddresses(migrationAddresses []string) error {
	newMA := [insolar.GenesisAmountMigrationAddressShards][]string{}
	for _, ma := range migrationAddresses {
		trimmedMigrationAddress := foundation.TrimAddress(ma)
		i := foundation.GetShardIndex(trimmedMigrationAddress, insolar.GenesisAmountMigrationAddressShards)
		if i >= len(newMA) {
			return fmt.Errorf("incorect migration shard index")
		}
		newMA[i] = append(newMA[i], trimmedMigrationAddress)
	}

	for i, ma := range newMA {
		if len(ma) == 0 {
			continue
		}
		s := migrationshard.GetObject(mA.MigrationAddressShards[i])
		err := s.AddFreeMigrationAddresses(ma)
		if err != nil {
			return errors.New("failed to add migration addresses to shard")
		}
	}

	return nil
}

// AddMigrationAddress adds migration address to list.
// ins:immutable
func (mA *MigrationAdmin) addMigrationAddress(migrationAddress string) error {
	trimmedMigrationAddress := foundation.TrimAddress(migrationAddress)
	i := foundation.GetShardIndex(trimmedMigrationAddress, insolar.GenesisAmountMigrationAddressShards)
	if i >= len(mA.MigrationAddressShards) {
		return fmt.Errorf("incorect migration shard index")
	}
	s := migrationshard.GetObject(mA.MigrationAddressShards[i])
	err := s.AddFreeMigrationAddresses([]string{trimmedMigrationAddress})
	if err != nil {
		return errors.New("failed to add migration address to shard")
	}

	return nil
}

// ins:immutable
func (mA *MigrationAdmin) GetFreeMigrationAddress(publicKey string) (string, error) {
	trimmedPublicKey := foundation.TrimPublicKey(publicKey)
	shardIndex := foundation.GetShardIndex(trimmedPublicKey, insolar.GenesisAmountPublicKeyShards)
	if shardIndex >= len(mA.MigrationAddressShards) {
		return "", fmt.Errorf("incorect migration address shard index")
	}

	for i := shardIndex; i < len(mA.MigrationAddressShards); i++ {
		mas := migrationshard.GetObject(mA.MigrationAddressShards[i])
		ma, err := mas.GetFreeMigrationAddress()

		if err == nil {
			return ma, nil
		}

		if err != nil {
			if !strings.Contains(err.Error(), "no more migration address left") {
				return "", errors.Wrap(err, "failed to set reference in migration address shard")
			}
		}
	}

	for i := 0; i < shardIndex; i++ {
		mas := migrationshard.GetObject(mA.MigrationAddressShards[i])
		ma, err := mas.GetFreeMigrationAddress()

		if err == nil {
			return ma, nil
		}

		if err != nil {
			if !strings.Contains(err.Error(), "no more migration address left") {
				return "", errors.Wrap(err, "failed to set reference in migration address shard")
			}
		}
	}

	return "", errors.New("no more migration addresses left in any shard")
}

// AddNewMemberToMaps adds new member to MigrationAddressMap.
// ins:immutable
func (mA *MigrationAdmin) AddNewMigrationAddressToMaps(migrationAddress string, memberRef insolar.Reference) error {
	trimmedMigrationAddress := foundation.TrimAddress(migrationAddress)
	shardIndex := foundation.GetShardIndex(trimmedMigrationAddress, insolar.GenesisAmountPublicKeyShards)
	if shardIndex >= len(mA.MigrationAddressShards) {
		return fmt.Errorf("incorect migration address shard index")
	}
	mas := migrationshard.GetObject(mA.MigrationAddressShards[shardIndex])
	err := mas.SetRef(migrationAddress, memberRef.String())
	if err != nil {
		return errors.Wrap(err, "failed to set reference in migration address shard")
	}

	return nil
}<|MERGE_RESOLUTION|>--- conflicted
+++ resolved
@@ -79,14 +79,7 @@
 	}
 	migrationDaemonContractRef, err := foundation.GetMigrationDaemonByMemberRef(migrationDaemonMember)
 	if err != nil {
-<<<<<<< HEAD
-		return nil, err
-=======
-		return nil, fmt.Errorf(" get migration daemon contract from foundation failed, %s ", err.Error())
-	}
-	if migrationDaemonContractRef.IsEmpty() {
-		return nil, fmt.Errorf(" the member is not migration daemon: %s ", migrationDaemonMemberRef)
->>>>>>> d2598368
+		return nil, err
 	}
 	migrationDaemonContract := migrationdaemon.GetObject(migrationDaemonContractRef)
 
