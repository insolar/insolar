--- conflicted
+++ resolved
@@ -156,8 +156,6 @@
 	}
 
 	return &AddMaResponse{Count: count}, nil
-<<<<<<< HEAD
-=======
 }
 
 type GetAddressCountResponse struct {
@@ -192,7 +190,6 @@
 	}
 
 	return &res, nil
->>>>>>> 9a57ac19
 }
 
 func (mA *MigrationAdmin) checkDaemonCall(params map[string]interface{}, caller insolar.Reference) (interface{}, error) {
