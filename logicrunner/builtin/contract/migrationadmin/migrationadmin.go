--- conflicted
+++ resolved
@@ -18,11 +18,9 @@
 
 import (
 	"fmt"
-	"strings"
 
 	"github.com/insolar/insolar/insolar"
 	"github.com/insolar/insolar/logicrunner/builtin/foundation"
-	"github.com/insolar/insolar/logicrunner/builtin/proxy/rootdomain"
 )
 
 // MigrationAdmin manage and change status for  migration daemon.
@@ -39,16 +37,6 @@
 	StatusInactivate = "inactive"
 )
 
-<<<<<<< HEAD
-// Create new Migration admin in genesis.
-func New(migrationDaemons [insolar.GenesisAmountMigrationDaemonMembers]insolar.Reference, migrationAdminMember insolar.Reference) (*MigrationAdmin, error) {
-	daemonMigration := make(foundation.StableMap)
-	for i := 0; i < insolar.GenesisAmountMigrationDaemonMembers; i++ {
-		daemonMigration[migrationDaemons[i].String()] = StatusInactivate
-	}
-	return &MigrationAdmin{MigrationDaemons: daemonMigration, MigrationAdminMember: migrationAdminMember}, nil
-}
-
 func (mA *MigrationAdmin) MigrationAdminCall(params map[string]interface{}, nameMethod string, caller insolar.Reference) (interface{}, error) {
 
 	switch nameMethod {
@@ -139,8 +127,6 @@
 	return CheckDaemonResponse{Status: StatusInactivate}, nil
 }
 
-=======
->>>>>>> 99b641a9
 // Return stable map migration daemon.
 // ins:immutable
 func (mA *MigrationAdmin) GetAllMigrationDaemon() (foundation.StableMap, error) {
