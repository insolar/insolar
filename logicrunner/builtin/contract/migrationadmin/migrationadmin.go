/*
 *
 *  Copyright  2019. Insolar Technologies GmbH
 *
 *  Licensed under the Apache License, Version 2.0 (the "License");
 *  you may not use this file except in compliance with the License.
 *  You may obtain a copy of the License at
 *
 *      http://www.apache.org/licenses/LICENSE-2.0
 *
 *  Unless required by applicable law or agreed to in writing, software
 *  distributed under the License is distributed on an "AS IS" BASIS,
 *  WITHOUT WARRANTIES OR CONDITIONS OF ANY KIND, either express or implied. See the License for the specific language governing permissions and
 *  limitations under the License.
 */

package migrationadmin

import (
	"fmt"
	"github.com/insolar/insolar/logicrunner/builtin/proxy/migrationshard"
	"github.com/pkg/errors"
	"strings"

	"github.com/insolar/insolar/insolar"
	"github.com/insolar/insolar/logicrunner/builtin/foundation"
)

// MigrationAdmin manage and change status for  migration daemon.
type MigrationAdmin struct {
	foundation.BaseContract
<<<<<<< HEAD
	MigrationDaemons     foundation.StableMap
	MigrationAdminMember insolar.Reference
	VestingParams        *VestingParams
}

type VestingParams struct {
	Lokup       int64 `json:"lokupInPulses"`
	Vesting     int64 `json:"vestingInPulses"`
	VestingStep int64 `json:"vestingStepInPulses"`
=======
	MigrationDaemons       foundation.StableMap
	MigrationAdminMember   insolar.Reference
	MigrationAddressShards [insolar.GenesisAmountMigrationAddressShards]insolar.Reference
	Lokup                  int64
	Vesting                int64
>>>>>>> 39f1cc6d
}

const (
	StatusActive     = "active"
	StatusInactivate = "inactive"
)

func (mA *MigrationAdmin) MigrationAdminCall(params map[string]interface{}, nameMethod string, caller insolar.Reference) (interface{}, error) {

	switch nameMethod {
	case "addAddresses":
		return mA.addMigrationAddressesCall(params, caller)

	case "activateDaemon":
		return mA.activateDaemonCall(params, caller)

	case "deactivateDaemon":
		return mA.deactivateDaemonCall(params, caller)

	case "checkDaemon":
		return mA.checkDaemonCall(params, caller)
	}
	return nil, fmt.Errorf("unknown method: migration.'%s'", nameMethod)
}

func (mA *MigrationAdmin) activateDaemonCall(params map[string]interface{}, memberRef insolar.Reference) (interface{}, error) {
	migrationDaemon, ok := params["reference"].(string)
	if !ok && len(migrationDaemon) == 0 {
		return nil, fmt.Errorf("incorect input: failed to get 'reference' param")
	}
	return nil, mA.ActivateDaemon(strings.TrimSpace(migrationDaemon), memberRef)
}

func (mA *MigrationAdmin) deactivateDaemonCall(params map[string]interface{}, memberRef insolar.Reference) (interface{}, error) {
	migrationDaemon, ok := params["reference"].(string)

	if !ok && len(migrationDaemon) == 0 {
		return nil, fmt.Errorf("incorect input: failed to get 'reference' param")
	}
	return nil, mA.DeactivateDaemon(strings.TrimSpace(migrationDaemon), memberRef)
}

func (mA *MigrationAdmin) addMigrationAddressesCall(params map[string]interface{}, memberRef insolar.Reference) (interface{}, error) {
	migrationAddresses, ok := params["migrationAddresses"].([]interface{})
	if !ok {
		return nil, fmt.Errorf("incorect input: failed to get 'migrationAddresses' param")
	}

	if memberRef != mA.MigrationAdminMember {
		return nil, fmt.Errorf("only migration daemon admin can call this method")
	}

	migrationAddressesStr := make([]string, len(migrationAddresses))

	for i, ba := range migrationAddresses {
		migrationAddress, ok := ba.(string)
		if !ok {
			return nil, fmt.Errorf("failed to 'migrationAddresses' param")
		}
		migrationAddressesStr[i] = migrationAddress
	}
	err := mA.addMigrationAddresses(migrationAddressesStr)
	if err != nil {
		return nil, fmt.Errorf("failed to add migration address: %s", err.Error())
	}

	return nil, nil
}

type CheckDaemonResponse struct {
	Status string `json:"status"`
}

func (mA *MigrationAdmin) checkDaemonCall(params map[string]interface{}, caller insolar.Reference) (interface{}, error) {
	migrationDaemon, ok := params["reference"].(string)

	_, err := mA.CheckDaemon(strings.TrimSpace(caller.String()))
	if caller != mA.MigrationAdminMember && err != nil {
		return nil, fmt.Errorf(" permission denied to information about migration daemons: %s", err.Error())
	}

	if !ok && len(migrationDaemon) == 0 {
		return nil, fmt.Errorf("incorect input: failed to get 'reference' param")
	}

	result, err := mA.CheckDaemon(strings.TrimSpace(migrationDaemon))
	if err != nil {
		return nil, fmt.Errorf(" check status migration daemon failed: %s", err.Error())
	}
	if result {
		return CheckDaemonResponse{Status: StatusActive}, nil
	}
	return CheckDaemonResponse{Status: StatusInactivate}, nil
}

// Return stable map migration daemon.
// ins:immutable
func (mA *MigrationAdmin) GetAllMigrationDaemon() (foundation.StableMap, error) {
	sizeMap := len(mA.MigrationDaemons)
	if sizeMap != insolar.GenesisAmountMigrationDaemonMembers {
		return foundation.StableMap{}, fmt.Errorf(" MigrationAdmin contains the wrong amount migration daemon %d", sizeMap)
	}
	return mA.MigrationDaemons, nil
}

// Activate migration daemon.
func (mA *MigrationAdmin) ActivateDaemon(daemonMember string, caller insolar.Reference) error {
	if caller != mA.MigrationAdminMember {
		return fmt.Errorf(" only migration admin can activate migration demons ")
	}
	switch mA.MigrationDaemons[daemonMember] {
	case StatusActive:
		return fmt.Errorf(" daemon member already activated - %s", daemonMember)
	case StatusInactivate:
		mA.MigrationDaemons[daemonMember] = StatusActive
		return nil
	default:
		return fmt.Errorf(" this referense is not daemon member ")
	}
}

// Deactivate migration daemon.
func (mA *MigrationAdmin) DeactivateDaemon(daemonMember string, caller insolar.Reference) error {
	if caller != mA.MigrationAdminMember {
		return fmt.Errorf(" only migration admin can deactivate migration demons ")
	}

	switch mA.MigrationDaemons[daemonMember] {
	case StatusActive:
		mA.MigrationDaemons[daemonMember] = StatusInactivate
		return nil
	case StatusInactivate:
		return fmt.Errorf(" daemon member already deactivated - %s", daemonMember)
	default:
		return fmt.Errorf(" this referense is not daemon member ")
	}
}

// Check this member is migration daemon or mot.
// ins:immutable
func (mA *MigrationAdmin) CheckDaemon(daemonMember string) (bool, error) {
	switch mA.MigrationDaemons[daemonMember] {
	case StatusActive:
		return true, nil
	case StatusInactivate:
		return false, nil
	default:
		return false, fmt.Errorf(" this reference is not daemon member %s", daemonMember)
	}
}

// Return only active daemons.
// ins:immutable
func (mA *MigrationAdmin) GetActiveDaemons() ([]string, error) {
	var activeDaemons []string
	for daemonsRef, status := range mA.MigrationDaemons {
		if status == StatusActive {
			activeDaemons = append(activeDaemons, daemonsRef)
		}
	}
	return activeDaemons, nil
}

<<<<<<< HEAD
func (mA MigrationAdmin) GetDepositParameters() (*VestingParams, error) {
	return mA.VestingParams, nil
=======
func (mA *MigrationAdmin) GetDepositParameters() (int64, int64, error) {
	return mA.Lokup, mA.Vesting, nil
}

// GetMemberByMigrationAddress gets member reference by burn address.
// ins:immutable
func (mA *MigrationAdmin) GetMemberByMigrationAddress(migrationAddress string) (*insolar.Reference, error) {
	trimmedMigrationAddress := foundation.TrimAddress(migrationAddress)
	i := foundation.GetShardIndex(trimmedMigrationAddress, insolar.GenesisAmountMigrationAddressShards)
	if i >= len(mA.MigrationAddressShards) {
		return nil, fmt.Errorf("incorect shard index")
	}
	s := migrationshard.GetObject(mA.MigrationAddressShards[i])
	refStr, err := s.GetRef(trimmedMigrationAddress)
	if err != nil {
		return nil, errors.Wrap(err, "failed to get reference in shard")
	}
	ref, err := insolar.NewReferenceFromBase58(refStr)
	if err != nil {
		return nil, errors.Wrap(err, "bad member reference for this migration address")
	}

	return ref, nil
}

// AddMigrationAddresses adds migration addresses to list.
// ins:immutable
func (mA *MigrationAdmin) addMigrationAddresses(migrationAddresses []string) error {
	newMA := [insolar.GenesisAmountMigrationAddressShards][]string{}
	for _, ma := range migrationAddresses {
		trimmedMigrationAddress := foundation.TrimAddress(ma)
		i := foundation.GetShardIndex(trimmedMigrationAddress, insolar.GenesisAmountMigrationAddressShards)
		if i >= len(newMA) {
			return fmt.Errorf("incorect migration shard index")
		}
		newMA[i] = append(newMA[i], trimmedMigrationAddress)
	}

	for i, ma := range newMA {
		if len(ma) == 0 {
			continue
		}
		s := migrationshard.GetObject(mA.MigrationAddressShards[i])
		err := s.AddFreeMigrationAddresses(ma)
		if err != nil {
			return errors.New("failed to add migration addresses to shard")
		}
	}

	return nil
}

// AddMigrationAddress adds migration address to list.
// ins:immutable
func (mA *MigrationAdmin) addMigrationAddress(migrationAddress string) error {
	trimmedMigrationAddress := foundation.TrimAddress(migrationAddress)
	i := foundation.GetShardIndex(trimmedMigrationAddress, insolar.GenesisAmountMigrationAddressShards)
	if i >= len(mA.MigrationAddressShards) {
		return fmt.Errorf("incorect migration shard index")
	}
	s := migrationshard.GetObject(mA.MigrationAddressShards[i])
	err := s.AddFreeMigrationAddresses([]string{trimmedMigrationAddress})
	if err != nil {
		return errors.New("failed to add migration address to shard")
	}

	return nil
}

// ins:immutable
func (mA *MigrationAdmin) GetFreeMigrationAddress(publicKey string) (string, error) {
	trimmedPublicKey := foundation.TrimPublicKey(publicKey)
	shardIndex := foundation.GetShardIndex(trimmedPublicKey, insolar.GenesisAmountPublicKeyShards)
	if shardIndex >= len(mA.MigrationAddressShards) {
		return "", fmt.Errorf("incorect migration address shard index")
	}

	for i := shardIndex; i < len(mA.MigrationAddressShards); i++ {
		mas := migrationshard.GetObject(mA.MigrationAddressShards[i])
		ma, err := mas.GetFreeMigrationAddress()

		if err == nil {
			return ma, nil
		}

		if err != nil {
			if !strings.Contains(err.Error(), "no more migration address left") {
				return "", errors.Wrap(err, "failed to set reference in migration address shard")
			}
		}
	}

	for i := 0; i < shardIndex; i++ {
		mas := migrationshard.GetObject(mA.MigrationAddressShards[i])
		ma, err := mas.GetFreeMigrationAddress()

		if err == nil {
			return ma, nil
		}

		if err != nil {
			if !strings.Contains(err.Error(), "no more migration address left") {
				return "", errors.Wrap(err, "failed to set reference in migration address shard")
			}
		}
	}

	return "", errors.New("no more migration addresses left in any shard")
}

// AddNewMemberToMaps adds new member to MigrationAddressMap.
// ins:immutable
func (mA *MigrationAdmin) AddNewMigrationAddressToMaps(migrationAddress string, memberRef insolar.Reference) error {
	trimmedMigrationAddress := foundation.TrimAddress(migrationAddress)
	shardIndex := foundation.GetShardIndex(trimmedMigrationAddress, insolar.GenesisAmountPublicKeyShards)
	if shardIndex >= len(mA.MigrationAddressShards) {
		return fmt.Errorf("incorect migration address shard index")
	}
	mas := migrationshard.GetObject(mA.MigrationAddressShards[shardIndex])
	err := mas.SetRef(migrationAddress, memberRef.String())
	if err != nil {
		return errors.Wrap(err, "failed to set reference in migration address shard")
	}

	return nil
>>>>>>> 39f1cc6d
}<|MERGE_RESOLUTION|>--- conflicted
+++ resolved
@@ -29,9 +29,9 @@
 // MigrationAdmin manage and change status for  migration daemon.
 type MigrationAdmin struct {
 	foundation.BaseContract
-<<<<<<< HEAD
 	MigrationDaemons     foundation.StableMap
 	MigrationAdminMember insolar.Reference
+	MigrationAddressShards [insolar.GenesisAmountMigrationAddressShards]insolar.Reference
 	VestingParams        *VestingParams
 }
 
@@ -39,13 +39,6 @@
 	Lokup       int64 `json:"lokupInPulses"`
 	Vesting     int64 `json:"vestingInPulses"`
 	VestingStep int64 `json:"vestingStepInPulses"`
-=======
-	MigrationDaemons       foundation.StableMap
-	MigrationAdminMember   insolar.Reference
-	MigrationAddressShards [insolar.GenesisAmountMigrationAddressShards]insolar.Reference
-	Lokup                  int64
-	Vesting                int64
->>>>>>> 39f1cc6d
 }
 
 const (
@@ -209,12 +202,8 @@
 	return activeDaemons, nil
 }
 
-<<<<<<< HEAD
-func (mA MigrationAdmin) GetDepositParameters() (*VestingParams, error) {
+func (mA *MigrationAdmin) GetDepositParameters() (*VestingParams, error) {
 	return mA.VestingParams, nil
-=======
-func (mA *MigrationAdmin) GetDepositParameters() (int64, int64, error) {
-	return mA.Lokup, mA.Vesting, nil
 }
 
 // GetMemberByMigrationAddress gets member reference by burn address.
@@ -338,5 +327,4 @@
 	}
 
 	return nil
->>>>>>> 39f1cc6d
 }