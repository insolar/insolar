--- conflicted
+++ resolved
@@ -24,19 +24,11 @@
 
 type CostCenter struct {
 	foundation.BaseContract
-<<<<<<< HEAD
-	FeeMember insolar.Reference
-}
-
-// New creates new CostCenter.
-func New(feeMember insolar.Reference) (*CostCenter, error) {
-=======
 	FeeMember *insolar.Reference
 }
 
 // New creates new CostCenter.
 func New(feeMember *insolar.Reference) (*CostCenter, error) {
->>>>>>> 7e4692df
 	return &CostCenter{
 		FeeMember: feeMember,
 	}, nil
@@ -44,11 +36,7 @@
 
 // GetFeeMember gets fee member reference.
 // ins:immutable
-<<<<<<< HEAD
-func (cc CostCenter) GetFeeMember() (insolar.Reference, error) {
-=======
 func (cc CostCenter) GetFeeMember() (*insolar.Reference, error) {
->>>>>>> 7e4692df
 	return cc.FeeMember, nil
 }
 
