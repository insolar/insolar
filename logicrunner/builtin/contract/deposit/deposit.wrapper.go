--- conflicted
+++ resolved
@@ -17,8 +17,10 @@
 package deposit
 
 import (
+	"github.com/insolar/insolar/insolar"
 	XXX_insolar "github.com/insolar/insolar/insolar"
 	"github.com/insolar/insolar/logicrunner/common"
+	"time"
 )
 
 type ExtendableError struct {
@@ -173,18 +175,18 @@
 	return state, ret, err
 }
 
-func INSMETHOD_Itself(object []byte, data []byte) ([]byte, []byte, error) {
-	ph := common.CurrentProxyCtx
-	ph.SetSystemError(nil)
-	self := new(Deposit)
-
-	if len(object) == 0 {
-		return nil, nil, &ExtendableError{S: "[ FakeItself ] ( INSMETHOD_* ) ( Generated Method ) Object is nil"}
-	}
-
-	err := ph.Deserialize(object, self)
-	if err != nil {
-		e := &ExtendableError{S: "[ FakeItself ] ( INSMETHOD_* ) ( Generated Method ) Can't deserialize args.Data: " + err.Error()}
+func INSMETHOD_MapMarshal(object []byte, data []byte) ([]byte, []byte, error) {
+	ph := common.CurrentProxyCtx
+	ph.SetSystemError(nil)
+	self := new(Deposit)
+
+	if len(object) == 0 {
+		return nil, nil, &ExtendableError{S: "[ FakeMapMarshal ] ( INSMETHOD_* ) ( Generated Method ) Object is nil"}
+	}
+
+	err := ph.Deserialize(object, self)
+	if err != nil {
+		e := &ExtendableError{S: "[ FakeMapMarshal ] ( INSMETHOD_* ) ( Generated Method ) Can't deserialize args.Data: " + err.Error()}
 		return nil, nil, e
 	}
 
@@ -192,11 +194,11 @@
 
 	err = ph.Deserialize(data, &args)
 	if err != nil {
-		e := &ExtendableError{S: "[ FakeItself ] ( INSMETHOD_* ) ( Generated Method ) Can't deserialize args.Arguments: " + err.Error()}
-		return nil, nil, e
-	}
-
-	ret0, ret1 := self.Itself()
+		e := &ExtendableError{S: "[ FakeMapMarshal ] ( INSMETHOD_* ) ( Generated Method ) Can't deserialize args.Arguments: " + err.Error()}
+		return nil, nil, e
+	}
+
+	ret0, ret1 := self.MapMarshal()
 
 	if ph.GetSystemError() != nil {
 		return nil, nil, ph.GetSystemError()
@@ -231,15 +233,13 @@
 		return nil, nil, e
 	}
 
-	args := [4]interface{}{}
-	var args0 int
+	args := [3]interface{}{}
+	var args0 insolar.Reference
 	args[0] = &args0
 	var args1 string
 	args[1] = &args1
 	var args2 string
 	args[2] = &args2
-	var args3 string
-	args[3] = &args3
 
 	err = ph.Deserialize(data, &args)
 	if err != nil {
@@ -247,7 +247,7 @@
 		return nil, nil, e
 	}
 
-	ret0 := self.Confirm(args0, args1, args2, args3)
+	ret0, ret1 := self.Confirm(args0, args1, args2)
 
 	if ph.GetSystemError() != nil {
 		return nil, nil, ph.GetSystemError()
@@ -259,29 +259,26 @@
 		return nil, nil, err
 	}
 
-	ret0 = ph.MakeErrorSerializable(ret0)
-
-	ret := []byte{}
-	err = ph.Serialize([]interface{}{ret0}, &ret)
+	ret1 = ph.MakeErrorSerializable(ret1)
+
+	ret := []byte{}
+	err = ph.Serialize([]interface{}{ret0, ret1}, &ret)
 
 	return state, ret, err
 }
 
 func INSCONSTRUCTOR_New(data []byte) ([]byte, error) {
 	ph := common.CurrentProxyCtx
-<<<<<<< HEAD
-	args := [3]interface{}{}
-	var args0 [3]string
-=======
 	ph.SetSystemError(nil)
 	args := [4]interface{}{}
 	var args0 map[insolar.Reference]bool
->>>>>>> 09f144fd
 	args[0] = &args0
 	var args1 string
 	args[1] = &args1
 	var args2 string
 	args[2] = &args2
+	var args3 time.Time
+	args[3] = &args3
 
 	err := ph.Deserialize(data, &args)
 	if err != nil {
@@ -289,14 +286,10 @@
 		return nil, e
 	}
 
-<<<<<<< HEAD
-	ret0, ret1 := New(args0, args1, args2)
-=======
 	ret0, ret1 := New(args0, args1, args2, args3)
 	if ph.GetSystemError() != nil {
 		return nil, ph.GetSystemError()
 	}
->>>>>>> 09f144fd
 	if ret1 != nil {
 		return nil, ret1
 	}
@@ -320,10 +313,10 @@
 		GetCode:      INSMETHOD_GetCode,
 		GetPrototype: INSMETHOD_GetPrototype,
 		Methods: XXX_insolar.ContractMethods{
-			"GetTxHash": INSMETHOD_GetTxHash,
-			"GetAmount": INSMETHOD_GetAmount,
-			"Itself":    INSMETHOD_Itself,
-			"Confirm":   INSMETHOD_Confirm,
+			"GetTxHash":  INSMETHOD_GetTxHash,
+			"GetAmount":  INSMETHOD_GetAmount,
+			"MapMarshal": INSMETHOD_MapMarshal,
+			"Confirm":    INSMETHOD_Confirm,
 		},
 		Constructors: XXX_insolar.ContractConstructors{
 			"New": INSCONSTRUCTOR_New,
