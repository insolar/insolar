//
// Copyright 2019 Insolar Technologies GmbH
//
// Licensed under the Apache License, Version 2.0 (the "License");
// you may not use this file except in compliance with the License.
// You may obtain a copy of the License at
//
//     http://www.apache.org/licenses/LICENSE-2.0
//
// Unless required by applicable law or agreed to in writing, software
// distributed under the License is distributed on an "AS IS" BASIS,
// WITHOUT WARRANTIES OR CONDITIONS OF ANY KIND, either express or implied.
// See the License for the specific language governing permissions and
// limitations under the License.
//

package deposit

import (
	"fmt"
	"math/big"

	"github.com/insolar/insolar/insolar"
	"github.com/insolar/insolar/logicrunner/builtin/foundation/safemath"
	"github.com/insolar/insolar/logicrunner/builtin/proxy/account"
	"github.com/insolar/insolar/logicrunner/builtin/proxy/member"
	"github.com/insolar/insolar/logicrunner/builtin/proxy/migrationadmin"
	"github.com/insolar/insolar/logicrunner/builtin/proxy/wallet"

	"github.com/insolar/insolar/logicrunner/builtin/foundation"
)

type status string

const (
<<<<<<< HEAD
=======
	// TODO: https://insolar.atlassian.net/browse/WLT-768
	// day   = 24 * 60 * 60
	day = 10

	vestingPeriodInDays = 360

	// TODO: https://insolar.atlassian.net/browse/WLT-768
	// offsetDepositPulse insolar.PulseNumber = 366 * day
	offsetDepositPulse insolar.PulseNumber = 10

>>>>>>> 26c55149
	XNS = "XNS"
)

// Deposit is like wallet. It holds migrated money.
type Deposit struct {
	foundation.BaseContract
	Balance                 string               `json:"balance"`
	PulseDepositUnHold      insolar.PulseNumber  `json:"holdReleaseDate"`
	MigrationDaemonConfirms foundation.StableMap `json:"confirmerReferences"`
	Amount                  string               `json:"amount"`
	TxHash                  string               `json:"ethTxHash"`
	LokupInPulses           int64                `json:"lokupInPulses"`
	VestingInPulses         int64                `json:"vestingInPulses"`
}

// GetTxHash gets transaction hash.
// ins:immutable
func (d Deposit) GetTxHash() (string, error) {
	return d.TxHash, nil
}

// GetAmount gets amount.
// ins:immutable
func (d Deposit) GetAmount() (string, error) {
	return d.Amount, nil
}

// Return pulse of unhold deposit.
// ins:immutable
func (d *Deposit) GetPulseUnHold() (insolar.PulseNumber, error) {
	return d.PulseDepositUnHold, nil
}

// New creates new deposit.
func New(migrationDaemonRef insolar.Reference, txHash string, amount string, lokup int64, vesting int64) (*Deposit, error) {

	migrationDaemonConfirms := make(foundation.StableMap)
	migrationDaemonConfirms[migrationDaemonRef.String()] = amount

	return &Deposit{
		Balance:                 "0",
		MigrationDaemonConfirms: migrationDaemonConfirms,
		Amount:                  "0",
		TxHash:                  txHash,
		VestingInPulses:         vesting,
		LokupInPulses:           lokup,
	}, nil
}

// Itself gets deposit information.
// ins:immutable
func (d Deposit) Itself() (interface{}, error) {
	return d, nil
}

// Confirm adds confirm for deposit by migration daemon.
func (d *Deposit) Confirm(migrationDaemonRef string, txHash string, amountStr string) error {
	if txHash != d.TxHash {
		return fmt.Errorf("transaction hash is incorrect")
	}
	if _, ok := d.MigrationDaemonConfirms[migrationDaemonRef]; ok {
		return fmt.Errorf("confirm from this migration daemon already exists: '%s' ", migrationDaemonRef)
	}
	d.MigrationDaemonConfirms[migrationDaemonRef] = amountStr

	if len(d.MigrationDaemonConfirms) > 2 {
		migrationAdminContract := migrationadmin.GetObject(foundation.GetMigrationAdmin())
		activeDaemons, err := migrationAdminContract.GetActiveDaemons()
		if err != nil {
			return fmt.Errorf("failed to get list active daemons: %s", err.Error())
		}
		err = d.checkAmount(activeDaemons)
		if err != nil {
			return fmt.Errorf("failed to check amount in confirmation from migration daemon: '%s'", err.Error())
		}
		currentPulse, err := foundation.GetPulseNumber()
		if err != nil {
			return fmt.Errorf("failed to get current pulse: %s", err.Error())
		}
		d.Amount = amountStr
		d.PulseDepositUnHold = currentPulse + insolar.PulseNumber(d.LokupInPulses)

		ma := member.GetObject(foundation.GetMigrationAdminMember())
		accountRef, err := ma.GetAccount(XNS)
		if err != nil {
			return fmt.Errorf("get account ref failed: %s", err.Error())
		}
		a := account.GetObject(*accountRef)
		err = a.TransferToDeposit(amountStr, d.GetReference())
		if err != nil {
			return fmt.Errorf("failed to transfer from migration wallet to deposit: %s", err.Error())
		}
	}
	return nil
}

// Check amount field in confirmation from migration daemons.
func (d *Deposit) checkAmount(activeDaemons []string) error {
	if len(activeDaemons) > 0 {
		amount := d.MigrationDaemonConfirms[activeDaemons[0]]
		for i := 0; i < insolar.GenesisAmountActiveMigrationDaemonMembers; i++ {
			if amount != d.MigrationDaemonConfirms[activeDaemons[i]] {
				return fmt.Errorf(" several migration daemons send different amount  ")
			}
		}
		return nil
	}
	return fmt.Errorf(" list with migration daemons member is empty ")
}
func (d *Deposit) canTransfer(transferAmount *big.Int) error {
	c := 0
	for _, r := range d.MigrationDaemonConfirms {
		if r != "" {
			c++
		}
	}
	if c < 3 {
		return fmt.Errorf("number of confirms is less then 3")
	}

	currentPulse, err := foundation.GetPulseNumber()
	if err != nil {
		return fmt.Errorf("failed to get pulse number: %s", err.Error())
	}
	if d.PulseDepositUnHold > currentPulse {
		return fmt.Errorf("hold period didn't end")
	}

	spentPeriodInPulses := big.NewInt(int64(currentPulse - d.PulseDepositUnHold))
	amount, ok := new(big.Int).SetString(d.Amount, 10)
	if !ok {
		return fmt.Errorf("can't parse derposit amount")
	}
	balance, ok := new(big.Int).SetString(d.Balance, 10)
	if !ok {
		return fmt.Errorf("can't parse derposit balance")
	}

	// How much can we transfer for this time
	availableForNow := new(big.Int).Div(
		new(big.Int).Mul(amount, spentPeriodInPulses),
		big.NewInt(d.VestingInPulses),
	)

	if new(big.Int).Sub(amount, availableForNow).Cmp(
		new(big.Int).Sub(balance, transferAmount),
	) == 1 {
		return fmt.Errorf("not enough unholded balance for transfer")
	}

	return nil
}

// Transfer transfers money from deposit to wallet. It can be called only after deposit hold period.
func (d *Deposit) Transfer(amountStr string, wallerRef insolar.Reference) (interface{}, error) {

	amount, ok := new(big.Int).SetString(amountStr, 10)
	if !ok {
		return nil, fmt.Errorf("can't parse input amount")
	}
	zero, _ := new(big.Int).SetString("0", 10)
	if amount.Cmp(zero) == -1 {
		return nil, fmt.Errorf("amount must be larger then zero")
	}

	balance, ok := new(big.Int).SetString(d.Amount, 10)
	if !ok {
		return nil, fmt.Errorf("can't parse deposit balance")
	}
	newBalance, err := safemath.Sub(balance, amount)
	if err != nil {
		return nil, fmt.Errorf("not enough balance for transfer: %s", err.Error())
	}

	err = d.canTransfer(amount)
	if err != nil {
		return nil, fmt.Errorf("can't start transfer: %s", err.Error())
	}

	d.Amount = newBalance.String()

	w := wallet.GetObject(wallerRef)

	acceptWalletErr := w.Accept(amountStr, XNS)
	if acceptWalletErr == nil {
		return nil, nil
	}

	newBalance, err = safemath.Add(balance, amount)
	if err != nil {
		return nil, fmt.Errorf("failed to add amount back to balance: %s", err.Error())
	}
	d.Amount = newBalance.String()
	return nil, fmt.Errorf("failed to transfer amount: %s", acceptWalletErr.Error())
}

// Accept accepts transfer to balance.
// ins:saga(INS_FLAG_NO_ROLLBACK_METHOD)
func (d *Deposit) Accept(amountStr string) error {

	amount := new(big.Int)
	amount, ok := amount.SetString(amountStr, 10)
	if !ok {
		return fmt.Errorf("can't parse input amount")
	}

	balance := new(big.Int)
	balance, ok = balance.SetString(d.Balance, 10)
	if !ok {
		return fmt.Errorf("can't parse deposit balance")
	}

	b, err := safemath.Add(balance, amount)
	if err != nil {
		return fmt.Errorf("failed to add amount to balance: %s", err.Error())
	}
	d.Balance = b.String()

	return nil
}<|MERGE_RESOLUTION|>--- conflicted
+++ resolved
@@ -33,19 +33,6 @@
 type status string
 
 const (
-<<<<<<< HEAD
-=======
-	// TODO: https://insolar.atlassian.net/browse/WLT-768
-	// day   = 24 * 60 * 60
-	day = 10
-
-	vestingPeriodInDays = 360
-
-	// TODO: https://insolar.atlassian.net/browse/WLT-768
-	// offsetDepositPulse insolar.PulseNumber = 366 * day
-	offsetDepositPulse insolar.PulseNumber = 10
-
->>>>>>> 26c55149
 	XNS = "XNS"
 )
 
