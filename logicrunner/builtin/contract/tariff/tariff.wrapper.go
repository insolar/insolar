--- conflicted
+++ resolved
@@ -134,14 +134,8 @@
 
 func INSCONSTRUCTOR_New(data []byte) ([]byte, error) {
 	ph := common.CurrentProxyCtx
-<<<<<<< HEAD
+	ph.SetSystemError(nil)
 	args := []interface{}{}
-=======
-	ph.SetSystemError(nil)
-	args := [1]interface{}{}
-	var args0 string
-	args[0] = &args0
->>>>>>> 6622d1a1
 
 	err := ph.Deserialize(data, &args)
 	if err != nil {
@@ -149,14 +143,10 @@
 		return nil, e
 	}
 
-<<<<<<< HEAD
 	ret0, ret1 := New()
-=======
-	ret0, ret1 := New(args0)
 	if ph.GetSystemError() != nil {
 		return nil, ph.GetSystemError()
 	}
->>>>>>> 6622d1a1
 	if ret1 != nil {
 		return nil, ret1
 	}
