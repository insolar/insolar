//
// Copyright 2019 Insolar Technologies GmbH
//
// Licensed under the Apache License, Version 2.0 (the "License");
// you may not use this file except in compliance with the License.
// You may obtain a copy of the License at
//
//     http://www.apache.org/licenses/LICENSE-2.0
//
// Unless required by applicable law or agreed to in writing, software
// distributed under the License is distributed on an "AS IS" BASIS,
// WITHOUT WARRANTIES OR CONDITIONS OF ANY KIND, either express or implied.
// See the License for the specific language governing permissions and
// limitations under the License.
//

package migrationadmin

import (
	"github.com/insolar/insolar/insolar"
	"github.com/insolar/insolar/logicrunner/builtin/foundation"
	"github.com/insolar/insolar/logicrunner/common"
)

type CheckDaemonResponse struct {
	Status string `json:"status"`
}
type VestingParams struct {
	Lokup       int64 `json:"lokupInPulses"`
	Vesting     int64 `json:"vestingInPulses"`
	VestingStep int64 `json:"vestingStepInPulses"`
}

// PrototypeReference to prototype of this contract
// error checking hides in generator
var PrototypeReference, _ = insolar.NewReferenceFromBase58("111A8DhUhw5pzyvzVg1qXomNEHXs7kDtJRQGSD1PUpc.11111111111111111111111111111111")

// MigrationAdmin holds proxy type
type MigrationAdmin struct {
	Reference insolar.Reference
	Prototype insolar.Reference
	Code      insolar.Reference
}

// ContractConstructorHolder holds logic with object construction
type ContractConstructorHolder struct {
	constructorName string
	argsSerialized  []byte
}

// AsChild saves object as child
func (r *ContractConstructorHolder) AsChild(objRef insolar.Reference) (*MigrationAdmin, error) {
	ref, ret, err := common.CurrentProxyCtx.SaveAsChild(objRef, *PrototypeReference, r.constructorName, r.argsSerialized)
	if err != nil {
		return nil, err
	}

	var constructorError *foundation.Error
	resultContainer := foundation.Result{
		Returns: []interface{}{&constructorError},
	}
	err = common.CurrentProxyCtx.Deserialize(ret, &resultContainer)
	if err != nil {
		return nil, err
	}

	if resultContainer.Error != nil {
		return nil, resultContainer.Error
	}

	if constructorError != nil {
		return nil, constructorError
	}

	return &MigrationAdmin{Reference: *ref}, nil
}

// GetObject returns proxy object
func GetObject(ref insolar.Reference) (r *MigrationAdmin) {
	return &MigrationAdmin{Reference: ref}
}

// GetPrototype returns reference to the prototype
func GetPrototype() insolar.Reference {
	return *PrototypeReference
}

// GetReference returns reference of the object
func (r *MigrationAdmin) GetReference() insolar.Reference {
	return r.Reference
}

// GetPrototype returns reference to the code
func (r *MigrationAdmin) GetPrototype() (insolar.Reference, error) {
	if r.Prototype.IsEmpty() {
		ret := [2]interface{}{}
		var ret0 insolar.Reference
		ret[0] = &ret0
		var ret1 *foundation.Error
		ret[1] = &ret1

		res, err := common.CurrentProxyCtx.RouteCall(r.Reference, true, false, false, "GetPrototype", make([]byte, 0), *PrototypeReference)
		if err != nil {
			return ret0, err
		}

		err = common.CurrentProxyCtx.Deserialize(res, &ret)
		if err != nil {
			return ret0, err
		}

		if ret1 != nil {
			return ret0, ret1
		}

		r.Prototype = ret0
	}

	return r.Prototype, nil

}

// GetCode returns reference to the code
func (r *MigrationAdmin) GetCode() (insolar.Reference, error) {
	if r.Code.IsEmpty() {
		ret := [2]interface{}{}
		var ret0 insolar.Reference
		ret[0] = &ret0
		var ret1 *foundation.Error
		ret[1] = &ret1

		res, err := common.CurrentProxyCtx.RouteCall(r.Reference, true, false, false, "GetCode", make([]byte, 0), *PrototypeReference)
		if err != nil {
			return ret0, err
		}

		err = common.CurrentProxyCtx.Deserialize(res, &ret)
		if err != nil {
			return ret0, err
		}

		if ret1 != nil {
			return ret0, ret1
		}

		r.Code = ret0
	}

	return r.Code, nil
}

// MigrationAdminCall is proxy generated method
func (r *MigrationAdmin) MigrationAdminCall(params map[string]interface{}, nameMethod string, caller insolar.Reference) (interface{}, error) {
	var args [3]interface{}
	args[0] = params
	args[1] = nameMethod
	args[2] = caller

	var argsSerialized []byte

	ret := make([]interface{}, 2)
	var ret0 interface{}
	ret[0] = &ret0
	var ret1 *foundation.Error
	ret[1] = &ret1

	err := common.CurrentProxyCtx.Serialize(args, &argsSerialized)
	if err != nil {
		return ret0, err
	}

	res, err := common.CurrentProxyCtx.RouteCall(r.Reference, true, false, false, "MigrationAdminCall", argsSerialized, *PrototypeReference)
	if err != nil {
		return ret0, err
	}

	resultContainer := foundation.Result{
		Returns: ret,
	}
	err = common.CurrentProxyCtx.Deserialize(res, &resultContainer)
	if err != nil {
		return ret0, err
	}
	if resultContainer.Error != nil {
		err = resultContainer.Error
		return ret0, err
	}
	if ret1 != nil {
		return ret0, ret1
	}
	return ret0, nil
}

// MigrationAdminCallNoWait is proxy generated method
func (r *MigrationAdmin) MigrationAdminCallNoWait(params map[string]interface{}, nameMethod string, caller insolar.Reference) error {
	var args [3]interface{}
	args[0] = params
	args[1] = nameMethod
	args[2] = caller

	var argsSerialized []byte

	err := common.CurrentProxyCtx.Serialize(args, &argsSerialized)
	if err != nil {
		return err
	}

	_, err = common.CurrentProxyCtx.RouteCall(r.Reference, false, false, false, "MigrationAdminCall", argsSerialized, *PrototypeReference)
	if err != nil {
		return err
	}

	return nil
}

// MigrationAdminCallAsImmutable is proxy generated method
func (r *MigrationAdmin) MigrationAdminCallAsImmutable(params map[string]interface{}, nameMethod string, caller insolar.Reference) (interface{}, error) {
	var args [3]interface{}
	args[0] = params
	args[1] = nameMethod
	args[2] = caller

	var argsSerialized []byte

	ret := make([]interface{}, 2)
	var ret0 interface{}
	ret[0] = &ret0
	var ret1 *foundation.Error
	ret[1] = &ret1

	err := common.CurrentProxyCtx.Serialize(args, &argsSerialized)
	if err != nil {
		return ret0, err
	}

	res, err := common.CurrentProxyCtx.RouteCall(r.Reference, true, true, false, "MigrationAdminCall", argsSerialized, *PrototypeReference)
	if err != nil {
		return ret0, err
	}

	resultContainer := foundation.Result{
		Returns: ret,
	}
	err = common.CurrentProxyCtx.Deserialize(res, &resultContainer)
	if err != nil {
		return ret0, err
	}
	if resultContainer.Error != nil {
		err = resultContainer.Error
		return ret0, err
	}
	if ret1 != nil {
		return ret0, ret1
	}
	return ret0, nil
}

// GetAllMigrationDaemon is proxy generated method
func (r *MigrationAdmin) GetAllMigrationDaemonAsMutable() (foundation.StableMap, error) {
	var args [0]interface{}

	var argsSerialized []byte

	ret := make([]interface{}, 2)
	var ret0 foundation.StableMap
	ret[0] = &ret0
	var ret1 *foundation.Error
	ret[1] = &ret1

	err := common.CurrentProxyCtx.Serialize(args, &argsSerialized)
	if err != nil {
		return ret0, err
	}

	res, err := common.CurrentProxyCtx.RouteCall(r.Reference, true, false, false, "GetAllMigrationDaemon", argsSerialized, *PrototypeReference)
	if err != nil {
		return ret0, err
	}

	resultContainer := foundation.Result{
		Returns: ret,
	}
	err = common.CurrentProxyCtx.Deserialize(res, &resultContainer)
	if err != nil {
		return ret0, err
	}
	if resultContainer.Error != nil {
		err = resultContainer.Error
		return ret0, err
	}
	if ret1 != nil {
		return ret0, ret1
	}
	return ret0, nil
}

// GetAllMigrationDaemonNoWait is proxy generated method
func (r *MigrationAdmin) GetAllMigrationDaemonNoWait() error {
	var args [0]interface{}

	var argsSerialized []byte

	err := common.CurrentProxyCtx.Serialize(args, &argsSerialized)
	if err != nil {
		return err
	}

	_, err = common.CurrentProxyCtx.RouteCall(r.Reference, false, false, false, "GetAllMigrationDaemon", argsSerialized, *PrototypeReference)
	if err != nil {
		return err
	}

	return nil
}

// GetAllMigrationDaemonAsImmutable is proxy generated method
func (r *MigrationAdmin) GetAllMigrationDaemon() (foundation.StableMap, error) {
	var args [0]interface{}

	var argsSerialized []byte

	ret := make([]interface{}, 2)
	var ret0 foundation.StableMap
	ret[0] = &ret0
	var ret1 *foundation.Error
	ret[1] = &ret1

	err := common.CurrentProxyCtx.Serialize(args, &argsSerialized)
	if err != nil {
		return ret0, err
	}

	res, err := common.CurrentProxyCtx.RouteCall(r.Reference, true, true, false, "GetAllMigrationDaemon", argsSerialized, *PrototypeReference)
	if err != nil {
		return ret0, err
	}

	resultContainer := foundation.Result{
		Returns: ret,
	}
	err = common.CurrentProxyCtx.Deserialize(res, &resultContainer)
	if err != nil {
		return ret0, err
	}
	if resultContainer.Error != nil {
		err = resultContainer.Error
		return ret0, err
	}
	if ret1 != nil {
		return ret0, ret1
	}
	return ret0, nil
}

// ActivateDaemon is proxy generated method
func (r *MigrationAdmin) ActivateDaemon(daemonMember string, caller insolar.Reference) error {
	var args [2]interface{}
	args[0] = daemonMember
	args[1] = caller

	var argsSerialized []byte

	ret := make([]interface{}, 1)
	var ret0 *foundation.Error
	ret[0] = &ret0

	err := common.CurrentProxyCtx.Serialize(args, &argsSerialized)
	if err != nil {
		return err
	}

	res, err := common.CurrentProxyCtx.RouteCall(r.Reference, true, false, false, "ActivateDaemon", argsSerialized, *PrototypeReference)
	if err != nil {
		return err
	}

	resultContainer := foundation.Result{
		Returns: ret,
	}
	err = common.CurrentProxyCtx.Deserialize(res, &resultContainer)
	if err != nil {
		return err
	}
	if resultContainer.Error != nil {
		err = resultContainer.Error
		return err
	}
	if ret0 != nil {
		return ret0
	}
	return nil
}

// ActivateDaemonNoWait is proxy generated method
func (r *MigrationAdmin) ActivateDaemonNoWait(daemonMember string, caller insolar.Reference) error {
	var args [2]interface{}
	args[0] = daemonMember
	args[1] = caller

	var argsSerialized []byte

	err := common.CurrentProxyCtx.Serialize(args, &argsSerialized)
	if err != nil {
		return err
	}

	_, err = common.CurrentProxyCtx.RouteCall(r.Reference, false, false, false, "ActivateDaemon", argsSerialized, *PrototypeReference)
	if err != nil {
		return err
	}

	return nil
}

// ActivateDaemonAsImmutable is proxy generated method
func (r *MigrationAdmin) ActivateDaemonAsImmutable(daemonMember string, caller insolar.Reference) error {
	var args [2]interface{}
	args[0] = daemonMember
	args[1] = caller

	var argsSerialized []byte

	ret := make([]interface{}, 1)
	var ret0 *foundation.Error
	ret[0] = &ret0

	err := common.CurrentProxyCtx.Serialize(args, &argsSerialized)
	if err != nil {
		return err
	}

	res, err := common.CurrentProxyCtx.RouteCall(r.Reference, true, true, false, "ActivateDaemon", argsSerialized, *PrototypeReference)
	if err != nil {
		return err
	}

	resultContainer := foundation.Result{
		Returns: ret,
	}
	err = common.CurrentProxyCtx.Deserialize(res, &resultContainer)
	if err != nil {
		return err
	}
	if resultContainer.Error != nil {
		err = resultContainer.Error
		return err
	}
	if ret0 != nil {
		return ret0
	}
	return nil
}

// DeactivateDaemon is proxy generated method
func (r *MigrationAdmin) DeactivateDaemon(daemonMember string, caller insolar.Reference) error {
	var args [2]interface{}
	args[0] = daemonMember
	args[1] = caller

	var argsSerialized []byte

	ret := make([]interface{}, 1)
	var ret0 *foundation.Error
	ret[0] = &ret0

	err := common.CurrentProxyCtx.Serialize(args, &argsSerialized)
	if err != nil {
		return err
	}

	res, err := common.CurrentProxyCtx.RouteCall(r.Reference, true, false, false, "DeactivateDaemon", argsSerialized, *PrototypeReference)
	if err != nil {
		return err
	}

	resultContainer := foundation.Result{
		Returns: ret,
	}
	err = common.CurrentProxyCtx.Deserialize(res, &resultContainer)
	if err != nil {
		return err
	}
	if resultContainer.Error != nil {
		err = resultContainer.Error
		return err
	}
	if ret0 != nil {
		return ret0
	}
	return nil
}

// DeactivateDaemonNoWait is proxy generated method
func (r *MigrationAdmin) DeactivateDaemonNoWait(daemonMember string, caller insolar.Reference) error {
	var args [2]interface{}
	args[0] = daemonMember
	args[1] = caller

	var argsSerialized []byte

	err := common.CurrentProxyCtx.Serialize(args, &argsSerialized)
	if err != nil {
		return err
	}

	_, err = common.CurrentProxyCtx.RouteCall(r.Reference, false, false, false, "DeactivateDaemon", argsSerialized, *PrototypeReference)
	if err != nil {
		return err
	}

	return nil
}

// DeactivateDaemonAsImmutable is proxy generated method
func (r *MigrationAdmin) DeactivateDaemonAsImmutable(daemonMember string, caller insolar.Reference) error {
	var args [2]interface{}
	args[0] = daemonMember
	args[1] = caller

	var argsSerialized []byte

	ret := make([]interface{}, 1)
	var ret0 *foundation.Error
	ret[0] = &ret0

	err := common.CurrentProxyCtx.Serialize(args, &argsSerialized)
	if err != nil {
		return err
	}

	res, err := common.CurrentProxyCtx.RouteCall(r.Reference, true, true, false, "DeactivateDaemon", argsSerialized, *PrototypeReference)
	if err != nil {
		return err
	}

	resultContainer := foundation.Result{
		Returns: ret,
	}
	err = common.CurrentProxyCtx.Deserialize(res, &resultContainer)
	if err != nil {
		return err
	}
	if resultContainer.Error != nil {
		err = resultContainer.Error
		return err
	}
	if ret0 != nil {
		return ret0
	}
	return nil
}

// CheckDaemon is proxy generated method
func (r *MigrationAdmin) CheckDaemonAsMutable(daemonMember string) (bool, error) {
	var args [1]interface{}
	args[0] = daemonMember

	var argsSerialized []byte

	ret := make([]interface{}, 2)
	var ret0 bool
	ret[0] = &ret0
	var ret1 *foundation.Error
	ret[1] = &ret1

	err := common.CurrentProxyCtx.Serialize(args, &argsSerialized)
	if err != nil {
		return ret0, err
	}

	res, err := common.CurrentProxyCtx.RouteCall(r.Reference, true, false, false, "CheckDaemon", argsSerialized, *PrototypeReference)
	if err != nil {
		return ret0, err
	}

	resultContainer := foundation.Result{
		Returns: ret,
	}
	err = common.CurrentProxyCtx.Deserialize(res, &resultContainer)
	if err != nil {
		return ret0, err
	}
	if resultContainer.Error != nil {
		err = resultContainer.Error
		return ret0, err
	}
	if ret1 != nil {
		return ret0, ret1
	}
	return ret0, nil
}

// CheckDaemonNoWait is proxy generated method
func (r *MigrationAdmin) CheckDaemonNoWait(daemonMember string) error {
	var args [1]interface{}
	args[0] = daemonMember

	var argsSerialized []byte

	err := common.CurrentProxyCtx.Serialize(args, &argsSerialized)
	if err != nil {
		return err
	}

	_, err = common.CurrentProxyCtx.RouteCall(r.Reference, false, false, false, "CheckDaemon", argsSerialized, *PrototypeReference)
	if err != nil {
		return err
	}

	return nil
}

// CheckDaemonAsImmutable is proxy generated method
func (r *MigrationAdmin) CheckDaemon(daemonMember string) (bool, error) {
	var args [1]interface{}
	args[0] = daemonMember

	var argsSerialized []byte

	ret := make([]interface{}, 2)
	var ret0 bool
	ret[0] = &ret0
	var ret1 *foundation.Error
	ret[1] = &ret1

	err := common.CurrentProxyCtx.Serialize(args, &argsSerialized)
	if err != nil {
		return ret0, err
	}

	res, err := common.CurrentProxyCtx.RouteCall(r.Reference, true, true, false, "CheckDaemon", argsSerialized, *PrototypeReference)
	if err != nil {
		return ret0, err
	}

	resultContainer := foundation.Result{
		Returns: ret,
	}
	err = common.CurrentProxyCtx.Deserialize(res, &resultContainer)
	if err != nil {
		return ret0, err
	}
	if resultContainer.Error != nil {
		err = resultContainer.Error
		return ret0, err
	}
	if ret1 != nil {
		return ret0, ret1
	}
	return ret0, nil
}

// GetActiveDaemons is proxy generated method
func (r *MigrationAdmin) GetActiveDaemonsAsMutable() ([]string, error) {
	var args [0]interface{}

	var argsSerialized []byte

	ret := make([]interface{}, 2)
	var ret0 []string
	ret[0] = &ret0
	var ret1 *foundation.Error
	ret[1] = &ret1

	err := common.CurrentProxyCtx.Serialize(args, &argsSerialized)
	if err != nil {
		return ret0, err
	}

	res, err := common.CurrentProxyCtx.RouteCall(r.Reference, true, false, false, "GetActiveDaemons", argsSerialized, *PrototypeReference)
	if err != nil {
		return ret0, err
	}

	resultContainer := foundation.Result{
		Returns: ret,
	}
	err = common.CurrentProxyCtx.Deserialize(res, &resultContainer)
	if err != nil {
		return ret0, err
	}
	if resultContainer.Error != nil {
		err = resultContainer.Error
		return ret0, err
	}
	if ret1 != nil {
		return ret0, ret1
	}
	return ret0, nil
}

// GetActiveDaemonsNoWait is proxy generated method
func (r *MigrationAdmin) GetActiveDaemonsNoWait() error {
	var args [0]interface{}

	var argsSerialized []byte

	err := common.CurrentProxyCtx.Serialize(args, &argsSerialized)
	if err != nil {
		return err
	}

	_, err = common.CurrentProxyCtx.RouteCall(r.Reference, false, false, false, "GetActiveDaemons", argsSerialized, *PrototypeReference)
	if err != nil {
		return err
	}

	return nil
}

// GetActiveDaemonsAsImmutable is proxy generated method
func (r *MigrationAdmin) GetActiveDaemons() ([]string, error) {
	var args [0]interface{}

	var argsSerialized []byte

	ret := make([]interface{}, 2)
	var ret0 []string
	ret[0] = &ret0
	var ret1 *foundation.Error
	ret[1] = &ret1

	err := common.CurrentProxyCtx.Serialize(args, &argsSerialized)
	if err != nil {
		return ret0, err
	}

	res, err := common.CurrentProxyCtx.RouteCall(r.Reference, true, true, false, "GetActiveDaemons", argsSerialized, *PrototypeReference)
	if err != nil {
		return ret0, err
	}

	resultContainer := foundation.Result{
		Returns: ret,
	}
	err = common.CurrentProxyCtx.Deserialize(res, &resultContainer)
	if err != nil {
		return ret0, err
	}
	if resultContainer.Error != nil {
		err = resultContainer.Error
		return ret0, err
	}
	if ret1 != nil {
		return ret0, ret1
	}
	return ret0, nil
}

// GetDepositParameters is proxy generated method
func (r *MigrationAdmin) GetDepositParameters() (*VestingParams, error) {
	var args [0]interface{}

	var argsSerialized []byte

	ret := make([]interface{}, 2)
	var ret0 *VestingParams
	ret[0] = &ret0
	var ret1 *foundation.Error
	ret[1] = &ret1

	err := common.CurrentProxyCtx.Serialize(args, &argsSerialized)
	if err != nil {
		return ret0, err
	}

	res, err := common.CurrentProxyCtx.RouteCall(r.Reference, true, false, false, "GetDepositParameters", argsSerialized, *PrototypeReference)
	if err != nil {
		return ret0, err
	}

	resultContainer := foundation.Result{
		Returns: ret,
	}
	err = common.CurrentProxyCtx.Deserialize(res, &resultContainer)
	if err != nil {
		return ret0, err
	}
	if resultContainer.Error != nil {
		err = resultContainer.Error
		return ret0, err
	}
	if ret1 != nil {
		return ret0, ret1
	}
	return ret0, nil
}

// GetDepositParametersNoWait is proxy generated method
func (r *MigrationAdmin) GetDepositParametersNoWait() error {
	var args [0]interface{}

	var argsSerialized []byte

	err := common.CurrentProxyCtx.Serialize(args, &argsSerialized)
	if err != nil {
		return err
	}

	_, err = common.CurrentProxyCtx.RouteCall(r.Reference, false, false, false, "GetDepositParameters", argsSerialized, *PrototypeReference)
	if err != nil {
		return err
	}

	return nil
}

// GetDepositParametersAsImmutable is proxy generated method
func (r *MigrationAdmin) GetDepositParametersAsImmutable() (*VestingParams, error) {
	var args [0]interface{}

	var argsSerialized []byte

	ret := make([]interface{}, 2)
	var ret0 *VestingParams
	ret[0] = &ret0
	var ret1 *foundation.Error
	ret[1] = &ret1

	err := common.CurrentProxyCtx.Serialize(args, &argsSerialized)
	if err != nil {
		return ret0, err
	}

	res, err := common.CurrentProxyCtx.RouteCall(r.Reference, true, true, false, "GetDepositParameters", argsSerialized, *PrototypeReference)
	if err != nil {
		return ret0, err
	}

	resultContainer := foundation.Result{
		Returns: ret,
	}
	err = common.CurrentProxyCtx.Deserialize(res, &resultContainer)
	if err != nil {
		return ret0, err
	}
	if resultContainer.Error != nil {
		err = resultContainer.Error
		return ret0, err
	}
	if ret1 != nil {
		return ret0, ret1
	}
<<<<<<< HEAD
	return ret0, nil
=======
	return ret0, ret1, nil
}

// GetMemberByMigrationAddress is proxy generated method
func (r *MigrationAdmin) GetMemberByMigrationAddressAsMutable(migrationAddress string) (*insolar.Reference, error) {
	var args [1]interface{}
	args[0] = migrationAddress

	var argsSerialized []byte

	ret := make([]interface{}, 2)
	var ret0 *insolar.Reference
	ret[0] = &ret0
	var ret1 *foundation.Error
	ret[1] = &ret1

	err := common.CurrentProxyCtx.Serialize(args, &argsSerialized)
	if err != nil {
		return ret0, err
	}

	res, err := common.CurrentProxyCtx.RouteCall(r.Reference, true, false, false, "GetMemberByMigrationAddress", argsSerialized, *PrototypeReference)
	if err != nil {
		return ret0, err
	}

	resultContainer := foundation.Result{
		Returns: ret,
	}
	err = common.CurrentProxyCtx.Deserialize(res, &resultContainer)
	if err != nil {
		return ret0, err
	}
	if resultContainer.Error != nil {
		err = resultContainer.Error
		return ret0, err
	}
	if ret1 != nil {
		return ret0, ret1
	}
	return ret0, nil
}

// GetMemberByMigrationAddressNoWait is proxy generated method
func (r *MigrationAdmin) GetMemberByMigrationAddressNoWait(migrationAddress string) error {
	var args [1]interface{}
	args[0] = migrationAddress

	var argsSerialized []byte

	err := common.CurrentProxyCtx.Serialize(args, &argsSerialized)
	if err != nil {
		return err
	}

	_, err = common.CurrentProxyCtx.RouteCall(r.Reference, false, false, false, "GetMemberByMigrationAddress", argsSerialized, *PrototypeReference)
	if err != nil {
		return err
	}

	return nil
}

// GetMemberByMigrationAddressAsImmutable is proxy generated method
func (r *MigrationAdmin) GetMemberByMigrationAddress(migrationAddress string) (*insolar.Reference, error) {
	var args [1]interface{}
	args[0] = migrationAddress

	var argsSerialized []byte

	ret := make([]interface{}, 2)
	var ret0 *insolar.Reference
	ret[0] = &ret0
	var ret1 *foundation.Error
	ret[1] = &ret1

	err := common.CurrentProxyCtx.Serialize(args, &argsSerialized)
	if err != nil {
		return ret0, err
	}

	res, err := common.CurrentProxyCtx.RouteCall(r.Reference, true, true, false, "GetMemberByMigrationAddress", argsSerialized, *PrototypeReference)
	if err != nil {
		return ret0, err
	}

	resultContainer := foundation.Result{
		Returns: ret,
	}
	err = common.CurrentProxyCtx.Deserialize(res, &resultContainer)
	if err != nil {
		return ret0, err
	}
	if resultContainer.Error != nil {
		err = resultContainer.Error
		return ret0, err
	}
	if ret1 != nil {
		return ret0, ret1
	}
	return ret0, nil
}

// GetFreeMigrationAddress is proxy generated method
func (r *MigrationAdmin) GetFreeMigrationAddressAsMutable(publicKey string) (string, error) {
	var args [1]interface{}
	args[0] = publicKey

	var argsSerialized []byte

	ret := make([]interface{}, 2)
	var ret0 string
	ret[0] = &ret0
	var ret1 *foundation.Error
	ret[1] = &ret1

	err := common.CurrentProxyCtx.Serialize(args, &argsSerialized)
	if err != nil {
		return ret0, err
	}

	res, err := common.CurrentProxyCtx.RouteCall(r.Reference, true, false, false, "GetFreeMigrationAddress", argsSerialized, *PrototypeReference)
	if err != nil {
		return ret0, err
	}

	resultContainer := foundation.Result{
		Returns: ret,
	}
	err = common.CurrentProxyCtx.Deserialize(res, &resultContainer)
	if err != nil {
		return ret0, err
	}
	if resultContainer.Error != nil {
		err = resultContainer.Error
		return ret0, err
	}
	if ret1 != nil {
		return ret0, ret1
	}
	return ret0, nil
}

// GetFreeMigrationAddressNoWait is proxy generated method
func (r *MigrationAdmin) GetFreeMigrationAddressNoWait(publicKey string) error {
	var args [1]interface{}
	args[0] = publicKey

	var argsSerialized []byte

	err := common.CurrentProxyCtx.Serialize(args, &argsSerialized)
	if err != nil {
		return err
	}

	_, err = common.CurrentProxyCtx.RouteCall(r.Reference, false, false, false, "GetFreeMigrationAddress", argsSerialized, *PrototypeReference)
	if err != nil {
		return err
	}

	return nil
}

// GetFreeMigrationAddressAsImmutable is proxy generated method
func (r *MigrationAdmin) GetFreeMigrationAddress(publicKey string) (string, error) {
	var args [1]interface{}
	args[0] = publicKey

	var argsSerialized []byte

	ret := make([]interface{}, 2)
	var ret0 string
	ret[0] = &ret0
	var ret1 *foundation.Error
	ret[1] = &ret1

	err := common.CurrentProxyCtx.Serialize(args, &argsSerialized)
	if err != nil {
		return ret0, err
	}

	res, err := common.CurrentProxyCtx.RouteCall(r.Reference, true, true, false, "GetFreeMigrationAddress", argsSerialized, *PrototypeReference)
	if err != nil {
		return ret0, err
	}

	resultContainer := foundation.Result{
		Returns: ret,
	}
	err = common.CurrentProxyCtx.Deserialize(res, &resultContainer)
	if err != nil {
		return ret0, err
	}
	if resultContainer.Error != nil {
		err = resultContainer.Error
		return ret0, err
	}
	if ret1 != nil {
		return ret0, ret1
	}
	return ret0, nil
}

// AddNewMigrationAddressToMaps is proxy generated method
func (r *MigrationAdmin) AddNewMigrationAddressToMapsAsMutable(migrationAddress string, memberRef insolar.Reference) error {
	var args [2]interface{}
	args[0] = migrationAddress
	args[1] = memberRef

	var argsSerialized []byte

	ret := make([]interface{}, 1)
	var ret0 *foundation.Error
	ret[0] = &ret0

	err := common.CurrentProxyCtx.Serialize(args, &argsSerialized)
	if err != nil {
		return err
	}

	res, err := common.CurrentProxyCtx.RouteCall(r.Reference, true, false, false, "AddNewMigrationAddressToMaps", argsSerialized, *PrototypeReference)
	if err != nil {
		return err
	}

	resultContainer := foundation.Result{
		Returns: ret,
	}
	err = common.CurrentProxyCtx.Deserialize(res, &resultContainer)
	if err != nil {
		return err
	}
	if resultContainer.Error != nil {
		err = resultContainer.Error
		return err
	}
	if ret0 != nil {
		return ret0
	}
	return nil
}

// AddNewMigrationAddressToMapsNoWait is proxy generated method
func (r *MigrationAdmin) AddNewMigrationAddressToMapsNoWait(migrationAddress string, memberRef insolar.Reference) error {
	var args [2]interface{}
	args[0] = migrationAddress
	args[1] = memberRef

	var argsSerialized []byte

	err := common.CurrentProxyCtx.Serialize(args, &argsSerialized)
	if err != nil {
		return err
	}

	_, err = common.CurrentProxyCtx.RouteCall(r.Reference, false, false, false, "AddNewMigrationAddressToMaps", argsSerialized, *PrototypeReference)
	if err != nil {
		return err
	}

	return nil
}

// AddNewMigrationAddressToMapsAsImmutable is proxy generated method
func (r *MigrationAdmin) AddNewMigrationAddressToMaps(migrationAddress string, memberRef insolar.Reference) error {
	var args [2]interface{}
	args[0] = migrationAddress
	args[1] = memberRef

	var argsSerialized []byte

	ret := make([]interface{}, 1)
	var ret0 *foundation.Error
	ret[0] = &ret0

	err := common.CurrentProxyCtx.Serialize(args, &argsSerialized)
	if err != nil {
		return err
	}

	res, err := common.CurrentProxyCtx.RouteCall(r.Reference, true, true, false, "AddNewMigrationAddressToMaps", argsSerialized, *PrototypeReference)
	if err != nil {
		return err
	}

	resultContainer := foundation.Result{
		Returns: ret,
	}
	err = common.CurrentProxyCtx.Deserialize(res, &resultContainer)
	if err != nil {
		return err
	}
	if resultContainer.Error != nil {
		err = resultContainer.Error
		return err
	}
	if ret0 != nil {
		return ret0
	}
	return nil
>>>>>>> 39f1cc6d
}<|MERGE_RESOLUTION|>--- conflicted
+++ resolved
@@ -841,10 +841,7 @@
 	if ret1 != nil {
 		return ret0, ret1
 	}
-<<<<<<< HEAD
-	return ret0, nil
-=======
-	return ret0, ret1, nil
+	return ret0, nil
 }
 
 // GetMemberByMigrationAddress is proxy generated method
@@ -1144,5 +1141,4 @@
 		return ret0
 	}
 	return nil
->>>>>>> 39f1cc6d
 }