//
// Copyright 2019 Insolar Technologies GmbH
//
// Licensed under the Apache License, Version 2.0 (the "License");
// you may not use this file except in compliance with the License.
// You may obtain a copy of the License at
//
//     http://www.apache.org/licenses/LICENSE-2.0
//
// Unless required by applicable law or agreed to in writing, software
// distributed under the License is distributed on an "AS IS" BASIS,
// WITHOUT WARRANTIES OR CONDITIONS OF ANY KIND, either express or implied.
// See the License for the specific language governing permissions and
// limitations under the License.
//

package wallet

import (
	"github.com/insolar/insolar/insolar"
	"github.com/insolar/insolar/logicrunner/builtin/foundation"
	"github.com/insolar/insolar/logicrunner/common"
)

// PrototypeReference to prototype of this contract
// error checking hides in generator
var PrototypeReference, _ = insolar.NewReferenceFromBase58("111A5gmRD1ZbHjQh7DgH9SrCK4a1qfwEUP5xAir6i8L.11111111111111111111111111111111")

// Wallet holds proxy type
type Wallet struct {
	Reference insolar.Reference
	Prototype insolar.Reference
	Code      insolar.Reference
}

// ContractConstructorHolder holds logic with object construction
type ContractConstructorHolder struct {
	constructorName string
	argsSerialized  []byte
}

// AsChild saves object as child
func (r *ContractConstructorHolder) AsChild(objRef insolar.Reference) (*Wallet, error) {
	ref, ret, err := common.CurrentProxyCtx.SaveAsChild(objRef, *PrototypeReference, r.constructorName, r.argsSerialized)
	if err != nil {
		return nil, err
	}

	var constructorError *foundation.Error
	resultContainer := foundation.Result{
		Returns: []interface{}{&constructorError},
	}
	err = common.CurrentProxyCtx.Deserialize(ret, &resultContainer)
	if err != nil {
		return nil, err
	}

	if resultContainer.Error != nil {
		return nil, resultContainer.Error
	}

	if constructorError != nil {
		return nil, constructorError
	}

	return &Wallet{Reference: *ref}, nil
}

// GetObject returns proxy object
func GetObject(ref insolar.Reference) (r *Wallet) {
	return &Wallet{Reference: ref}
}

// GetPrototype returns reference to the prototype
func GetPrototype() insolar.Reference {
	return *PrototypeReference
}

// New is constructor
func New(accountReference insolar.Reference) *ContractConstructorHolder {
	var args [1]interface{}
	args[0] = accountReference

	var argsSerialized []byte
	err := common.CurrentProxyCtx.Serialize(args, &argsSerialized)
	if err != nil {
		panic(err)
	}

	return &ContractConstructorHolder{constructorName: "New", argsSerialized: argsSerialized}
}

// GetReference returns reference of the object
func (r *Wallet) GetReference() insolar.Reference {
	return r.Reference
}

// GetPrototype returns reference to the code
func (r *Wallet) GetPrototype() (insolar.Reference, error) {
	if r.Prototype.IsEmpty() {
		ret := [2]interface{}{}
		var ret0 insolar.Reference
		ret[0] = &ret0
		var ret1 *foundation.Error
		ret[1] = &ret1

		res, err := common.CurrentProxyCtx.RouteCall(r.Reference, true, false, false, "GetPrototype", make([]byte, 0), *PrototypeReference)
		if err != nil {
			return ret0, err
		}

		err = common.CurrentProxyCtx.Deserialize(res, &ret)
		if err != nil {
			return ret0, err
		}

		if ret1 != nil {
			return ret0, ret1
		}

		r.Prototype = ret0
	}

	return r.Prototype, nil

}

// GetCode returns reference to the code
func (r *Wallet) GetCode() (insolar.Reference, error) {
	if r.Code.IsEmpty() {
		ret := [2]interface{}{}
		var ret0 insolar.Reference
		ret[0] = &ret0
		var ret1 *foundation.Error
		ret[1] = &ret1

		res, err := common.CurrentProxyCtx.RouteCall(r.Reference, true, false, false, "GetCode", make([]byte, 0), *PrototypeReference)
		if err != nil {
			return ret0, err
		}

		err = common.CurrentProxyCtx.Deserialize(res, &ret)
		if err != nil {
			return ret0, err
		}

		if ret1 != nil {
			return ret0, ret1
		}

		r.Code = ret0
	}

	return r.Code, nil
}

// GetAccount is proxy generated method
func (r *Wallet) GetAccount(assetName string) (*insolar.Reference, error) {
	var args [1]interface{}
	args[0] = assetName

	var argsSerialized []byte

	ret := make([]interface{}, 2)
	var ret0 *insolar.Reference
	ret[0] = &ret0
	var ret1 *foundation.Error
	ret[1] = &ret1

	err := common.CurrentProxyCtx.Serialize(args, &argsSerialized)
	if err != nil {
		return ret0, err
	}

	res, err := common.CurrentProxyCtx.RouteCall(r.Reference, true, false, false, "GetAccount", argsSerialized, *PrototypeReference)
	if err != nil {
		return ret0, err
	}

	resultContainer := foundation.Result{
		Returns: ret,
	}
	err = common.CurrentProxyCtx.Deserialize(res, &resultContainer)
	if err != nil {
		return ret0, err
	}
	if resultContainer.Error != nil {
		err = resultContainer.Error
		return ret0, err
	}
	if ret1 != nil {
		return ret0, ret1
	}
	return ret0, nil
}

// GetAccountNoWait is proxy generated method
func (r *Wallet) GetAccountNoWait(assetName string) error {
	var args [1]interface{}
	args[0] = assetName

	var argsSerialized []byte

	err := common.CurrentProxyCtx.Serialize(args, &argsSerialized)
	if err != nil {
		return err
	}

	_, err = common.CurrentProxyCtx.RouteCall(r.Reference, false, false, false, "GetAccount", argsSerialized, *PrototypeReference)
	if err != nil {
		return err
	}

	return nil
}

// GetAccountAsImmutable is proxy generated method
func (r *Wallet) GetAccountAsImmutable(assetName string) (*insolar.Reference, error) {
	var args [1]interface{}
	args[0] = assetName

	var argsSerialized []byte

	ret := make([]interface{}, 2)
	var ret0 *insolar.Reference
	ret[0] = &ret0
	var ret1 *foundation.Error
	ret[1] = &ret1

	err := common.CurrentProxyCtx.Serialize(args, &argsSerialized)
	if err != nil {
		return ret0, err
	}

	res, err := common.CurrentProxyCtx.RouteCall(r.Reference, true, true, false, "GetAccount", argsSerialized, *PrototypeReference)
	if err != nil {
		return ret0, err
	}

	resultContainer := foundation.Result{
		Returns: ret,
	}
	err = common.CurrentProxyCtx.Deserialize(res, &resultContainer)
	if err != nil {
		return ret0, err
	}
	if resultContainer.Error != nil {
		err = resultContainer.Error
		return ret0, err
	}
	if ret1 != nil {
		return ret0, ret1
	}
	return ret0, nil
}

// Transfer is proxy generated method
func (r *Wallet) Transfer(rootDomainRef insolar.Reference, assetName string, amountStr string, toMember *insolar.Reference) (interface{}, error) {
	var args [4]interface{}
	args[0] = rootDomainRef
	args[1] = assetName
	args[2] = amountStr
	args[3] = toMember

	var argsSerialized []byte

	ret := make([]interface{}, 2)
	var ret0 interface{}
	ret[0] = &ret0
	var ret1 *foundation.Error
	ret[1] = &ret1

	err := common.CurrentProxyCtx.Serialize(args, &argsSerialized)
	if err != nil {
		return ret0, err
	}

	res, err := common.CurrentProxyCtx.RouteCall(r.Reference, true, false, false, "Transfer", argsSerialized, *PrototypeReference)
	if err != nil {
		return ret0, err
	}

	resultContainer := foundation.Result{
		Returns: ret,
	}
	err = common.CurrentProxyCtx.Deserialize(res, &resultContainer)
	if err != nil {
		return ret0, err
	}
	if resultContainer.Error != nil {
		err = resultContainer.Error
		return ret0, err
	}
	if ret1 != nil {
		return ret0, ret1
	}
	return ret0, nil
}

// TransferNoWait is proxy generated method
func (r *Wallet) TransferNoWait(rootDomainRef insolar.Reference, assetName string, amountStr string, toMember *insolar.Reference) error {
	var args [4]interface{}
	args[0] = rootDomainRef
	args[1] = assetName
	args[2] = amountStr
	args[3] = toMember

	var argsSerialized []byte

	err := common.CurrentProxyCtx.Serialize(args, &argsSerialized)
	if err != nil {
		return err
	}

	_, err = common.CurrentProxyCtx.RouteCall(r.Reference, false, false, false, "Transfer", argsSerialized, *PrototypeReference)
	if err != nil {
		return err
	}

	return nil
}

// TransferAsImmutable is proxy generated method
func (r *Wallet) TransferAsImmutable(rootDomainRef insolar.Reference, assetName string, amountStr string, toMember *insolar.Reference) (interface{}, error) {
	var args [4]interface{}
	args[0] = rootDomainRef
	args[1] = assetName
	args[2] = amountStr
	args[3] = toMember

	var argsSerialized []byte

	ret := make([]interface{}, 2)
	var ret0 interface{}
	ret[0] = &ret0
	var ret1 *foundation.Error
	ret[1] = &ret1

	err := common.CurrentProxyCtx.Serialize(args, &argsSerialized)
	if err != nil {
		return ret0, err
	}

	res, err := common.CurrentProxyCtx.RouteCall(r.Reference, true, true, false, "Transfer", argsSerialized, *PrototypeReference)
	if err != nil {
		return ret0, err
	}

	resultContainer := foundation.Result{
		Returns: ret,
	}
	err = common.CurrentProxyCtx.Deserialize(res, &resultContainer)
	if err != nil {
		return ret0, err
	}
	if resultContainer.Error != nil {
		err = resultContainer.Error
		return ret0, err
	}
	if ret1 != nil {
		return ret0, ret1
	}
	return ret0, nil
}

// GetBalance is proxy generated method
<<<<<<< HEAD
func (r *Wallet) GetBalance(assetName string) (string, error) {
	var args [1]interface{}
	args[0] = assetName
=======
func (r *Wallet) GetBalanceAsMutable() (string, error) {
	var args [0]interface{}
>>>>>>> fde7932b

	var argsSerialized []byte

	ret := make([]interface{}, 2)
	var ret0 string
	ret[0] = &ret0
	var ret1 *foundation.Error
	ret[1] = &ret1

	err := common.CurrentProxyCtx.Serialize(args, &argsSerialized)
	if err != nil {
		return ret0, err
	}

	res, err := common.CurrentProxyCtx.RouteCall(r.Reference, true, false, false, "GetBalance", argsSerialized, *PrototypeReference)
	if err != nil {
		return ret0, err
	}

	resultContainer := foundation.Result{
		Returns: ret,
	}
	err = common.CurrentProxyCtx.Deserialize(res, &resultContainer)
	if err != nil {
		return ret0, err
	}
	if resultContainer.Error != nil {
		err = resultContainer.Error
		return ret0, err
	}
	if ret1 != nil {
		return ret0, ret1
	}
	return ret0, nil
}

// GetBalanceNoWait is proxy generated method
func (r *Wallet) GetBalanceNoWait(assetName string) error {
	var args [1]interface{}
	args[0] = assetName

	var argsSerialized []byte

	err := common.CurrentProxyCtx.Serialize(args, &argsSerialized)
	if err != nil {
		return err
	}

	_, err = common.CurrentProxyCtx.RouteCall(r.Reference, false, false, false, "GetBalance", argsSerialized, *PrototypeReference)
	if err != nil {
		return err
	}

	return nil
}

// GetBalanceAsImmutable is proxy generated method
<<<<<<< HEAD
func (r *Wallet) GetBalanceAsImmutable(assetName string) (string, error) {
	var args [1]interface{}
	args[0] = assetName
=======
func (r *Wallet) GetBalance() (string, error) {
	var args [0]interface{}
>>>>>>> fde7932b

	var argsSerialized []byte

	ret := make([]interface{}, 2)
	var ret0 string
	ret[0] = &ret0
	var ret1 *foundation.Error
	ret[1] = &ret1

	err := common.CurrentProxyCtx.Serialize(args, &argsSerialized)
	if err != nil {
		return ret0, err
	}

	res, err := common.CurrentProxyCtx.RouteCall(r.Reference, true, true, false, "GetBalance", argsSerialized, *PrototypeReference)
	if err != nil {
		return ret0, err
	}

	resultContainer := foundation.Result{
		Returns: ret,
	}
	err = common.CurrentProxyCtx.Deserialize(res, &resultContainer)
	if err != nil {
		return ret0, err
	}
	if resultContainer.Error != nil {
		err = resultContainer.Error
		return ret0, err
	}
	if ret1 != nil {
		return ret0, ret1
	}
	return ret0, nil
}

// Accept is proxy generated method
func (r *Wallet) Accept(amountStr string, assetName string) error {
	var args [2]interface{}
	args[0] = amountStr
	args[1] = assetName

	var argsSerialized []byte

	ret := make([]interface{}, 1)
	var ret0 *foundation.Error
	ret[0] = &ret0

	err := common.CurrentProxyCtx.Serialize(args, &argsSerialized)
	if err != nil {
		return err
	}

	res, err := common.CurrentProxyCtx.RouteCall(r.Reference, true, false, false, "Accept", argsSerialized, *PrototypeReference)
	if err != nil {
		return err
	}

	resultContainer := foundation.Result{
		Returns: ret,
	}
	err = common.CurrentProxyCtx.Deserialize(res, &resultContainer)
	if err != nil {
		return err
	}
	if resultContainer.Error != nil {
		err = resultContainer.Error
		return err
	}
	if ret0 != nil {
		return ret0
	}
	return nil
}

// AcceptNoWait is proxy generated method
func (r *Wallet) AcceptNoWait(amountStr string, assetName string) error {
	var args [2]interface{}
	args[0] = amountStr
	args[1] = assetName

	var argsSerialized []byte

	err := common.CurrentProxyCtx.Serialize(args, &argsSerialized)
	if err != nil {
		return err
	}

	_, err = common.CurrentProxyCtx.RouteCall(r.Reference, false, false, false, "Accept", argsSerialized, *PrototypeReference)
	if err != nil {
		return err
	}

	return nil
}

// AcceptAsImmutable is proxy generated method
func (r *Wallet) AcceptAsImmutable(amountStr string, assetName string) error {
	var args [2]interface{}
	args[0] = amountStr
	args[1] = assetName

	var argsSerialized []byte

	ret := make([]interface{}, 1)
	var ret0 *foundation.Error
	ret[0] = &ret0

	err := common.CurrentProxyCtx.Serialize(args, &argsSerialized)
	if err != nil {
		return err
	}

	res, err := common.CurrentProxyCtx.RouteCall(r.Reference, true, true, false, "Accept", argsSerialized, *PrototypeReference)
	if err != nil {
		return err
	}

	resultContainer := foundation.Result{
		Returns: ret,
	}
	err = common.CurrentProxyCtx.Deserialize(res, &resultContainer)
	if err != nil {
		return err
	}
	if resultContainer.Error != nil {
		err = resultContainer.Error
		return err
	}
	if ret0 != nil {
		return ret0
	}
	return nil
}<|MERGE_RESOLUTION|>--- conflicted
+++ resolved
@@ -364,14 +364,9 @@
 }
 
 // GetBalance is proxy generated method
-<<<<<<< HEAD
-func (r *Wallet) GetBalance(assetName string) (string, error) {
+func (r *Wallet) GetBalanceAsMutable(assetName string) (string, error) {
 	var args [1]interface{}
 	args[0] = assetName
-=======
-func (r *Wallet) GetBalanceAsMutable() (string, error) {
-	var args [0]interface{}
->>>>>>> fde7932b
 
 	var argsSerialized []byte
 
@@ -429,14 +424,9 @@
 }
 
 // GetBalanceAsImmutable is proxy generated method
-<<<<<<< HEAD
-func (r *Wallet) GetBalanceAsImmutable(assetName string) (string, error) {
+func (r *Wallet) GetBalance(assetName string) (string, error) {
 	var args [1]interface{}
 	args[0] = assetName
-=======
-func (r *Wallet) GetBalance() (string, error) {
-	var args [0]interface{}
->>>>>>> fde7932b
 
 	var argsSerialized []byte
 
