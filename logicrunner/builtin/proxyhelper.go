//
// Copyright 2019 Insolar Technologies GmbH
//
// Licensed under the Apache License, Version 2.0 (the "License");
// you may not use this file except in compliance with the License.
// You may obtain a copy of the License at
//
//     http://www.apache.org/licenses/LICENSE-2.0
//
// Unless required by applicable law or agreed to in writing, software
// distributed under the License is distributed on an "AS IS" BASIS,
// WITHOUT WARRANTIES OR CONDITIONS OF ANY KIND, either express or implied.
// See the License for the specific language governing permissions and
// limitations under the License.
//

package builtin

import (
	"reflect"

	"github.com/pkg/errors"
	"github.com/tylerb/gls"

	"github.com/insolar/insolar/insolar"
	lrCommon "github.com/insolar/insolar/logicrunner/common"
	"github.com/insolar/insolar/logicrunner/goplugin/foundation"
	"github.com/insolar/insolar/logicrunner/goplugin/rpctypes"
)

const glsCallContextKey = "callCtx"

type ProxyHelper struct {
	lrCommon.Serializer
	lrCommon.SystemError
	methods lrCommon.LogicRunnerRPCStub
}

func NewProxyHelper(runner lrCommon.LogicRunnerRPCStub) *ProxyHelper {
	return &ProxyHelper{
		Serializer:  lrCommon.NewCBORSerializer(),
		SystemError: lrCommon.NewSystemError(),
		methods:     runner,
	}
}

func (h *ProxyHelper) getUpBaseReq() rpctypes.UpBaseReq {
	callContextInterface := gls.Get(glsCallContextKey)
	if callContextInterface == nil {
		panic("Failed to find call context")
	}
	callContext, ok := callContextInterface.(*insolar.LogicCallContext)
	if !ok {
		panic("Unknown value stored in '" + glsCallContextKey + "'")
	}

	return rpctypes.UpBaseReq{
		Mode:            callContext.Mode,
		Callee:          *callContext.Callee,
		CalleePrototype: *callContext.CallerPrototype,
		Request:         *callContext.Request,
	}
}

func (h *ProxyHelper) RouteCall(ref insolar.Reference, wait bool, immutable bool, saga bool, method string, args []byte,
	proxyPrototype insolar.Reference) ([]byte, error) {

	if h.GetSystemError() != nil {
		return nil, h.GetSystemError()
	}

	res := rpctypes.UpRouteResp{}
	req := rpctypes.UpRouteReq{
		UpBaseReq: h.getUpBaseReq(),

		Object:    ref,
		Wait:      wait,
		Immutable: immutable,
		Saga:      saga,
		Method:    method,
		Arguments: args,
		Prototype: proxyPrototype,
	}

	err := h.methods.RouteCall(req, &res)

	if err != nil {
		h.SetSystemError(err)
		return nil, err
	}
	return res.Result, nil
}

func (h *ProxyHelper) SaveAsChild(parentRef, classRef insolar.Reference, constructorName string,
	argsSerialized []byte) (insolar.Reference, error) {

	if h.GetSystemError() != nil {
		return insolar.Reference{}, h.GetSystemError()
	}

	res := rpctypes.UpSaveAsChildResp{}
	req := rpctypes.UpSaveAsChildReq{
		UpBaseReq: h.getUpBaseReq(),

		Parent:          parentRef,
		Prototype:       classRef,
		ConstructorName: constructorName,
		ArgsSerialized:  argsSerialized,
	}

	if err := h.methods.SaveAsChild(req, &res); err != nil {
		h.SetSystemError(err)
		return insolar.Reference{}, err
	}
	if res.Reference == nil {
		err := errors.New("Unexpected result, empty reference")
		h.SetSystemError(err)
		return insolar.Reference{}, err
	}
	return *res.Reference, nil
}

<<<<<<< HEAD
=======
func (h *ProxyHelper) SaveAsDelegate(parentRef, classRef insolar.Reference, constructorName string,
	argsSerialized []byte) (insolar.Reference, error) {

	if h.GetSystemError() != nil {
		return insolar.Reference{}, h.GetSystemError()
	}

	res := rpctypes.UpSaveAsDelegateResp{}
	req := rpctypes.UpSaveAsDelegateReq{
		UpBaseReq: h.getUpBaseReq(),

		Into:            parentRef,
		Prototype:       classRef,
		ConstructorName: constructorName,
		ArgsSerialized:  argsSerialized,
	}

	if err := h.methods.SaveAsDelegate(req, &res); err != nil {
		h.SetSystemError(err)
		return insolar.Reference{}, err
	}
	if res.Reference == nil {
		err := errors.New("Unexpected result, empty reference")
		h.SetSystemError(err)
		return insolar.Reference{}, err
	}
	return *res.Reference, nil

}

func (h *ProxyHelper) GetDelegate(object, ofType insolar.Reference) (insolar.Reference, error) {
	if h.GetSystemError() != nil {
		return insolar.Reference{}, h.GetSystemError()
	}

	res := rpctypes.UpGetDelegateResp{}
	req := rpctypes.UpGetDelegateReq{
		UpBaseReq: h.getUpBaseReq(),

		Object: object,
		OfType: ofType,
	}

	if err := h.methods.GetDelegate(req, &res); err != nil {
		h.SetSystemError(err)
		return insolar.Reference{}, err
	}
	return res.Object, nil
}

>>>>>>> 2e8d8cb9
func (h *ProxyHelper) DeactivateObject(object insolar.Reference) error {
	if h.GetSystemError() != nil {
		return h.GetSystemError()
	}

	res := rpctypes.UpDeactivateObjectResp{}
	req := rpctypes.UpDeactivateObjectReq{
		UpBaseReq: h.getUpBaseReq(),
	}

	if err := h.methods.DeactivateObject(req, &res); err != nil {
		h.SetSystemError(err)
		return err
	}
	return nil
}

/*
func (h *ProxyHelper) Serialize(what interface{}, to *[]byte) error {
	panic("implement me")
}

func (h *ProxyHelper) Deserialize(from []byte, into interface{}) error {
	panic("implement me")
}
*/

func (h *ProxyHelper) MakeErrorSerializable(err error) error {
	if err == nil || err == (*foundation.Error)(nil) || reflect.ValueOf(err).IsNil() {
		return nil
	}
	return &foundation.Error{S: err.Error()}
}<|MERGE_RESOLUTION|>--- conflicted
+++ resolved
@@ -120,59 +120,6 @@
 	return *res.Reference, nil
 }
 
-<<<<<<< HEAD
-=======
-func (h *ProxyHelper) SaveAsDelegate(parentRef, classRef insolar.Reference, constructorName string,
-	argsSerialized []byte) (insolar.Reference, error) {
-
-	if h.GetSystemError() != nil {
-		return insolar.Reference{}, h.GetSystemError()
-	}
-
-	res := rpctypes.UpSaveAsDelegateResp{}
-	req := rpctypes.UpSaveAsDelegateReq{
-		UpBaseReq: h.getUpBaseReq(),
-
-		Into:            parentRef,
-		Prototype:       classRef,
-		ConstructorName: constructorName,
-		ArgsSerialized:  argsSerialized,
-	}
-
-	if err := h.methods.SaveAsDelegate(req, &res); err != nil {
-		h.SetSystemError(err)
-		return insolar.Reference{}, err
-	}
-	if res.Reference == nil {
-		err := errors.New("Unexpected result, empty reference")
-		h.SetSystemError(err)
-		return insolar.Reference{}, err
-	}
-	return *res.Reference, nil
-
-}
-
-func (h *ProxyHelper) GetDelegate(object, ofType insolar.Reference) (insolar.Reference, error) {
-	if h.GetSystemError() != nil {
-		return insolar.Reference{}, h.GetSystemError()
-	}
-
-	res := rpctypes.UpGetDelegateResp{}
-	req := rpctypes.UpGetDelegateReq{
-		UpBaseReq: h.getUpBaseReq(),
-
-		Object: object,
-		OfType: ofType,
-	}
-
-	if err := h.methods.GetDelegate(req, &res); err != nil {
-		h.SetSystemError(err)
-		return insolar.Reference{}, err
-	}
-	return res.Object, nil
-}
-
->>>>>>> 2e8d8cb9
 func (h *ProxyHelper) DeactivateObject(object insolar.Reference) error {
 	if h.GetSystemError() != nil {
 		return h.GetSystemError()
