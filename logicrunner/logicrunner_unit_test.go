// Copyright 2020 Insolar Network Ltd.
//
// Licensed under the Apache License, Version 2.0 (the "License");
// you may not use this file except in compliance with the License.
// You may obtain a copy of the License at
//
//     http://www.apache.org/licenses/LICENSE-2.0
//
// Unless required by applicable law or agreed to in writing, software
// distributed under the License is distributed on an "AS IS" BASIS,
// WITHOUT WARRANTIES OR CONDITIONS OF ANY KIND, either express or implied.
// See the License for the specific language governing permissions and
// limitations under the License.

package logicrunner

import (
	"context"
	"sync"
	"testing"
	"time"

	message2 "github.com/ThreeDotsLabs/watermill/message"
	"github.com/gojuno/minimock/v3"
	"github.com/insolar/insolar/logicrunner/builtin"
	"github.com/pkg/errors"
	"github.com/stretchr/testify/require"
	"github.com/stretchr/testify/suite"

	"github.com/insolar/insolar/configuration"
	"github.com/insolar/insolar/insolar"
	"github.com/insolar/insolar/insolar/bus"
	"github.com/insolar/insolar/insolar/bus/meta"
	"github.com/insolar/insolar/insolar/gen"
	"github.com/insolar/insolar/insolar/jet"
	"github.com/insolar/insolar/insolar/payload"
	insolarPulse "github.com/insolar/insolar/insolar/pulse"
	"github.com/insolar/insolar/insolar/record"
	"github.com/insolar/insolar/insolar/reply"
	"github.com/insolar/insolar/insolar/utils"
	"github.com/insolar/insolar/instrumentation/inslogger"
	"github.com/insolar/insolar/instrumentation/instracer"
	"github.com/insolar/insolar/log"
	"github.com/insolar/insolar/logicrunner/artifacts"
	"github.com/insolar/insolar/logicrunner/common"
	"github.com/insolar/insolar/logicrunner/executionregistry"
	"github.com/insolar/insolar/logicrunner/machinesmanager"
	"github.com/insolar/insolar/logicrunner/requestresult"
	"github.com/insolar/insolar/logicrunner/shutdown"
	"github.com/insolar/insolar/logicrunner/writecontroller"
	"github.com/insolar/insolar/pulsar"
	"github.com/insolar/insolar/pulsar/entropygenerator"
	"github.com/insolar/insolar/pulse"
	"github.com/insolar/insolar/testutils"
	"github.com/insolar/insolar/testutils/network"
)

var _ insolar.LogicRunner = &LogicRunner{}

const useLeakTest = false

type LogicRunnerCommonTestSuite struct {
	suite.Suite

	mc     *minimock.Controller
	ctx    context.Context
	am     *artifacts.ClientMock
	dc     *artifacts.DescriptorsCacheMock
	jc     *jet.CoordinatorMock
	mm     machinesmanager.MachinesManager
	lr     *LogicRunner
	re     *RequestsExecutorMock
	ps     *insolarPulse.AccessorMock
	mle    *testutils.MachineLogicExecutorMock
	nn     *network.NodeNetworkMock
	sender *bus.SenderMock
	cr     *testutils.ContractRequesterMock
	pub    message2.Publisher
	lt     func()
}

func (suite *LogicRunnerCommonTestSuite) BeforeTest(suiteName, testName string) {
	// testing context
	suite.ctx = inslogger.TestContext(suite.T())

	// initialize minimock and mocks
	suite.mc = minimock.NewController(suite.T())
	suite.am = artifacts.NewClientMock(suite.mc)
	suite.dc = artifacts.NewDescriptorsCacheMock(suite.mc)
	suite.mm = machinesmanager.NewMachinesManager()
	suite.re = NewRequestsExecutorMock(suite.mc)
	suite.jc = jet.NewCoordinatorMock(suite.mc)
	suite.ps = insolarPulse.NewAccessorMock(suite.mc)
	suite.nn = network.NewNodeNetworkMock(suite.mc)
	suite.sender = bus.NewSenderMock(suite.mc)
	suite.cr = testutils.NewContractRequesterMock(suite.mc)
	suite.pub = &publisherMock{}

	suite.lt = func() { testutils.LeakTester(&testutils.SyncT{T: suite.T()}) }
	suite.SetupLogicRunner()
}

func (suite *LogicRunnerCommonTestSuite) SetupLogicRunner() {
	suite.sender = bus.NewSenderMock(suite.mc)
	suite.pub = &publisherMock{}
<<<<<<< HEAD
	suite.lr, _ = NewLogicRunner(&configuration.LogicRunner{}, suite.pub, suite.sender, nil, nil, nil, nil)
=======
	suite.lr, _ = NewLogicRunner(&configuration.LogicRunner{}, suite.pub, suite.sender, builtin.BuiltinContracts{})
>>>>>>> 880ddf2f
	suite.lr.ArtifactManager = suite.am
	suite.lr.DescriptorsCache = suite.dc
	suite.lr.MachinesManager = suite.mm
	suite.lr.JetCoordinator = suite.jc
	suite.lr.PulseAccessor = suite.ps
	suite.lr.Sender = suite.sender
	suite.lr.Publisher = suite.pub
	suite.lr.RequestsExecutor = suite.re
	suite.lr.ContractRequester = suite.cr
	suite.lr.PulseAccessor = suite.ps

	_ = suite.lr.Init(suite.ctx)
}

func (suite *LogicRunnerCommonTestSuite) AfterTest(suiteName, testName string) {
	suite.mc.Wait(2 * time.Minute)
	suite.mc.Finish()

	// LogicRunner created a number of goroutines (in watermill, for example)
	// that weren't shut down in case no Stop was called
	// Do what we must, stop server
	_ = suite.lr.Stop(suite.ctx)

	suite.lt()
}

type LogicRunnerTestSuite struct {
	LogicRunnerCommonTestSuite
}

func (suite *LogicRunnerTestSuite) BeforeTest(suiteName, testName string) {
	suite.LogicRunnerCommonTestSuite.BeforeTest(suiteName, testName)
}

func (suite *LogicRunnerTestSuite) SetupLogicRunner() {
	suite.LogicRunnerCommonTestSuite.SetupLogicRunner()
}

func (suite *LogicRunnerTestSuite) AfterTest(suiteName, testName string) {
	suite.LogicRunnerCommonTestSuite.AfterTest(suiteName, testName)
}

func (suite *LogicRunnerTestSuite) TestSagaCallAcceptNotificationHandler() {
	outgoing := (*record.OutgoingRequest)(genIncomingRequest())

	virtual := record.Wrap(outgoing)
	outgoingBytes, err := virtual.Marshal()
	suite.Require().NoError(err)

	outgoingReqId := gen.ID()
	outgoingRequestRef := insolar.NewRecordReference(outgoingReqId)

	pl := &payload.SagaCallAcceptNotification{
		DetachedRequestID: outgoingReqId,
		Request:           outgoingBytes,
	}
	msg, err := payload.NewMessage(pl)
	suite.Require().NoError(err)

	pulseNum := pulsar.NewPulse(0, pulse.MinTimePulse, &entropygenerator.StandardEntropyGenerator{})

	suite.ps.LatestMock.Return(*pulseNum, nil)

	msg.Metadata.Set(meta.Pulse, pulseNum.PulseNumber.String())
	sp, err := instracer.Serialize(context.Background())
	suite.Require().NoError(err)
	msg.Metadata.Set(meta.SpanData, string(sp))

	meta := payload.Meta{
		Payload: msg.Payload,
	}
	buf, err := meta.Marshal()
	msg.Payload = buf

	dummyRequestRef := gen.RecordReference()
	callMethodChan := make(chan struct{})
	var usedCaller insolar.Reference
	var usedReason insolar.Reference
	var usedReturnMode record.ReturnMode

	suite.cr.SendRequestMock.Set(func(ctx context.Context, msg insolar.Payload) (insolar.Reply, *insolar.Reference, error) {
		_, ok := msg.(*payload.CallMethod)
		suite.Require().True(ok, "message should be payload.CallMethod")
		cm := msg.(*payload.CallMethod)
		usedCaller = cm.Request.Caller
		usedReason = cm.Request.Reason
		usedReturnMode = cm.Request.ReturnMode

		result := &reply.RegisterRequest{
			Request: dummyRequestRef,
		}
		callMethodChan <- struct{}{}
		return result, nil, nil
	})

	registerResultChan := make(chan struct{})
	var usedRequestRef insolar.Reference
	var usedResult []byte

	suite.am.RegisterResultMock.Set(func(ctx context.Context, reqRef insolar.Reference, reqResults artifacts.RequestResult) (r error) {
		usedRequestRef = reqRef
		usedResult = reqResults.Result()
		registerResultChan <- struct{}{}
		return nil
	})

	err = suite.lr.FlowDispatcher.Process(msg)
	suite.Require().NoError(err)

	<-callMethodChan
	suite.Require().Equal(outgoing.Caller, usedCaller)
	suite.Require().Equal(outgoing.Reason, usedReason)
	suite.Require().Equal(record.ReturnSaga, usedReturnMode)

	<-registerResultChan
	suite.Require().Equal(outgoingRequestRef, &usedRequestRef)
	suite.Require().Equal(dummyRequestRef.Bytes(), usedResult)

	// In this test LME doesn't need any reply from VE. But if an reply was
	// required you could check it like this:
	// ```
	// replyChan = mockSender(suite)
	// rep, err := getReply(suite, replyChan)
	// suite.Require().NoError(err)
	// suite.Require().Equal(&reply.OK{}, rep)
	// ```
}

func (suite *LogicRunnerTestSuite) TestNewLogicRunner() {
<<<<<<< HEAD
	lr, err := NewLogicRunner(nil, suite.pub, suite.sender, nil, nil, nil, nil)
	suite.Require().Error(err)
	suite.Require().Nil(lr)

	lr, err = NewLogicRunner(&configuration.LogicRunner{}, suite.pub, suite.sender, nil, nil, nil, nil)
=======
	lr, err := NewLogicRunner(nil, suite.pub, suite.sender, builtin.BuiltinContracts{})
	suite.Require().Error(err)
	suite.Require().Nil(lr)

	lr, err = NewLogicRunner(&configuration.LogicRunner{}, suite.pub, suite.sender, builtin.BuiltinContracts{})
>>>>>>> 880ddf2f
	suite.Require().NoError(err)
	suite.Require().NotNil(lr)
	_ = lr.Stop(context.Background())
}

func (suite *LogicRunnerTestSuite) TestStartStop() {
	lr, err := NewLogicRunner(&configuration.LogicRunner{
		BuiltIn: &configuration.BuiltIn{},
<<<<<<< HEAD
	}, suite.pub, suite.sender, nil, nil, nil, nil)
=======
	}, suite.pub, suite.sender, builtin.BuiltinContracts{})
>>>>>>> 880ddf2f
	suite.Require().NoError(err)
	suite.Require().NotNil(lr)

	lr.MachinesManager = suite.mm

	suite.am.InjectCodeDescriptorMock.Return()
	suite.am.InjectPrototypeDescriptorMock.Return()
	suite.am.InjectFinishMock.Return()
	lr.ArtifactManager = suite.am

	err = lr.Init(suite.ctx)
	suite.Require().NoError(err)

	err = lr.Start(suite.ctx)
	suite.Require().NoError(err)

	err = lr.Stop(suite.ctx)
	suite.Require().NoError(err)
}

func TestLogicRunner(t *testing.T) {
	// Hello my friend! I bet you would like to place t.Parallel() here.
	// Of course this may sound as a good idea. This will run multiple
	// test in parallel which will make them execute faster. Right?
	// Wrong! You see, by historical reasons LogicRunnerTestSuite
	// is in fact 4 independent tests which share their state (suite.* fields).
	// Guess what happens when they run in parallel? Right, it seem to work
	// at first but after some time someone will spent a lot of exciting
	// days trying to figure out why these test sometimes fail (e.g. on CI).
	// In other words dont you dare to use t.Parallel() here unless you are
	// willing to completely rewrite the whole LogicRunnerTestSuite, OK?
	suite.Run(t, new(LogicRunnerTestSuite))
}

func TestLogicRunner_OnPulse(t *testing.T) {
	table := []struct {
		name  string
		mocks func(ctx context.Context, t minimock.Tester) *LogicRunner
	}{
		{
			name: "broker that stays and sends messages",
			mocks: func(ctx context.Context, mc minimock.Tester) *LogicRunner {
<<<<<<< HEAD
				lr, err := NewLogicRunner(&configuration.LogicRunner{}, nil, nil, nil, nil, nil, nil)
=======
				lr, err := NewLogicRunner(&configuration.LogicRunner{}, nil, nil, builtin.BuiltinContracts{})
>>>>>>> 880ddf2f
				require.NoError(t, err)

				lr.initHandlers()

				lr.Sender = bus.NewSenderMock(t).SendRoleMock.Set(
					func(ctx context.Context, msg *message2.Message, role insolar.DynamicRole, obj insolar.Reference) (ch1 <-chan *message2.Message, f1 func()) {
						return nil, func() {}
					})

				lr.StateStorage = NewStateStorageMock(mc).
					IsEmptyMock.Return(false).
					OnPulseMock.Return(map[insolar.Reference][]payload.Payload{gen.Reference(): {&payload.ExecutorResults{}}})

				lr.WriteController = writecontroller.NewWriteController()
				_ = lr.WriteController.Open(ctx, pulse.MinTimePulse)
				lr.ShutdownFlag = shutdown.NewFlagMock(mc).
					DoneMock.Set(
					func(ctx context.Context, isDone func() bool) {
						isDone()
					})

				lr.ResultsMatcher = newResultsMatcher(lr.Sender, lr.PulseAccessor)

				return lr
			},
		},
		{
			name: "broker that goes way",
			mocks: func(ctx context.Context, mc minimock.Tester) *LogicRunner {
<<<<<<< HEAD
				lr, err := NewLogicRunner(&configuration.LogicRunner{}, nil, nil, nil, nil, nil, nil)
=======
				lr, err := NewLogicRunner(&configuration.LogicRunner{}, nil, nil, builtin.BuiltinContracts{})
>>>>>>> 880ddf2f
				require.NoError(t, err)

				lr.initHandlers()

				lr.StateStorage = NewStateStorageMock(mc).
					IsEmptyMock.Return(true).
					OnPulseMock.Return(map[insolar.Reference][]payload.Payload{})

				lr.WriteController = writecontroller.NewWriteController()
				_ = lr.WriteController.Open(ctx, pulse.MinTimePulse)
				lr.ShutdownFlag = shutdown.NewFlagMock(mc).
					DoneMock.Set(
					func(ctx context.Context, isDone func() bool) {
						isDone()
					})

				lr.ResultsMatcher = newResultsMatcher(lr.Sender, lr.PulseAccessor)

				return lr
			},
		},
	}

	for _, test := range table {
		t.Run(test.name, func(t *testing.T) {
			ctx := inslogger.TestContext(t)
			mc := minimock.NewController(t)

			lr := test.mocks(ctx, mc)
			err := lr.OnPulse(ctx, insolar.Pulse{PulseNumber: pulse.MinTimePulse}, insolar.Pulse{PulseNumber: pulse.MinTimePulse + 1})
			require.NoError(t, err)

			mc.Wait(3 * time.Minute)
			mc.Finish()
		})
	}
}

type OnPulseCallOrderEnum int

const (
	OrderInitial OnPulseCallOrderEnum = iota
	OrderWriteControllerClose
	OrderStateStorageOnPulse
	OrderWriteControllerOpen
	OrderFlagDone
	OrderStateStorageIsEmpty
	OrderMAX
)

func TestLogicRunner_OnPulse_Order(t *testing.T) {
	ctx := inslogger.TestContext(t)
<<<<<<< HEAD
	lr, err := NewLogicRunner(&configuration.LogicRunner{}, nil, nil, nil, nil, nil, nil)
=======
	lr, err := NewLogicRunner(&configuration.LogicRunner{}, nil, nil, builtin.BuiltinContracts{})
>>>>>>> 880ddf2f
	require.NoError(t, err)

	mc := minimock.NewController(t)
	defer mc.Wait(time.Minute)

	orderChan := make(chan OnPulseCallOrderEnum, 6)

	lr.WriteController = writecontroller.NewWriteControllerMock(mc).
		CloseAndWaitMock.Set(
		func(_ context.Context, _ insolar.PulseNumber) error {
			orderChan <- OrderWriteControllerClose
			return nil
		}).
		OpenMock.Set(
		func(_ context.Context, _ insolar.PulseNumber) error {
			orderChan <- OrderWriteControllerOpen
			return nil
		})
	lr.StateStorage = NewStateStorageMock(mc).
		OnPulseMock.Set(
		func(_ context.Context, _ insolar.Pulse) map[insolar.Reference][]payload.Payload {
			orderChan <- OrderStateStorageOnPulse
			return map[insolar.Reference][]payload.Payload{}
		}).
		IsEmptyMock.Set(
		func() (b1 bool) {
			orderChan <- OrderStateStorageIsEmpty
			return true
		})
	lr.ShutdownFlag = shutdown.NewFlagMock(mc).
		DoneMock.Set(
		func(ctx context.Context, isDone func() bool) {
			orderChan <- OrderFlagDone
			isDone()
		})

	lr.ResultsMatcher = newResultsMatcher(lr.Sender, lr.PulseAccessor)

	oldPulse := insolar.Pulse{PulseNumber: pulse.MinTimePulse}
	newPulse := insolar.Pulse{PulseNumber: pulse.MinTimePulse + 1}
	require.NoError(t, lr.OnPulse(ctx, oldPulse, newPulse))
	require.Len(t, orderChan, int(OrderMAX-1))

	previousOrderElement := OrderInitial
	for {
		var orderElement OnPulseCallOrderEnum
		select {
		case orderElement = <-orderChan:
			if orderElement <= previousOrderElement {
				t.Fatalf("Wrong execution order of OnPulse")
			}
			previousOrderElement = orderElement
		default:
			return
		}
	}
}

func (suite *LogicRunnerTestSuite) TestImmutableOrder() {
	syncT := &testutils.SyncT{T: suite.T()}

	wg := &sync.WaitGroup{}

	wg.Add(1)

	pa := insolarPulse.NewAccessorMock(syncT).LatestMock.Return(
		insolar.Pulse{PulseNumber: pulse.MinTimePulse},
		nil,
	)

	er := executionregistry.NewExecutionRegistryMock(syncT).
		RegisterMock.Return(nil).LengthMock.Return(3)

	// prepare default object and execution state
	objectRef := gen.Reference()
	am := artifacts.NewClientMock(syncT).GetObjectMock.Set(func(ctx context.Context, head insolar.Reference, request *insolar.Reference) (o1 artifacts.ObjectDescriptor, err error) {
		reqID := *request.GetLocal()
		return artifacts.NewObjectDescriptorMock(syncT).EarliestRequestIDMock.Return(&reqID), nil
	})
	broker := NewExecutionBroker(objectRef, nil, suite.re, nil, am, er, nil, pa)
	broker.pending = insolar.NotPending

	// prepare request objects
	mutableRequestRef := gen.RecordReference()
	immutableRequestRef1 := gen.RecordReference()
	immutableRequestRef2 := gen.RecordReference()

	// prepare all three requests
	mutableRequest := record.IncomingRequest{
		ReturnMode:   record.ReturnResult,
		Object:       &objectRef,
		APIRequestID: utils.RandTraceID(),
		Immutable:    false,
		Reason:       gen.RecordReference(),
		Caller:       gen.Reference(),
	}

	immutableRequest1 := record.IncomingRequest{
		ReturnMode:   record.ReturnResult,
		Object:       &objectRef,
		APIRequestID: utils.RandTraceID(),
		Immutable:    true,
		Reason:       gen.RecordReference(),
		Caller:       gen.Reference(),
	}

	immutableRequest2 := record.IncomingRequest{
		ReturnMode:   record.ReturnResult,
		Object:       &objectRef,
		APIRequestID: utils.RandTraceID(),
		Immutable:    true,
		Reason:       gen.RecordReference(),
		Caller:       gen.Reference(),
	}

	count := 0
	am.GetPendingsMock.Set(func(ctx context.Context, objectRef insolar.Reference, skip []insolar.ID) (ra1 []insolar.Reference, err error) {
		if count > 0 {
			return nil, insolar.ErrNoPendingRequest
		}
		count++
		return []insolar.Reference{immutableRequestRef1, immutableRequestRef2, mutableRequestRef}, nil
	})
	am.GetRequestMock.Set(func(_ context.Context, objRef insolar.Reference, reqRef insolar.Reference) (r1 record.Request, err error) {
		if objRef != objectRef {
			return nil, errors.New("bad objectRef")
		}
		var res record.Request
		switch reqRef {
		case mutableRequestRef:
			res = &mutableRequest
		case immutableRequestRef1:
			res = &immutableRequest1
		case immutableRequestRef2:
			res = &immutableRequest2
		}
		return res, nil
	})

	er.DoneMock.Set(func(transcript *common.Transcript) (b1 bool) {
		switch transcript.RequestRef {
		case mutableRequestRef, immutableRequestRef1, immutableRequestRef2:
			return true
		default:
			panic("should not be called")
		}
	})

	// Set custom executor, that'll:
	// 1) mutable will start execution and wait until something will ping it on channel 1
	// 2) immutable 1 will start execution and will wait on channel 2 until something will ping it
	// 3) immutable 2 will start execution and will ping on channel 2 and exit
	// 4) immutable 1 will ping on channel 1 and exit
	// 5) mutable request will continue execution and exit

	var mutableChan = make(chan struct{}, 1)
	var immutableChan chan interface{} = nil
	var immutableLock = sync.Mutex{}
	var finalChan = make(chan struct{}, 1)

	suite.re.SendReplyMock.Set(func(ctx context.Context, reqRef insolar.Reference, req record.IncomingRequest, re insolar.Reply, err error) {
		select {
		case <-finalChan:
			wg.Done()
		default:
		}
	})
	suite.re.ExecuteAndSaveMock.Set(func(ctx context.Context, transcript *common.Transcript) (artifacts.RequestResult, error) {
		if transcript.RequestRef.Equal(mutableRequestRef) {
			log.Debug("mutableChan 1")
			select {
			case <-mutableChan:
				log.Info("mutable got notifications")
				finalChan <- struct{}{}
				return requestresult.New([]byte{1, 2, 3}, gen.Reference()), nil
			case <-time.After(2 * time.Minute):
				panic("timeout on waiting for immutable request 1 pinged us")
			}
			return requestresult.New([]byte{1, 2, 3}, gen.Reference()), nil
		}

		if transcript.RequestRef.Equal(immutableRequestRef1) || transcript.RequestRef.Equal(immutableRequestRef2) {
			newChan := false
			immutableLock.Lock()
			if immutableChan == nil {
				immutableChan = make(chan interface{}, 1)
				newChan = true
			}
			immutableLock.Unlock()
			if newChan {
				log.Debug("immutableChan 1")
				select {
				case <-immutableChan:
					mutableChan <- struct{}{}
					log.Info("notify mutable chan and exit")
					return requestresult.New([]byte{1, 2, 3}, gen.Reference()), nil
				case <-time.After(2 * time.Minute):
					panic("timeout on waiting for immutable request 2 pinged us")
				}
			} else {
				log.Info("notify immutable chan and exit")
				immutableChan <- struct{}{}
			}

			return requestresult.New([]byte{1, 2, 3}, gen.Reference()), nil
		}

		panic("unreachable")
	})

	broker.HasMoreRequests(suite.ctx)

	wg.Wait()

	broker.close()
}<|MERGE_RESOLUTION|>--- conflicted
+++ resolved
@@ -103,11 +103,7 @@
 func (suite *LogicRunnerCommonTestSuite) SetupLogicRunner() {
 	suite.sender = bus.NewSenderMock(suite.mc)
 	suite.pub = &publisherMock{}
-<<<<<<< HEAD
-	suite.lr, _ = NewLogicRunner(&configuration.LogicRunner{}, suite.pub, suite.sender, nil, nil, nil, nil)
-=======
 	suite.lr, _ = NewLogicRunner(&configuration.LogicRunner{}, suite.pub, suite.sender, builtin.BuiltinContracts{})
->>>>>>> 880ddf2f
 	suite.lr.ArtifactManager = suite.am
 	suite.lr.DescriptorsCache = suite.dc
 	suite.lr.MachinesManager = suite.mm
@@ -237,19 +233,11 @@
 }
 
 func (suite *LogicRunnerTestSuite) TestNewLogicRunner() {
-<<<<<<< HEAD
-	lr, err := NewLogicRunner(nil, suite.pub, suite.sender, nil, nil, nil, nil)
-	suite.Require().Error(err)
-	suite.Require().Nil(lr)
-
-	lr, err = NewLogicRunner(&configuration.LogicRunner{}, suite.pub, suite.sender, nil, nil, nil, nil)
-=======
 	lr, err := NewLogicRunner(nil, suite.pub, suite.sender, builtin.BuiltinContracts{})
 	suite.Require().Error(err)
 	suite.Require().Nil(lr)
 
 	lr, err = NewLogicRunner(&configuration.LogicRunner{}, suite.pub, suite.sender, builtin.BuiltinContracts{})
->>>>>>> 880ddf2f
 	suite.Require().NoError(err)
 	suite.Require().NotNil(lr)
 	_ = lr.Stop(context.Background())
@@ -258,11 +246,7 @@
 func (suite *LogicRunnerTestSuite) TestStartStop() {
 	lr, err := NewLogicRunner(&configuration.LogicRunner{
 		BuiltIn: &configuration.BuiltIn{},
-<<<<<<< HEAD
-	}, suite.pub, suite.sender, nil, nil, nil, nil)
-=======
 	}, suite.pub, suite.sender, builtin.BuiltinContracts{})
->>>>>>> 880ddf2f
 	suite.Require().NoError(err)
 	suite.Require().NotNil(lr)
 
@@ -305,11 +289,7 @@
 		{
 			name: "broker that stays and sends messages",
 			mocks: func(ctx context.Context, mc minimock.Tester) *LogicRunner {
-<<<<<<< HEAD
-				lr, err := NewLogicRunner(&configuration.LogicRunner{}, nil, nil, nil, nil, nil, nil)
-=======
 				lr, err := NewLogicRunner(&configuration.LogicRunner{}, nil, nil, builtin.BuiltinContracts{})
->>>>>>> 880ddf2f
 				require.NoError(t, err)
 
 				lr.initHandlers()
@@ -339,11 +319,7 @@
 		{
 			name: "broker that goes way",
 			mocks: func(ctx context.Context, mc minimock.Tester) *LogicRunner {
-<<<<<<< HEAD
-				lr, err := NewLogicRunner(&configuration.LogicRunner{}, nil, nil, nil, nil, nil, nil)
-=======
 				lr, err := NewLogicRunner(&configuration.LogicRunner{}, nil, nil, builtin.BuiltinContracts{})
->>>>>>> 880ddf2f
 				require.NoError(t, err)
 
 				lr.initHandlers()
@@ -396,11 +372,7 @@
 
 func TestLogicRunner_OnPulse_Order(t *testing.T) {
 	ctx := inslogger.TestContext(t)
-<<<<<<< HEAD
-	lr, err := NewLogicRunner(&configuration.LogicRunner{}, nil, nil, nil, nil, nil, nil)
-=======
 	lr, err := NewLogicRunner(&configuration.LogicRunner{}, nil, nil, builtin.BuiltinContracts{})
->>>>>>> 880ddf2f
 	require.NoError(t, err)
 
 	mc := minimock.NewController(t)
