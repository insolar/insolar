// Copyright 2020 Insolar Network Ltd.
// All rights reserved.
// This material is licensed under the Insolar License version 1.0,
// available at https://github.com/insolar/insolar/blob/master/LICENSE.md.

package logicrunner

import (
	"context"
	"sync"
	"testing"
	"time"

	message2 "github.com/ThreeDotsLabs/watermill/message"
	"github.com/gojuno/minimock/v3"
	"github.com/insolar/insolar/logicrunner/builtin"
	"github.com/pkg/errors"
	"github.com/stretchr/testify/require"
	"github.com/stretchr/testify/suite"

	"github.com/insolar/insolar/configuration"
	"github.com/insolar/insolar/insolar"
	"github.com/insolar/insolar/insolar/bus"
	"github.com/insolar/insolar/insolar/bus/meta"
	"github.com/insolar/insolar/insolar/gen"
	"github.com/insolar/insolar/insolar/jet"
	"github.com/insolar/insolar/insolar/payload"
	insolarPulse "github.com/insolar/insolar/insolar/pulse"
	"github.com/insolar/insolar/insolar/record"
	"github.com/insolar/insolar/insolar/reply"
	"github.com/insolar/insolar/insolar/utils"
	"github.com/insolar/insolar/instrumentation/inslogger"
	"github.com/insolar/insolar/instrumentation/instracer"
	"github.com/insolar/insolar/log"
	"github.com/insolar/insolar/logicrunner/artifacts"
	"github.com/insolar/insolar/logicrunner/common"
	"github.com/insolar/insolar/logicrunner/executionregistry"
	"github.com/insolar/insolar/logicrunner/machinesmanager"
	"github.com/insolar/insolar/logicrunner/requestresult"
	"github.com/insolar/insolar/logicrunner/shutdown"
	"github.com/insolar/insolar/logicrunner/writecontroller"
	"github.com/insolar/insolar/pulsar"
	"github.com/insolar/insolar/pulsar/entropygenerator"
	"github.com/insolar/insolar/pulse"
	"github.com/insolar/insolar/testutils"
	"github.com/insolar/insolar/testutils/network"
)

var _ insolar.LogicRunner = &LogicRunner{}

const useLeakTest = false

type LogicRunnerCommonTestSuite struct {
	suite.Suite

	mc     *minimock.Controller
	ctx    context.Context
	am     *artifacts.ClientMock
	dc     *artifacts.DescriptorsCacheMock
	jc     *jet.CoordinatorMock
	mm     machinesmanager.MachinesManager
	lr     *LogicRunner
	re     *RequestsExecutorMock
	ps     *insolarPulse.AccessorMock
	mle    *testutils.MachineLogicExecutorMock
	nn     *network.NodeNetworkMock
	sender *bus.SenderMock
	cr     *testutils.ContractRequesterMock
	pub    message2.Publisher
	lt     func()
}

func (suite *LogicRunnerCommonTestSuite) BeforeTest(suiteName, testName string) {
	// testing context
	suite.ctx = inslogger.TestContext(suite.T())

	// initialize minimock and mocks
	suite.mc = minimock.NewController(suite.T())
	suite.am = artifacts.NewClientMock(suite.mc)
	suite.dc = artifacts.NewDescriptorsCacheMock(suite.mc)
	suite.mm = machinesmanager.NewMachinesManager()
	suite.re = NewRequestsExecutorMock(suite.mc)
	suite.jc = jet.NewCoordinatorMock(suite.mc)
	suite.ps = insolarPulse.NewAccessorMock(suite.mc)
	suite.nn = network.NewNodeNetworkMock(suite.mc)
	suite.sender = bus.NewSenderMock(suite.mc)
	suite.cr = testutils.NewContractRequesterMock(suite.mc)
	suite.pub = &publisherMock{}

	suite.lt = func() { testutils.LeakTester(&testutils.SyncT{T: suite.T()}) }
	suite.SetupLogicRunner()
}

func (suite *LogicRunnerCommonTestSuite) SetupLogicRunner() {
	suite.sender = bus.NewSenderMock(suite.mc)
	suite.pub = &publisherMock{}
	suite.lr, _ = NewLogicRunner(&configuration.LogicRunner{}, suite.pub, suite.sender, builtin.BuiltinContracts{})
	suite.lr.ArtifactManager = suite.am
	suite.lr.DescriptorsCache = suite.dc
	suite.lr.MachinesManager = suite.mm
	suite.lr.JetCoordinator = suite.jc
	suite.lr.PulseAccessor = suite.ps
	suite.lr.Sender = suite.sender
	suite.lr.Publisher = suite.pub
	suite.lr.RequestsExecutor = suite.re
	suite.lr.ContractRequester = suite.cr
	suite.lr.PulseAccessor = suite.ps

	_ = suite.lr.Init(suite.ctx)
}

func (suite *LogicRunnerCommonTestSuite) AfterTest(suiteName, testName string) {
	suite.mc.Wait(2 * time.Minute)
	suite.mc.Finish()

	// LogicRunner created a number of goroutines (in watermill, for example)
	// that weren't shut down in case no Stop was called
	// Do what we must, stop server
	_ = suite.lr.Stop(suite.ctx)

	suite.lt()
}

type LogicRunnerTestSuite struct {
	LogicRunnerCommonTestSuite
}

func (suite *LogicRunnerTestSuite) BeforeTest(suiteName, testName string) {
	suite.LogicRunnerCommonTestSuite.BeforeTest(suiteName, testName)
}

func (suite *LogicRunnerTestSuite) SetupLogicRunner() {
	suite.LogicRunnerCommonTestSuite.SetupLogicRunner()
}

func (suite *LogicRunnerTestSuite) AfterTest(suiteName, testName string) {
	suite.LogicRunnerCommonTestSuite.AfterTest(suiteName, testName)
}

func (suite *LogicRunnerTestSuite) TestSagaCallAcceptNotificationHandler() {
	outgoing := (*record.OutgoingRequest)(genIncomingRequest())

	virtual := record.Wrap(outgoing)
	outgoingBytes, err := virtual.Marshal()
	suite.Require().NoError(err)

	outgoingReqId := gen.ID()
	outgoingRequestRef := insolar.NewRecordReference(outgoingReqId)

	pl := &payload.SagaCallAcceptNotification{
		DetachedRequestID: outgoingReqId,
		Request:           outgoingBytes,
	}
	msg, err := payload.NewMessage(pl)
	suite.Require().NoError(err)

	pulseNum := pulsar.NewPulse(0, pulse.MinTimePulse, &entropygenerator.StandardEntropyGenerator{})

	suite.ps.LatestMock.Return(*pulseNum, nil)

	msg.Metadata.Set(meta.Pulse, pulseNum.PulseNumber.String())
	sp, err := instracer.Serialize(context.Background())
	suite.Require().NoError(err)
	msg.Metadata.Set(meta.SpanData, string(sp))

	meta := payload.Meta{
		Payload: msg.Payload,
	}
	buf, err := meta.Marshal()
	msg.Payload = buf

	dummyRequestRef := gen.RecordReference()
	callMethodChan := make(chan struct{})
	var usedCaller insolar.Reference
	var usedReason insolar.Reference
	var usedReturnMode record.ReturnMode

	suite.cr.SendRequestMock.Set(func(ctx context.Context, msg insolar.Payload) (insolar.Reply, *insolar.Reference, error) {
		_, ok := msg.(*payload.CallMethod)
		suite.Require().True(ok, "message should be payload.CallMethod")
		cm := msg.(*payload.CallMethod)
		usedCaller = cm.Request.Caller
		usedReason = cm.Request.Reason
		usedReturnMode = cm.Request.ReturnMode

		result := &reply.RegisterRequest{
			Request: dummyRequestRef,
		}
		callMethodChan <- struct{}{}
		return result, nil, nil
	})

	registerResultChan := make(chan struct{})
	var usedRequestRef insolar.Reference
	var usedResult []byte

	suite.am.RegisterResultMock.Set(func(ctx context.Context, reqRef insolar.Reference, reqResults artifacts.RequestResult) (r error) {
		usedRequestRef = reqRef
		usedResult = reqResults.Result()
		registerResultChan <- struct{}{}
		return nil
	})

	err = suite.lr.FlowDispatcher.Process(msg)
	suite.Require().NoError(err)

	<-callMethodChan
	suite.Require().Equal(outgoing.Caller, usedCaller)
	suite.Require().Equal(outgoing.Reason, usedReason)
	suite.Require().Equal(record.ReturnSaga, usedReturnMode)

	<-registerResultChan
	suite.Require().Equal(outgoingRequestRef, &usedRequestRef)
	suite.Require().Equal(dummyRequestRef.Bytes(), usedResult)

	// In this test LME doesn't need any reply from VE. But if an reply was
	// required you could check it like this:
	// ```
	// replyChan = mockSender(suite)
	// rep, err := getReply(suite, replyChan)
	// suite.Require().NoError(err)
	// suite.Require().Equal(&reply.OK{}, rep)
	// ```
}

func (suite *LogicRunnerTestSuite) TestNewLogicRunner() {
	lr, err := NewLogicRunner(nil, suite.pub, suite.sender, builtin.BuiltinContracts{})
	suite.Require().Error(err)
	suite.Require().Nil(lr)

	lr, err = NewLogicRunner(&configuration.LogicRunner{}, suite.pub, suite.sender, builtin.BuiltinContracts{})
	suite.Require().NoError(err)
	suite.Require().NotNil(lr)
	_ = lr.Stop(context.Background())
}

func (suite *LogicRunnerTestSuite) TestStartStop() {
	lr, err := NewLogicRunner(&configuration.LogicRunner{
<<<<<<< HEAD
		BuiltIn: true,
	}, suite.pub, suite.sender)
=======
		BuiltIn: &configuration.BuiltIn{},
	}, suite.pub, suite.sender, builtin.BuiltinContracts{})
>>>>>>> d8b7ee86
	suite.Require().NoError(err)
	suite.Require().NotNil(lr)

	lr.MachinesManager = suite.mm

	suite.am.InjectCodeDescriptorMock.Return()
	suite.am.InjectPrototypeDescriptorMock.Return()
	suite.am.InjectFinishMock.Return()
	lr.ArtifactManager = suite.am

	err = lr.Init(suite.ctx)
	suite.Require().NoError(err)

	err = lr.Start(suite.ctx)
	suite.Require().NoError(err)

	err = lr.Stop(suite.ctx)
	suite.Require().NoError(err)
}

func TestLogicRunner(t *testing.T) {
	// Hello my friend! I bet you would like to place t.Parallel() here.
	// Of course this may sound as a good idea. This will run multiple
	// test in parallel which will make them execute faster. Right?
	// Wrong! You see, by historical reasons LogicRunnerTestSuite
	// is in fact 4 independent tests which share their state (suite.* fields).
	// Guess what happens when they run in parallel? Right, it seem to work
	// at first but after some time someone will spent a lot of exciting
	// days trying to figure out why these test sometimes fail (e.g. on CI).
	// In other words dont you dare to use t.Parallel() here unless you are
	// willing to completely rewrite the whole LogicRunnerTestSuite, OK?
	suite.Run(t, new(LogicRunnerTestSuite))
}

func TestLogicRunner_OnPulse(t *testing.T) {
	table := []struct {
		name  string
		mocks func(ctx context.Context, t minimock.Tester) *LogicRunner
	}{
		{
			name: "broker that stays and sends messages",
			mocks: func(ctx context.Context, mc minimock.Tester) *LogicRunner {
				lr, err := NewLogicRunner(&configuration.LogicRunner{}, nil, nil, builtin.BuiltinContracts{})
				require.NoError(t, err)

				lr.initHandlers()

				lr.Sender = bus.NewSenderMock(t).SendRoleMock.Set(
					func(ctx context.Context, msg *message2.Message, role insolar.DynamicRole, obj insolar.Reference) (ch1 <-chan *message2.Message, f1 func()) {
						return nil, func() {}
					})

				lr.StateStorage = NewStateStorageMock(mc).
					IsEmptyMock.Return(false).
					OnPulseMock.Return(map[insolar.Reference][]payload.Payload{gen.Reference(): {&payload.ExecutorResults{}}})

				lr.WriteController = writecontroller.NewWriteController()
				_ = lr.WriteController.Open(ctx, pulse.MinTimePulse)
				lr.ShutdownFlag = shutdown.NewFlagMock(mc).
					DoneMock.Set(
					func(ctx context.Context, isDone func() bool) {
						isDone()
					})

				lr.ResultsMatcher = newResultsMatcher(lr.Sender, lr.PulseAccessor)

				return lr
			},
		},
		{
			name: "broker that goes way",
			mocks: func(ctx context.Context, mc minimock.Tester) *LogicRunner {
				lr, err := NewLogicRunner(&configuration.LogicRunner{}, nil, nil, builtin.BuiltinContracts{})
				require.NoError(t, err)

				lr.initHandlers()

				lr.StateStorage = NewStateStorageMock(mc).
					IsEmptyMock.Return(true).
					OnPulseMock.Return(map[insolar.Reference][]payload.Payload{})

				lr.WriteController = writecontroller.NewWriteController()
				_ = lr.WriteController.Open(ctx, pulse.MinTimePulse)
				lr.ShutdownFlag = shutdown.NewFlagMock(mc).
					DoneMock.Set(
					func(ctx context.Context, isDone func() bool) {
						isDone()
					})

				lr.ResultsMatcher = newResultsMatcher(lr.Sender, lr.PulseAccessor)

				return lr
			},
		},
	}

	for _, test := range table {
		t.Run(test.name, func(t *testing.T) {
			ctx := inslogger.TestContext(t)
			mc := minimock.NewController(t)

			lr := test.mocks(ctx, mc)
			err := lr.OnPulse(ctx, insolar.Pulse{PulseNumber: pulse.MinTimePulse}, insolar.Pulse{PulseNumber: pulse.MinTimePulse + 1})
			require.NoError(t, err)

			mc.Wait(3 * time.Minute)
			mc.Finish()
		})
	}
}

type OnPulseCallOrderEnum int

const (
	OrderInitial OnPulseCallOrderEnum = iota
	OrderWriteControllerClose
	OrderStateStorageOnPulse
	OrderWriteControllerOpen
	OrderFlagDone
	OrderStateStorageIsEmpty
	OrderMAX
)

func TestLogicRunner_OnPulse_Order(t *testing.T) {
	ctx := inslogger.TestContext(t)
	lr, err := NewLogicRunner(&configuration.LogicRunner{}, nil, nil, builtin.BuiltinContracts{})
	require.NoError(t, err)

	mc := minimock.NewController(t)
	defer mc.Wait(time.Minute)

	orderChan := make(chan OnPulseCallOrderEnum, 6)

	lr.WriteController = writecontroller.NewWriteControllerMock(mc).
		CloseAndWaitMock.Set(
		func(_ context.Context, _ insolar.PulseNumber) error {
			orderChan <- OrderWriteControllerClose
			return nil
		}).
		OpenMock.Set(
		func(_ context.Context, _ insolar.PulseNumber) error {
			orderChan <- OrderWriteControllerOpen
			return nil
		})
	lr.StateStorage = NewStateStorageMock(mc).
		OnPulseMock.Set(
		func(_ context.Context, _ insolar.Pulse) map[insolar.Reference][]payload.Payload {
			orderChan <- OrderStateStorageOnPulse
			return map[insolar.Reference][]payload.Payload{}
		}).
		IsEmptyMock.Set(
		func() (b1 bool) {
			orderChan <- OrderStateStorageIsEmpty
			return true
		})
	lr.ShutdownFlag = shutdown.NewFlagMock(mc).
		DoneMock.Set(
		func(ctx context.Context, isDone func() bool) {
			orderChan <- OrderFlagDone
			isDone()
		})

	lr.ResultsMatcher = newResultsMatcher(lr.Sender, lr.PulseAccessor)

	oldPulse := insolar.Pulse{PulseNumber: pulse.MinTimePulse}
	newPulse := insolar.Pulse{PulseNumber: pulse.MinTimePulse + 1}
	require.NoError(t, lr.OnPulse(ctx, oldPulse, newPulse))
	require.Len(t, orderChan, int(OrderMAX-1))

	previousOrderElement := OrderInitial
	for {
		var orderElement OnPulseCallOrderEnum
		select {
		case orderElement = <-orderChan:
			if orderElement <= previousOrderElement {
				t.Fatalf("Wrong execution order of OnPulse")
			}
			previousOrderElement = orderElement
		default:
			return
		}
	}
}

func (suite *LogicRunnerTestSuite) TestImmutableOrder() {
	syncT := &testutils.SyncT{T: suite.T()}

	wg := &sync.WaitGroup{}

	wg.Add(1)

	pa := insolarPulse.NewAccessorMock(syncT).LatestMock.Return(
		insolar.Pulse{PulseNumber: pulse.MinTimePulse},
		nil,
	)

	er := executionregistry.NewExecutionRegistryMock(syncT).
		RegisterMock.Return(nil).LengthMock.Return(3)

	// prepare default object and execution state
	objectRef := gen.Reference()
	am := artifacts.NewClientMock(syncT).GetObjectMock.Set(func(ctx context.Context, head insolar.Reference, request *insolar.Reference) (o1 artifacts.ObjectDescriptor, err error) {
		reqID := *request.GetLocal()
		return artifacts.NewObjectDescriptorMock(syncT).EarliestRequestIDMock.Return(&reqID), nil
	})
	broker := NewExecutionBroker(objectRef, nil, suite.re, nil, am, er, nil, pa)
	broker.pending = insolar.NotPending

	// prepare request objects
	mutableRequestRef := gen.RecordReference()
	immutableRequestRef1 := gen.RecordReference()
	immutableRequestRef2 := gen.RecordReference()

	// prepare all three requests
	mutableRequest := record.IncomingRequest{
		ReturnMode:   record.ReturnResult,
		Object:       &objectRef,
		APIRequestID: utils.RandTraceID(),
		Immutable:    false,
		Reason:       gen.RecordReference(),
		Caller:       gen.Reference(),
	}

	immutableRequest1 := record.IncomingRequest{
		ReturnMode:   record.ReturnResult,
		Object:       &objectRef,
		APIRequestID: utils.RandTraceID(),
		Immutable:    true,
		Reason:       gen.RecordReference(),
		Caller:       gen.Reference(),
	}

	immutableRequest2 := record.IncomingRequest{
		ReturnMode:   record.ReturnResult,
		Object:       &objectRef,
		APIRequestID: utils.RandTraceID(),
		Immutable:    true,
		Reason:       gen.RecordReference(),
		Caller:       gen.Reference(),
	}

	count := 0
	am.GetPendingsMock.Set(func(ctx context.Context, objectRef insolar.Reference, skip []insolar.ID) (ra1 []insolar.Reference, err error) {
		if count > 0 {
			return nil, insolar.ErrNoPendingRequest
		}
		count++
		return []insolar.Reference{immutableRequestRef1, immutableRequestRef2, mutableRequestRef}, nil
	})
	am.GetRequestMock.Set(func(_ context.Context, objRef insolar.Reference, reqRef insolar.Reference) (r1 record.Request, err error) {
		if objRef != objectRef {
			return nil, errors.New("bad objectRef")
		}
		var res record.Request
		switch reqRef {
		case mutableRequestRef:
			res = &mutableRequest
		case immutableRequestRef1:
			res = &immutableRequest1
		case immutableRequestRef2:
			res = &immutableRequest2
		}
		return res, nil
	})

	er.DoneMock.Set(func(transcript *common.Transcript) (b1 bool) {
		switch transcript.RequestRef {
		case mutableRequestRef, immutableRequestRef1, immutableRequestRef2:
			return true
		default:
			panic("should not be called")
		}
	})

	// Set custom executor, that'll:
	// 1) mutable will start execution and wait until something will ping it on channel 1
	// 2) immutable 1 will start execution and will wait on channel 2 until something will ping it
	// 3) immutable 2 will start execution and will ping on channel 2 and exit
	// 4) immutable 1 will ping on channel 1 and exit
	// 5) mutable request will continue execution and exit

	var mutableChan = make(chan struct{}, 1)
	var immutableChan chan interface{} = nil
	var immutableLock = sync.Mutex{}
	var finalChan = make(chan struct{}, 1)

	suite.re.SendReplyMock.Set(func(ctx context.Context, reqRef insolar.Reference, req record.IncomingRequest, re insolar.Reply, err error) {
		select {
		case <-finalChan:
			wg.Done()
		default:
		}
	})
	suite.re.ExecuteAndSaveMock.Set(func(ctx context.Context, transcript *common.Transcript) (artifacts.RequestResult, error) {
		if transcript.RequestRef.Equal(mutableRequestRef) {
			log.Debug("mutableChan 1")
			select {
			case <-mutableChan:
				log.Info("mutable got notifications")
				finalChan <- struct{}{}
				return requestresult.New([]byte{1, 2, 3}, gen.Reference()), nil
			case <-time.After(2 * time.Minute):
				panic("timeout on waiting for immutable request 1 pinged us")
			}
			return requestresult.New([]byte{1, 2, 3}, gen.Reference()), nil
		}

		if transcript.RequestRef.Equal(immutableRequestRef1) || transcript.RequestRef.Equal(immutableRequestRef2) {
			newChan := false
			immutableLock.Lock()
			if immutableChan == nil {
				immutableChan = make(chan interface{}, 1)
				newChan = true
			}
			immutableLock.Unlock()
			if newChan {
				log.Debug("immutableChan 1")
				select {
				case <-immutableChan:
					mutableChan <- struct{}{}
					log.Info("notify mutable chan and exit")
					return requestresult.New([]byte{1, 2, 3}, gen.Reference()), nil
				case <-time.After(2 * time.Minute):
					panic("timeout on waiting for immutable request 2 pinged us")
				}
			} else {
				log.Info("notify immutable chan and exit")
				immutableChan <- struct{}{}
			}

			return requestresult.New([]byte{1, 2, 3}, gen.Reference()), nil
		}

		panic("unreachable")
	})

	broker.HasMoreRequests(suite.ctx)

	wg.Wait()

	broker.close()
}<|MERGE_RESOLUTION|>--- conflicted
+++ resolved
@@ -236,13 +236,8 @@
 
 func (suite *LogicRunnerTestSuite) TestStartStop() {
 	lr, err := NewLogicRunner(&configuration.LogicRunner{
-<<<<<<< HEAD
 		BuiltIn: true,
-	}, suite.pub, suite.sender)
-=======
-		BuiltIn: &configuration.BuiltIn{},
 	}, suite.pub, suite.sender, builtin.BuiltinContracts{})
->>>>>>> d8b7ee86
 	suite.Require().NoError(err)
 	suite.Require().NotNil(lr)
 
