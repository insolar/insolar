//
// Copyright 2019 Insolar Technologies GmbH
//
// Licensed under the Apache License, Version 2.0 (the "License");
// you may not use this file except in compliance with the License.
// You may obtain a copy of the License at
//
//     http://www.apache.org/licenses/LICENSE-2.0
//
// Unless required by applicable law or agreed to in writing, software
// distributed under the License is distributed on an "AS IS" BASIS,
// WITHOUT WARRANTIES OR CONDITIONS OF ANY KIND, either express or implied.
// See the License for the specific language governing permissions and
// limitations under the License.
//

package logicrunner

import (
	"bytes"
	"context"
	"fmt"
	"strconv"
	"sync"
	"sync/atomic"
	"testing"
	"time"

	"github.com/ThreeDotsLabs/watermill"
	message2 "github.com/ThreeDotsLabs/watermill/message"
	"github.com/ThreeDotsLabs/watermill/message/infrastructure/gochannel"
	"github.com/gojuno/minimock"
	"github.com/insolar/insolar/insolar/payload"
	"github.com/insolar/insolar/pulsar"
	"github.com/insolar/insolar/pulsar/entropygenerator"
	"github.com/pkg/errors"
	"github.com/stretchr/testify/assert"
	"github.com/stretchr/testify/require"
	"github.com/stretchr/testify/suite"

	"github.com/insolar/insolar/insolar"
	"github.com/insolar/insolar/insolar/bus"
	"github.com/insolar/insolar/insolar/flow"
	"github.com/insolar/insolar/insolar/gen"
	"github.com/insolar/insolar/insolar/jet"
	"github.com/insolar/insolar/insolar/message"
	"github.com/insolar/insolar/insolar/pulse"
	"github.com/insolar/insolar/insolar/record"
	"github.com/insolar/insolar/insolar/reply"

	"github.com/insolar/insolar/insolar/utils"
	"github.com/insolar/insolar/log"
	"github.com/insolar/insolar/logicrunner/artifacts"

	"github.com/insolar/insolar/configuration"
	"github.com/insolar/insolar/instrumentation/inslogger"
	"github.com/insolar/insolar/testutils"
	"github.com/insolar/insolar/testutils/network"
)

type LogicRunnerCommonTestSuite struct {
	suite.Suite

<<<<<<< HEAD
	mc          *minimock.Controller
	ctx         context.Context
	am          *artifacts.ClientMock
	dc          *artifacts.DescriptorsCacheMock
	mb          *testutils.MessageBusMock
	jc          *jet.CoordinatorMock
	lr          *LogicRunner
	es          ExecutionState
	ps          *pulse.AccessorMock
	mle         *testutils.MachineLogicExecutorMock
	nn          *network.NodeNetworkMock
	innerRouter *message2.Router
	sender      *bus.SenderMock
=======
	mc  *minimock.Controller
	ctx context.Context
	am  *artifacts.ClientMock
	dc  *artifacts.DescriptorsCacheMock
	mb  *testutils.MessageBusMock
	jc  *jet.CoordinatorMock
	mm  *mmanager
	lr  *LogicRunner
	le  *logicExecutor
	es  ExecutionState
	ps  *pulse.AccessorMock
	mle *testutils.MachineLogicExecutorMock
	nn  *network.NodeNetworkMock
>>>>>>> 8cc8b413
}

func (suite *LogicRunnerCommonTestSuite) BeforeTest(suiteName, testName string) {
	// testing context
	suite.ctx = inslogger.TestContext(suite.T())

	// initialize minimock and mocks
	suite.mc = minimock.NewController(suite.T())
	suite.am = artifacts.NewClientMock(suite.mc)
	suite.dc = artifacts.NewDescriptorsCacheMock(suite.mc)
	suite.mm = &mmanager{}
	suite.le = &logicExecutor{DescriptorsCache: suite.dc, MachinesManager: suite.mm}
	suite.mb = testutils.NewMessageBusMock(suite.mc)
	suite.jc = jet.NewCoordinatorMock(suite.mc)
	suite.ps = pulse.NewAccessorMock(suite.mc)
	suite.nn = network.NewNodeNetworkMock(suite.mc)

	suite.SetupLogicRunner()
}

func (suite *LogicRunnerCommonTestSuite) SetupLogicRunner() {
	suite.lr, _ = NewLogicRunner(&configuration.LogicRunner{})
	suite.lr.ArtifactManager = suite.am
	suite.lr.DescriptorsCache = suite.dc
	suite.lr.MessageBus = suite.mb
	suite.lr.MachinesManager = suite.mm
	suite.lr.JetCoordinator = suite.jc
	suite.lr.PulseAccessor = suite.ps
	suite.lr.NodeNetwork = suite.nn
<<<<<<< HEAD
	suite.sender = bus.NewSenderMock(suite.mc)
	var err error
	suite.innerRouter, err = InitHandlers(suite.lr, suite.sender)
	suite.Require().NoError(err)
=======
	suite.lr.LogicExecutor = suite.le
>>>>>>> 8cc8b413
}

func (suite *LogicRunnerCommonTestSuite) AfterTest(suiteName, testName string) {
	suite.mc.Wait(2 * time.Minute)
	suite.mc.Finish()

<<<<<<< HEAD
	for _, e := range suite.lr.Executors {
		if e == nil {
			continue
		}
		// e.Stop() is about to be called in lr.Stop() method
		e.(*testutils.MachineLogicExecutorMock).StopMock.Expect().Return(nil)
	}
=======
>>>>>>> 8cc8b413
	// LogicRunner created a number of goroutines (in watermill, for example)
	// that weren't shut down in case no Stop was called
	// Do what we must, stop server
	_ = suite.lr.Stop(suite.ctx)
	_ = suite.innerRouter.Close()
}

type LogicRunnerTestSuite struct {
	LogicRunnerCommonTestSuite
}

func (suite *LogicRunnerTestSuite) BeforeTest(suiteName, testName string) {
	suite.LogicRunnerCommonTestSuite.BeforeTest(suiteName, testName)
}

func (suite *LogicRunnerTestSuite) SetupLogicRunner() {
	suite.LogicRunnerCommonTestSuite.SetupLogicRunner()
}

func (suite *LogicRunnerTestSuite) AfterTest(suiteName, testName string) {
	suite.LogicRunnerCommonTestSuite.AfterTest(suiteName, testName)
}

func (suite *LogicRunnerTestSuite) TestPendingFinished() {
	pulseNum := insolar.Pulse{}
	objectRef := testutils.RandomRef()
	meRef := testutils.RandomRef()

	suite.jc.MeMock.Return(meRef)
	suite.ps.LatestFunc = func(p context.Context) (r insolar.Pulse, r1 error) {
		return pulseNum, nil
	}

	es := NewExecutionState(objectRef)
	es.CurrentList.Set(objectRef, &Transcript{})
	es.pending = message.NotPending

	// make sure that if there is no pending finishPendingIfNeeded returns false,
	// doesn't send PendingFinished message and doesn't change ExecutionState.pending
	suite.lr.finishPendingIfNeeded(suite.ctx, es)
	suite.Require().Zero(suite.mb.SendCounter)
	suite.Require().Equal(message.NotPending, es.pending)

	es.pending = message.InPending
	suite.mb.SendMock.ExpectOnce(suite.ctx, &message.PendingFinished{Reference: objectRef}, nil).Return(&reply.ID{}, nil)
	suite.jc.IsAuthorizedMock.Return(false, nil)
	suite.lr.finishPendingIfNeeded(suite.ctx, es)
	suite.Require().Equal(message.NotPending, es.pending)

	suite.mc.Wait(time.Minute) // message bus' send is called in a goroutine

	es.pending = message.InPending
	suite.jc.IsAuthorizedMock.Return(true, nil)
	suite.lr.finishPendingIfNeeded(suite.ctx, es)
	suite.Require().Equal(message.NotPending, es.pending)
}

func (suite *LogicRunnerTestSuite) TestHandleAdditionalCallFromPreviousExecutor() {
	table := []struct {
		name                           string
		clarifyPendingStateResult      error
		startQueueProcessorResult      error
		expectedClarifyPendingStateCtr int32
		expectedStartQueueProcessorCtr int32
	}{
		{
			name:                           "Happy path",
			expectedClarifyPendingStateCtr: 1,
			expectedStartQueueProcessorCtr: 1,
		},
		{
			name:                           "ClarifyPendingState failed",
			clarifyPendingStateResult:      fmt.Errorf("ClarifyPendingState failed"),
			expectedClarifyPendingStateCtr: 1,
		},
		{
			name:                           "StartQueueProcessorIfNeeded failed",
			startQueueProcessorResult:      fmt.Errorf("StartQueueProcessorIfNeeded failed"),
			expectedClarifyPendingStateCtr: 1,
			expectedStartQueueProcessorCtr: 1,
		},
		{
			name:                           "Both procedures fail",
			clarifyPendingStateResult:      fmt.Errorf("ClarifyPendingState failed"),
			startQueueProcessorResult:      fmt.Errorf("StartQueueProcessorIfNeeded failed"),
			expectedClarifyPendingStateCtr: 1,
			expectedStartQueueProcessorCtr: 0,
		},
	}

	for _, test := range table {
		test := test
		suite.T().Run(test.name, func(t *testing.T) {
			pulseObj := insolar.Pulse{}
			pulseObj.PulseNumber = insolar.FirstPulseNumber
			suite.ps.LatestMock.Return(pulseObj, nil)

			h := HandleAdditionalCallFromPreviousExecutor{
				dep: &Dependencies{
					lr: suite.lr,
				},
			}
			f := flow.NewFlowMock(suite.T())
			parcel := testutils.NewParcelMock(suite.T())
			request := gen.Reference()
			msg := message.AdditionalCallFromPreviousExecutor{
				ObjectReference: gen.Reference(),
				Parcel:          parcel,
				Request:         &request,
			}
			parcel.MessageMock.Return(&message.CallMethod{})
			parcel.GetSenderMock.Return(gen.Reference())

			var clarifyPendingStateCtr int32
			f.ProcedureFunc = func(ctx context.Context, proc flow.Procedure, cancelable bool) error {
				atomic.AddInt32(&clarifyPendingStateCtr, 1)
				_, ok := proc.(*ClarifyPendingState)
				require.True(suite.T(), ok)
				return test.clarifyPendingStateResult
			}

			var startQueueProcessorCtr int32
			f.HandleFunc = func(ctx context.Context, handle flow.Handle) error {
				atomic.AddInt32(&startQueueProcessorCtr, 1)
				return test.startQueueProcessorResult
			}

			h.handleActual(suite.ctx, &msg, f)

			os := suite.lr.UpsertObjectState(msg.ObjectReference)
			assert.Equal(suite.T(), test.expectedClarifyPendingStateCtr, atomic.LoadInt32(&clarifyPendingStateCtr))
			assert.Equal(suite.T(), test.expectedStartQueueProcessorCtr, os.ExecutionState.Broker.StartProcessorIfNeededCount)
		})
	}
}

func (suite *LogicRunnerTestSuite) TestCheckPendingRequests() {
	objectRef := testutils.RandomRef()

	table := []struct {
		name     string
		inState  message.PendingState
		outState message.PendingState
		message  bool
		callType record.CallType
		amReply  *struct {
			has bool
			err error
		}
		isError bool
	}{
		{
			name:     "already in pending",
			inState:  message.InPending,
			outState: message.InPending,
		},
		{
			name:     "already not in pending",
			inState:  message.NotPending,
			outState: message.NotPending,
		},
		{
			name:     "constructor call",
			inState:  message.PendingUnknown,
			message:  true,
			callType: record.CTSaveAsChild,
			outState: message.NotPending,
		},
		{
			name:    "method call, not pending",
			inState: message.PendingUnknown,
			message: true,
			amReply: &struct {
				has bool
				err error
			}{false, nil},
			outState: message.NotPending,
		},
		{
			name:    "method call, in pending",
			inState: message.PendingUnknown,
			message: true,
			amReply: &struct {
				has bool
				err error
			}{true, nil},
			outState: message.InPending,
		},
		{
			name:    "method call, in pending",
			inState: message.PendingUnknown,
			message: true,
			amReply: &struct {
				has bool
				err error
			}{true, errors.New("some")},
			outState: message.PendingUnknown,
			isError:  true,
		},
	}

	for _, test := range table {
		suite.T().Run(test.name, func(t *testing.T) {
			parcel := testutils.NewParcelMock(t)
			if test.message {
				parcel.TypeMock.ExpectOnce().Return(insolar.TypeCallMethod)
				parcel.MessageMock.ExpectOnce().Return(&message.CallMethod{Request: record.Request{CallType: test.callType}})
			}
			es := NewExecutionState(objectRef)
			es.pending = test.inState
			if test.amReply != nil {
				suite.am.HasPendingRequestsMock.Return(test.amReply.has, test.amReply.err)
			}
			proc := ClarifyPendingState{
				es:              es,
				parcel:          parcel,
				ArtifactManager: suite.lr.ArtifactManager,
			}
			err := proc.Proceed(suite.ctx)
			if test.isError {
				require.Error(t, err)
			} else {
				require.NoError(t, err)
			}
			require.Equal(t, test.outState, es.pending)
		})
	}

	suite.T().Run("method call, AM error", func(t *testing.T) {
		parcel := testutils.NewParcelMock(t)
		parcel.TypeMock.Expect().Return(insolar.TypeCallMethod)
		parcel.MessageMock.ExpectOnce().Return(&message.CallMethod{Request: record.Request{CallType: record.CTMethod}})

		es := NewExecutionState(objectRef)
		es.pending = message.PendingUnknown

		suite.am.HasPendingRequestsMock.Return(false, errors.New("some"))

		proc := ClarifyPendingState{
			es:              es,
			parcel:          parcel,
			ArtifactManager: suite.lr.ArtifactManager,
		}
		err := proc.Proceed(suite.ctx)
		require.Error(t, err)
		require.Equal(t, message.PendingUnknown, es.pending)
	})
}

func prepareParcel(t minimock.Tester, msg insolar.Message, needType bool, needSender bool) insolar.Parcel {
	parcel := testutils.NewParcelMock(t)
	parcel.MessageMock.Return(msg)
	if needType {
		parcel.TypeMock.Return(msg.Type())
	}
	if needSender {
		parcel.GetSenderMock.Return(gen.Reference())
	}
	return parcel
}

func prepareWatermill(suite *LogicRunnerTestSuite) (flow.Flow, message2.PubSub) {
	flowMock := flow.NewFlowMock(suite.mc)
	flowMock.ProcedureMock.Set(func(p context.Context, p1 flow.Procedure, p2 bool) (r error) {
		return p1.Proceed(p)
	})

	wmLogger := log.NewWatermillLogAdapter(inslogger.FromContext(suite.ctx))
	pubSub := gochannel.NewGoChannel(gochannel.Config{}, wmLogger)

	return flowMock, pubSub
}

func (suite *LogicRunnerTestSuite) TestPrepareState() {
	type msgt struct {
		pending  message.PendingState
		queueLen int
	}
	type exp struct {
		pending        message.PendingState
		queueLen       int
		hasPendingCall bool
	}
	type obj struct {
		pending  message.PendingState
		queueLen int
	}
	table := []struct {
		name           string
		existingObject bool
		object         obj
		message        msgt
		expected       exp
		initPulse      bool
	}{
		{
			name:     "first call, NotPending in message",
			message:  msgt{pending: message.NotPending},
			expected: exp{pending: message.NotPending},
		},
		{
			name:     "message says InPending, no object",
			message:  msgt{pending: message.InPending},
			expected: exp{pending: message.InPending},
		},
		{
			name:           "message says InPending, with object",
			existingObject: true,
			message:        msgt{pending: message.InPending},
			expected:       exp{pending: message.InPending},
		},
		{
			name:           "do not change pending status if existing says NotPending",
			existingObject: true,
			object:         obj{pending: message.NotPending},
			message:        msgt{pending: message.InPending},
			expected:       exp{pending: message.NotPending},
		},
		{
			name:           "message changes to NotPending, prev executor forces",
			existingObject: true,
			object:         obj{pending: message.InPending},
			message:        msgt{pending: message.NotPending},
			expected:       exp{pending: message.NotPending},
		},
		{
			name: "message has queue, no existing object",
			message: msgt{
				pending:  message.InPending,
				queueLen: 1,
			},
			expected: exp{
				pending:  message.InPending,
				queueLen: 1,
			},
			initPulse: true,
		},
		{
			name:           "message has queue and object has queue",
			existingObject: true,
			object: obj{
				pending:  message.InPending,
				queueLen: 1,
			},
			message: msgt{
				pending:  message.InPending,
				queueLen: 1,
			},
			expected: exp{
				pending:  message.InPending,
				queueLen: 2,
			},
			initPulse: true,
		},
		{
			name: "message has queue, but unknown pending state",
			message: msgt{
				pending:  message.PendingUnknown,
				queueLen: 1,
			},
			expected: exp{
				pending:        message.InPending,
				queueLen:       1,
				hasPendingCall: true,
			},
		},
	}

	for _, test := range table {
		test := test
		suite.T().Run(test.name, func(t *testing.T) {
			pulseObj := insolar.Pulse{}
			pulseObj.PulseNumber = insolar.FirstPulseNumber
			if test.initPulse {
				suite.ps.LatestMock.Return(pulseObj, nil)
			}

			object := testutils.RandomRef()
			defer delete(suite.lr.state, object)

			msg := &message.ExecutorResults{
				Caller:    testutils.RandomRef(),
				RecordRef: object,
				Pending:   test.message.pending,
				Queue:     []message.ExecutionQueueElement{},
			}

			for test.message.queueLen > 0 {
				test.message.queueLen--

				parcel := testutils.NewParcelMock(suite.mc)
				parcel.ContextMock.Expect(context.Background()).Return(context.Background())
				msg.Queue = append(msg.Queue, message.ExecutionQueueElement{Parcel: parcel})

				parcel.MessageMock.Return(&message.CallMethod{})
				parcel.GetSenderMock.Return(gen.Reference())
			}

			if test.existingObject {
				es := NewExecutionState(object)
				es.pending = test.object.pending

				os := suite.lr.UpsertObjectState(object)
				os.ExecutionState = es

				for test.object.queueLen > 0 {
					test.object.queueLen--

					os.ExecutionState.Broker.mutable.Push(&Transcript{})
				}
			}

			if test.expected.hasPendingCall {
				suite.am.HasPendingRequestsMock.Return(true, nil)
			}

			flowMock, pubSub := prepareWatermill(suite)
			fakeParcel := prepareParcel(suite.mc, msg, false, false)

			h := HandleExecutorResults{
				dep:    &Dependencies{Publisher: pubSub, lr: suite.lr},
				Parcel: fakeParcel,
			}
			err := h.realHandleExecutorState(suite.ctx, flowMock)
			suite.mc.Wait(time.Minute)

			suite.Require().NoError(err)
			suite.Require().Equal(test.expected.pending, suite.lr.state[object].ExecutionState.pending)
			suite.Require().Equal(test.expected.queueLen, suite.lr.state[object].ExecutionState.Broker.mutable.Len())
		})
	}
}

func mockSender(suite *LogicRunnerTestSuite) chan *message2.Message {
	replyChan := make(chan *message2.Message, 1)
	suite.sender.ReplyFunc = func(p context.Context, p1 payload.Meta, p2 *message2.Message) {
		replyChan <- p2
	}
	return replyChan
}

func getReply(suite *LogicRunnerTestSuite, replyChan chan *message2.Message) (insolar.Reply, error) {
	res := <-replyChan
	re, err := reply.Deserialize(bytes.NewBuffer(res.Payload))
	if err != nil {
		errReply, err := bus.DeserializeError(bytes.NewBuffer(res.Payload))
		suite.Require().NoError(err)
		return nil, errReply
	}
	return re, nil
}

func (suite *LogicRunnerTestSuite) TestHandlePendingFinishedMessage() {
	objectRef := testutils.RandomRef()

	parcel := testutils.NewParcelMock(suite.mc).MessageMock.Return(
		&message.PendingFinished{Reference: objectRef},
	)

	parcel.DefaultTargetMock.Return(&insolar.Reference{})

	flowMock := flow.NewFlowMock(suite.mc)
	flowMock.HandleMock.Set(func(p context.Context, p1 flow.Handle) (r error) {
		return p1(p, flowMock)
	})
	replyChan := mockSender(suite)

	h := HandlePendingFinished{
		dep:    &Dependencies{lr: suite.lr, Sender: suite.sender},
		Parcel: parcel,
	}

	err := h.Present(suite.ctx, flowMock)
	suite.Require().NoError(err)

	re, err := getReply(suite, replyChan)
	suite.Require().NoError(err)
	suite.Require().Equal(&reply.OK{}, re)

	st := suite.lr.MustObjectState(objectRef)

	es := st.ExecutionState
	suite.Require().NotNil(es)
	suite.Require().Equal(message.NotPending, es.pending)

	es.CurrentList.Set(objectRef, &Transcript{})
	err = h.Present(suite.ctx, flowMock)
	suite.Require().Error(err)

	es.CurrentList.Cleanup()

	err = h.Present(suite.ctx, flowMock)
	suite.Require().NoError(err)

	re, err = getReply(suite, replyChan)
	suite.Require().NoError(err)
	suite.Require().Equal(&reply.OK{}, re)
}

func (suite *LogicRunnerTestSuite) TestCheckExecutionLoop() {
	es := NewExecutionState(testutils.RandomRef())

	reqIdA := utils.RandTraceID()
	reqIdB := utils.RandTraceID()

	loop := suite.lr.CheckExecutionLoop(suite.ctx, es, nil)
	suite.Require().False(loop)

	objectRef := testutils.RandomRef()
	msg := &message.CallMethod{
		Request: record.Request{
			ReturnMode:   record.ReturnResult,
			Object:       &objectRef,
			APIRequestID: reqIdA,
		},
	}
	parcel := testutils.NewParcelMock(suite.mc).MessageMock.Return(msg)
	es.CurrentList.Set(msg.GetReference(), &Transcript{
		Request: &record.Request{ReturnMode: record.ReturnResult, APIRequestID: reqIdA},
	})
	loop = suite.lr.CheckExecutionLoop(suite.ctx, es, parcel)
	suite.Require().True(loop)

	es.CurrentList.Set(msg.GetReference(), &Transcript{
		Request: &record.Request{ReturnMode: record.ReturnResult, APIRequestID: reqIdB},
	})
	loop = suite.lr.CheckExecutionLoop(suite.ctx, es, parcel)
	suite.Require().False(loop)

	// intermediate env cleanup
	es.CurrentList.Cleanup()

	msg = &message.CallMethod{
		Request: record.Request{
			ReturnMode: record.ReturnNoWait,
			Object:     &objectRef,
		},
	}
	parcel = testutils.NewParcelMock(suite.mc).MessageMock.Return(msg)
	es.CurrentList.Set(msg.GetReference(), &Transcript{
		Request: &record.Request{ReturnMode: record.ReturnResult},
	})
	loop = suite.lr.CheckExecutionLoop(suite.ctx, es, parcel)
	suite.Require().False(loop)
	es.CurrentList.Cleanup()

	parcel = testutils.NewParcelMock(suite.mc).MessageMock.Return(msg)
	es.CurrentList.Set(msg.GetReference(), &Transcript{
		Request: &record.Request{ReturnMode: record.ReturnNoWait},
	})
	loop = suite.lr.CheckExecutionLoop(suite.ctx, es, parcel)
	suite.Require().False(loop)
	es.CurrentList.Cleanup()

	es.CurrentList.Set(msg.GetReference(), &Transcript{
		Request: &record.Request{ReturnMode: record.ReturnNoWait},
	})
	loop = suite.lr.CheckExecutionLoop(suite.ctx, es, parcel)
	suite.Require().False(loop)
}

func (suite *LogicRunnerTestSuite) TestHandleStillExecutingMessage() {
	objectRef := testutils.RandomRef()

	parcel := testutils.NewParcelMock(suite.mc).MessageMock.Return(
		&message.StillExecuting{Reference: objectRef},
	)

	parcel.DefaultTargetMock.Return(&insolar.Reference{})

	// check that creation of new execution state is handled (on StillExecuting Message)

	replyChan := mockSender(suite)

	h := HandleStillExecuting{
		dep:    &Dependencies{lr: suite.lr, Sender: suite.sender},
		Parcel: parcel,
	}

	err := h.Present(suite.ctx, nil)
	suite.Require().NoError(err)

	re, err := getReply(suite, replyChan)
	suite.Require().NoError(err)
	suite.Require().Equal(&reply.OK{}, re)

	st := suite.lr.MustObjectState(objectRef)
	suite.Require().NotNil(st.ExecutionState)
	suite.Require().Equal(message.InPending, st.ExecutionState.pending)
	suite.Require().Equal(true, st.ExecutionState.PendingConfirmed)

	st.ExecutionState.pending = message.NotPending
	st.ExecutionState.PendingConfirmed = false

	err = h.Present(suite.ctx, nil)
	suite.Require().NoError(err)
	re, err = getReply(suite, replyChan)
	suite.Require().NoError(err)
	suite.Require().Equal(&reply.OK{}, re)

	st = suite.lr.MustObjectState(objectRef)
	suite.Require().NotNil(st.ExecutionState)
	suite.Require().Equal(message.NotPending, st.ExecutionState.pending)
	suite.Require().Equal(false, st.ExecutionState.PendingConfirmed)

	// If we already have task in InPending, but it wasn't confirmed
	es := NewExecutionState(objectRef)
	es.pending = message.InPending
	es.PendingConfirmed = false

	suite.lr.state[objectRef] = &ObjectState{ExecutionState: es}
	err = h.Present(suite.ctx, nil)
	suite.Require().NoError(err)
	suite.Equal(message.InPending, suite.lr.state[objectRef].ExecutionState.pending)
	suite.Equal(true, suite.lr.state[objectRef].ExecutionState.PendingConfirmed)
}

func (suite *LogicRunnerTestSuite) TestReleaseQueue() {
	tests := map[string]struct {
		QueueLength     int
		ExpectedLength  int
		ExpectedHasMore bool
	}{
		"zero":  {0, 0, false},
		"one":   {1, 1, false},
		"max":   {maxQueueLength, maxQueueLength, false},
		"max+1": {maxQueueLength + 1, maxQueueLength, true},
	}
	for name, tc := range tests {
		suite.T().Run(name, func(t *testing.T) {
			a := assert.New(t)

			es := NewExecutionState(testutils.RandomRef())
			es.Broker = NewBroker(suite.ctx, tc.QueueLength)

			rotationResults := es.Broker.Rotate(maxQueueLength)
			a.Equal(tc.ExpectedLength, len(rotationResults.Requests))
			a.Equal(tc.ExpectedHasMore, rotationResults.LedgerHasMoreRequests)
		})
	}
}

func (suite *LogicRunnerTestSuite) TestNoExcessiveAmends() {
	cRef := testutils.RandomRef()
	cDesc := artifacts.NewCodeDescriptorMock(suite.mc)
	cDesc.RefMock.Return(&cRef)
	cDesc.MachineTypeMock.Return(insolar.MachineTypeBuiltin)

	pRef := testutils.RandomRef()
	pDesc := artifacts.NewObjectDescriptorMock(suite.mc)
	pDesc.HeadRefMock.Return(&pRef)

	oDesc := artifacts.NewObjectDescriptorMock(suite.mc)
	oDesc.ParentMock.Return(nil)

	suite.am.GetObjectMock.Return(oDesc, nil)
	suite.am.UpdateObjectMock.Return(nil)

	randRef := testutils.RandomRef()

	es := NewExecutionState(randRef)
	es.Broker = NewBroker(suite.ctx, 1)
	suite.dc.ByObjectDescriptorMock.Return(pDesc, cDesc, nil)
	data := []byte(testutils.RandomString())
	oDesc.MemoryMock.Return(data)

	mle := testutils.NewMachineLogicExecutorMock(suite.mc)
	mle.CallMethodMock.Return(data, nil, nil)

	suite.mm.Executors[insolar.MachineTypeBuiltin] = mle

	request := &record.Request{
		Object: &randRef,
		Method: "some",
	}

	current := &Transcript{
		LogicContext: &insolar.LogicCallContext{},
		RequestRef:   &randRef,
		Request:      request,
	}
	es.CurrentList.Set(randRef, current)

	// In this case Update isn't send to ledger (objects data/newData are the same)
	suite.am.RegisterResultMock.Return(nil, nil)

	_, err := suite.lr.executeLogic(suite.ctx, current)
	suite.Require().NoError(err)
	suite.Require().Equal(uint64(0), suite.am.UpdateObjectCounter)

	// In this case Update is send to ledger (objects data/newData are different)
	newData := make([]byte, 5, 5)
	mle.CallMethodMock.Return(newData, nil, nil)

	_, err = suite.lr.executeLogic(suite.ctx, current)
	suite.Require().NoError(err)
	suite.Require().Equal(uint64(1), suite.am.UpdateObjectCounter)
}

func (suite *LogicRunnerTestSuite) TestHandleAbandonedRequestsNotificationMessage() {
	suite.T().Skip("we disabled handling of this notification for now")

	objectId := testutils.RandomID()
	objectRef := *insolar.NewReference(objectId)
	msg := &message.AbandonedRequestsNotification{Object: objectId}
	parcel := &message.Parcel{Msg: msg}

	flowMock := flow.NewFlowMock(suite.mc)
	flowMock.ProcedureMock.Set(func(p context.Context, p1 flow.Procedure, p2 bool) (r error) {
		return p1.Proceed(p)
	})

	replyChan := mockSender(suite)

	h := HandleAbandonedRequestsNotification{
		dep:    &Dependencies{lr: suite.lr, Sender: suite.sender},
		Parcel: parcel,
	}

	err := h.Present(suite.ctx, flowMock)
	suite.Require().NoError(err)

	_, err = getReply(suite, replyChan)
	suite.Require().NoError(err)
	suite.Equal(true, suite.lr.state[objectRef].ExecutionState.LedgerHasMoreRequests)
	_ = suite.lr.Stop(suite.ctx)

	// LedgerHasMoreRequests false
	suite.lr, _ = NewLogicRunner(&configuration.LogicRunner{})
	es := NewExecutionState(objectRef)
	es.LedgerHasMoreRequests = false
	suite.lr.state[*msg.DefaultTarget()] = &ObjectState{ExecutionState: es}

	h = HandleAbandonedRequestsNotification{
		dep:    &Dependencies{lr: suite.lr, Sender: suite.sender},
		Parcel: parcel,
	}

	err = h.Present(suite.ctx, flowMock)
	suite.Require().NoError(err)
	_, err = getReply(suite, replyChan)
	suite.Require().NoError(err)
	suite.Equal(true, suite.lr.state[objectRef].ExecutionState.LedgerHasMoreRequests)
	_ = suite.lr.Stop(suite.ctx)

	// LedgerHasMoreRequests already true
	suite.lr, _ = NewLogicRunner(&configuration.LogicRunner{})
	es = NewExecutionState(objectRef)
	es.LedgerHasMoreRequests = true
	suite.lr.state[*msg.DefaultTarget()] = &ObjectState{ExecutionState: es}

	h = HandleAbandonedRequestsNotification{
		dep:    &Dependencies{lr: suite.lr, Sender: suite.sender},
		Parcel: parcel,
	}

	err = h.Present(suite.ctx, flowMock)
	suite.Require().NoError(err)
	_, err = getReply(suite, replyChan)
	suite.Require().NoError(err)
	suite.Require().NoError(err)
	suite.Equal(true, suite.lr.state[objectRef].ExecutionState.LedgerHasMoreRequests)
	_ = suite.lr.Stop(suite.ctx)
}

func (suite *LogicRunnerTestSuite) TestPrepareObjectStateChangePendingStatus() {
	ref := testutils.RandomRef()

	flowMock, pubSub := prepareWatermill(suite)
	var fakeParcel insolar.Parcel
	var h HandleExecutorResults
	var err error

	msg := &message.ExecutorResults{RecordRef: ref}
	fakeParcel = prepareParcel(suite.mc, msg, false, false)
	h = HandleExecutorResults{
		dep:    &Dependencies{Publisher: pubSub, lr: suite.lr},
		Parcel: fakeParcel,
	}

	es := NewExecutionState(ref)
	es.pending = message.InPending
	es.CurrentList.Set(ref, &Transcript{})

	// we are in pending and come to ourselves again
	suite.lr.state[ref] = &ObjectState{ExecutionState: es}
	err = h.realHandleExecutorState(suite.ctx, flowMock)
	suite.Require().NoError(err)
	suite.Equal(message.NotPending, suite.lr.state[ref].ExecutionState.pending)
	suite.Equal(false, suite.lr.state[ref].ExecutionState.PendingConfirmed)

	// previous executor decline pending, trust him
	msg = &message.ExecutorResults{RecordRef: ref, Pending: message.NotPending}
	fakeParcel = prepareParcel(suite.mc, msg, false, false)
	h = HandleExecutorResults{
		dep:    &Dependencies{Publisher: pubSub, lr: suite.lr},
		Parcel: fakeParcel,
	}

	es = NewExecutionState(ref)
	es.pending = message.InPending

	suite.lr.state[ref] = &ObjectState{ExecutionState: es}
	err = h.realHandleExecutorState(suite.ctx, flowMock)
	suite.Require().NoError(err)
	suite.Equal(message.NotPending, suite.lr.state[ref].ExecutionState.pending)
}

func (suite *LogicRunnerTestSuite) TestPrepareObjectStateChangeLedgerHasMoreRequests() {
	ref := testutils.RandomRef()

	type testCase struct {
		messageStatus             bool
		objectStateStatus         bool
		expectedObjectStateStatue bool
	}

	testCases := []testCase{
		{true, true, true},
		{true, false, true},
		{false, true, true},
		{false, false, false},
	}

	for _, test := range testCases {
		msg := &message.ExecutorResults{
			RecordRef:             ref,
			LedgerHasMoreRequests: test.messageStatus,
			Pending:               message.NotPending,
		}

		flowMock, pubSub := prepareWatermill(suite)
		fakeParcel := prepareParcel(suite.mc, msg, false, false)

		h := HandleExecutorResults{
			dep:    &Dependencies{Publisher: pubSub, lr: suite.lr},
			Parcel: fakeParcel,
		}

		es := NewExecutionState(ref)
		es.Broker.processActive = true
		es.LedgerHasMoreRequests = test.objectStateStatus
		suite.lr.state[ref] = &ObjectState{ExecutionState: es}

		err := h.realHandleExecutorState(suite.ctx, flowMock)
		suite.Require().NoError(err)
		suite.Equal(test.expectedObjectStateStatue, suite.lr.state[ref].ExecutionState.LedgerHasMoreRequests)
	}
}

func (suite *LogicRunnerTestSuite) TestNewLogicRunner() {
	lr, err := NewLogicRunner(nil)
	suite.Require().Error(err)
	suite.Require().Nil(lr)

	lr, err = NewLogicRunner(&configuration.LogicRunner{})
	suite.Require().NoError(err)
	suite.Require().NotNil(lr)
	_ = lr.Stop(context.Background())
}

func (suite *LogicRunnerTestSuite) TestStartStop() {
	lr, err := NewLogicRunner(&configuration.LogicRunner{
		BuiltIn: &configuration.BuiltIn{},
	})
	suite.Require().NoError(err)
	suite.Require().NotNil(lr)

	suite.mb.MustRegisterMock.Return()
	lr.MessageBus = suite.mb

	lr.MachinesManager = suite.mm

	suite.am.InjectCodeDescriptorMock.Return()
	suite.am.InjectObjectDescriptorMock.Return()
	suite.am.InjectFinishMock.Return()
	lr.ArtifactManager = suite.am

	err = lr.Start(suite.ctx)
	suite.Require().NoError(err)

	err = lr.Stop(suite.ctx)
	suite.Require().NoError(err)
}

func (suite *LogicRunnerTestSuite) TestConcurrency() {
	objectRef := testutils.RandomRef()
	parentRef := testutils.RandomRef()
	protoRef := testutils.RandomRef()
	codeRef := testutils.RandomRef()

	meRef := testutils.RandomRef()
	notMeRef := testutils.RandomRef()
	suite.jc.MeMock.Return(meRef)

	pulseNum := insolar.Pulse{PulseNumber: 100}
	suite.ps.LatestFunc = func(p context.Context) (r insolar.Pulse, r1 error) {
		return pulseNum, nil
	}

	suite.jc.IsAuthorizedFunc = func(
		ctx context.Context, role insolar.DynamicRole, id insolar.ID, pn insolar.PulseNumber, obj insolar.Reference,
	) (bool, error) {
		return true, nil
	}

	mle := testutils.NewMachineLogicExecutorMock(suite.mc)
	err := suite.mm.RegisterExecutor(insolar.MachineTypeBuiltin, mle)
	suite.Require().NoError(err)

	mle.CallMethodMock.Return([]byte{1, 2, 3}, []byte{}, nil)

	nodeMock := network.NewNetworkNodeMock(suite.T())
	nodeMock.IDMock.Return(meRef)
	suite.nn.GetOriginMock.Return(nodeMock)

	od := artifacts.NewObjectDescriptorMock(suite.T())
	od.PrototypeMock.Return(&protoRef, nil)
	od.MemoryMock.Return([]byte{1, 2, 3})
	od.ParentMock.Return(&parentRef)
	od.HeadRefMock.Return(&objectRef)

	pd := artifacts.NewObjectDescriptorMock(suite.T())
	pd.CodeMock.Return(&codeRef, nil)
	pd.HeadRefMock.Return(&protoRef)

	cd := artifacts.NewCodeDescriptorMock(suite.T())
	cd.MachineTypeMock.Return(insolar.MachineTypeBuiltin)
	cd.RefMock.Return(&codeRef)

	suite.am.GetObjectFunc = func(
		ctx context.Context, obj insolar.Reference,
	) (artifacts.ObjectDescriptor, error) {
		switch obj {
		case objectRef:
			return od, nil
		case protoRef:
			return pd, nil
		}
		return nil, errors.New("unexpected call")
	}

	suite.dc.ByObjectDescriptorMock.Return(pd, cd, nil)

	suite.am.HasPendingRequestsMock.Return(false, nil)

	reqId := testutils.RandomID()
	suite.am.RegisterRequestMock.Return(&reqId, nil)
	resId := testutils.RandomID()
	suite.am.RegisterResultMock.Return(&resId, nil)

	num := 100
	wg := sync.WaitGroup{}
	wg.Add(num * 2)

	suite.mb.SendFunc = func(
		ctx context.Context, msg insolar.Message, opts *insolar.MessageSendOptions,
	) (insolar.Reply, error) {
		switch msg.Type() {
		case insolar.TypeReturnResults:
			wg.Done()
			return &reply.OK{}, nil
		}
		suite.Require().Fail(fmt.Sprintf("unexpected message send: %#v", msg))
		return nil, errors.New("unexpected message")
	}
	replyChan := mockSender(suite)

	for i := 0; i < num; i++ {
		go func(i int) {
			msg := &message.CallMethod{
				Request: record.Request{
					Prototype:    &protoRef,
					Object:       &objectRef,
					Method:       "some",
					APIRequestID: utils.RandTraceID(),
				},
			}

			parcel := &message.Parcel{
				Sender:      notMeRef,
				Msg:         msg,
				PulseNumber: pulseNum.PulseNumber,
			}

			wrapper := payload.Meta{
				Payload: message.ParcelToBytes(parcel),
				Sender:  notMeRef,
				Pulse:   pulseNum.PulseNumber,
			}
			buf, err := wrapper.Marshal()
			suite.Require().NoError(err)

			wmMsg := message2.NewMessage(watermill.NewUUID(), buf)
			wmMsg.Metadata.Set(bus.MetaType, fmt.Sprintf("%s", msg.Type()))
			wmMsg.Metadata.Set(bus.MetaTraceID, "req-"+strconv.Itoa(i))

			_, err = suite.lr.FlowDispatcher.Process(wmMsg)
			res := <-replyChan

			_, err = reply.Deserialize(bytes.NewBuffer(res.Payload))
			suite.Require().NoError(err)

			wg.Done()
		}(i)
	}

	wg.Wait()
}

func (suite *LogicRunnerTestSuite) TestCallMethodWithOnPulse() {
	objectRef := testutils.RandomRef()
	parentRef := testutils.RandomRef()
	protoRef := testutils.RandomRef()
	codeRef := testutils.RandomRef()

	meRef := testutils.RandomRef()
	notMeRef := testutils.RandomRef()
	suite.jc.MeMock.Return(meRef)

	// If you think you are smart enough to make this test 'more effective'
	// by using atomic variables or goroutines or anything else, you are wrong.
	// Last time we spent two full workdays trying to find a race condition
	// in our code before we realized this test has a logic error related
	// to it concurrent nature. Keep the code as simple as possible. Don't be smart.
	var pn insolar.PulseNumber = 100
	var lck sync.Mutex

	suite.ps.LatestFunc = func(ctx context.Context) (insolar.Pulse, error) {
		lck.Lock()
		defer lck.Unlock()
		return insolar.Pulse{PulseNumber: pn}, nil
	}

	mle := testutils.NewMachineLogicExecutorMock(suite.mc)
	err := suite.mm.RegisterExecutor(insolar.MachineTypeBuiltin, mle)
	suite.Require().NoError(err)

	type whenType int
	const (
		whenIsAuthorized whenType = iota
		whenRegisterRequest
		whenHasPendingRequest
		whenCallMethod
	)

	table := []struct {
		name                      string
		when                      whenType
		messagesExpected          []insolar.MessageType
		errorExpected             bool
		flowCanceledExpected      bool
		pendingInExecutorResults  message.PendingState
		queueLenInExecutorResults int
	}{
		{
			name:                 "pulse change in IsAuthorized",
			when:                 whenIsAuthorized,
			flowCanceledExpected: true,
		},
		{
			name:                 "pulse change in RegisterRequest",
			when:                 whenRegisterRequest,
			flowCanceledExpected: true,
		},
		{
			name: "pulse change in HasPendingRequests",
			when: whenHasPendingRequest,
			messagesExpected: []insolar.MessageType{
				insolar.TypeAdditionalCallFromPreviousExecutor, insolar.TypeExecutorResults,
			},
			pendingInExecutorResults:  message.PendingUnknown,
			queueLenInExecutorResults: 1,
		},
		{
			name: "pulse change in CallMethod",
			when: whenCallMethod,
			messagesExpected: []insolar.MessageType{
				insolar.TypeExecutorResults, insolar.TypeReturnResults, insolar.TypePendingFinished, insolar.TypeStillExecuting,
			},
			pendingInExecutorResults:  message.InPending,
			queueLenInExecutorResults: 0,
		},
	}

	for _, test := range table {
		test := test
		suite.T().Run(test.name, func(t *testing.T) {
			lck.Lock()
			pn = 100
			lck.Unlock()

			changePulse := func() {
				lck.Lock()
				defer lck.Unlock()
				pn += 1

				pulseNum := insolar.Pulse{PulseNumber: pn}
				ctx := inslogger.ContextWithTrace(suite.ctx, "pulse-"+strconv.Itoa(int(pn)))
				err := suite.lr.OnPulse(ctx, pulseNum)
				require.NoError(t, err)
				return
			}

			suite.jc.IsAuthorizedFunc = func(
				ctx context.Context, role insolar.DynamicRole, id insolar.ID, pnArg insolar.PulseNumber, obj insolar.Reference,
			) (bool, error) {
				if pnArg == 101 {
					return false, nil
				}

				if test.when == whenIsAuthorized {
					// Please note that changePulse calls LogicRunner.ChangePulse which calls IsAuthorized.
					// In other words this procedure is not called sequentially!
					changePulse()
				}

				lck.Lock()
				defer lck.Unlock()

				return pn == 100, nil
			}

			if test.when > whenIsAuthorized {
				suite.am.RegisterRequestFunc = func(ctx context.Context, req record.Request) (*insolar.ID, error) {
					if test.when == whenRegisterRequest {
						changePulse()
						// Due to specific implementation of HandleCall.handleActual
						// for this particular test we have to explicitly return
						// ErrCancelled. Otherwise it's possible that RegisterRequest
						// Procedure will return normally before Flow cancels it.
						return nil, flow.ErrCancelled
					}

					reqId := testutils.RandomID()
					return &reqId, nil
				}
			}

			if test.when > whenRegisterRequest {
				suite.am.HasPendingRequestsFunc = func(ctx context.Context, r insolar.Reference) (bool, error) {
					if test.when == whenHasPendingRequest {
						changePulse()

						// We have to implicitly return ErrCancelled to make f.Procedure return ErrCancelled as well
						// which will cause the correct code path to execute in logicrunner.HandleCall.
						// Otherwise the test has a race condition - f.Procedure can be cancelled or return normally.
						return false, flow.ErrCancelled
					}

					return false, nil
				}
			}

			if test.when > whenHasPendingRequest {
				mle.CallMethodFunc = func(
					ctx context.Context, lctx *insolar.LogicCallContext, r insolar.Reference,
					mem []byte, method string, args insolar.Arguments,
				) ([]byte, insolar.Arguments, error) {
					if test.when == whenCallMethod {
						changePulse()
					}

					return []byte{1, 2, 3}, []byte{}, nil
				}

				nodeMock := network.NewNetworkNodeMock(suite.T())
				nodeMock.IDMock.Return(meRef)
				suite.nn.GetOriginMock.Return(nodeMock)

				od := artifacts.NewObjectDescriptorMock(suite.T())
				od.PrototypeMock.Return(&protoRef, nil)
				od.MemoryMock.Return([]byte{1, 2, 3})
				od.ParentMock.Return(&parentRef)
				od.HeadRefMock.Return(&objectRef)

				pd := artifacts.NewObjectDescriptorMock(suite.T())
				pd.CodeMock.Return(&codeRef, nil)
				pd.HeadRefMock.Return(&protoRef)

				cd := artifacts.NewCodeDescriptorMock(suite.T())
				cd.MachineTypeMock.Return(insolar.MachineTypeBuiltin)
				cd.RefMock.Return(&codeRef)

				suite.am.GetObjectFunc = func(
					ctx context.Context, obj insolar.Reference,
				) (artifacts.ObjectDescriptor, error) {
					switch obj {
					case objectRef:
						return od, nil
					case protoRef:
						return pd, nil
					}
					return nil, errors.New("unexpected call")
				}

				suite.dc.ByObjectDescriptorMock.Return(pd, cd, nil)

				resId := testutils.RandomID()
				suite.am.RegisterResultMock.Return(&resId, nil)
			}

			wg := sync.WaitGroup{}
			wg.Add(len(test.messagesExpected))

			if len(test.messagesExpected) > 0 {
				suite.mb.SendFunc = func(
					ctx context.Context, msg insolar.Message, opts *insolar.MessageSendOptions,
				) (insolar.Reply, error) {

					if test.when == whenHasPendingRequest {
						// in case of whenHasPendingRequest we wait for at least one message from messagesExpected appear
						wg.Done()
					}
					wg.Done()

					if msg.Type() == insolar.TypeExecutorResults {
						require.Equal(t, test.pendingInExecutorResults, msg.(*message.ExecutorResults).Pending)
						require.Equal(t, test.queueLenInExecutorResults, len(msg.(*message.ExecutorResults).Queue))
					}

					switch msg.Type() {
					case insolar.TypeReturnResults,
						insolar.TypeExecutorResults,
						insolar.TypePendingFinished,
						insolar.TypeStillExecuting,
						insolar.TypeAdditionalCallFromPreviousExecutor:
						return &reply.OK{}, nil
					default:
						panic("no idea how to handle " + msg.Type().String())
					}
				}
			}

			msg := &message.CallMethod{
				Request: record.Request{
					Prototype: &protoRef,
					Object:    &objectRef,
					Method:    "some",
				},
			}

			parcel := &message.Parcel{
				Sender:      notMeRef,
				Msg:         msg,
				PulseNumber: insolar.PulseNumber(100),
			}

			ctx := inslogger.ContextWithTrace(suite.ctx, "req")

			pulseNum := pulsar.NewPulse(1, parcel.Pulse(), &entropygenerator.StandardEntropyGenerator{})
			err = suite.lr.OnPulse(ctx, *pulseNum)
			require.NoError(t, err)

			// _, err = suite.lr.FlowDispatcher.WrapBusHandle(ctx, parcel)

			wrapper := payload.Meta{
				Payload: message.ParcelToBytes(parcel),
				Sender:  notMeRef,
				Pulse:   insolar.PulseNumber(100),
			}
			buf, err := wrapper.Marshal()
			suite.Require().NoError(err)

			wmMsg := message2.NewMessage(watermill.NewUUID(), buf)
			wmMsg.Metadata.Set(bus.MetaType, fmt.Sprintf("%s", msg.Type()))
			wmMsg.Metadata.Set(bus.MetaTraceID, inslogger.TraceID(ctx))

			replyChan := mockSender(suite)

			_, err = suite.lr.FlowDispatcher.Process(wmMsg)
			res := <-replyChan

			if test.flowCanceledExpected {
				errReply, _ := bus.DeserializeError(bytes.NewBuffer(res.Payload))
				require.EqualError(t, errReply, flow.ErrCancelled.Error())
				require.Equal(t, flow.ErrCancelled, errReply)
			} else if test.errorExpected {
				errReply, err := bus.DeserializeError(bytes.NewBuffer(res.Payload))
				suite.Require().NoError(err)
				require.Error(t, errReply)
			} else {
				_, err := reply.Deserialize(bytes.NewBuffer(res.Payload))
				require.NoError(t, err)
			}

			wg.Wait()
		})
	}
}

func (s *LogicRunnerTestSuite) TestImmutableOrder() {
	// prepare default object and execution state
	objectRef := gen.Reference()
	os := s.lr.UpsertObjectState(objectRef)
	es := NewExecutionState(objectRef)
	es.RegisterLogicRunner(s.lr)
	es.pending = message.NotPending
	os.ExecutionState = es

	// prepare prototype/code descriptors to run needed executor
	cRef := testutils.RandomRef()
	cDesc := artifacts.NewCodeDescriptorMock(s.mc)
	cDesc.RefMock.Return(&cRef)
	cDesc.MachineTypeMock.Return(insolar.MachineTypeBuiltin)

	pRef := testutils.RandomRef()
	pDesc := artifacts.NewObjectDescriptorMock(s.mc)
	pDesc.HeadRefMock.Return(&pRef)

	oDesc := artifacts.NewObjectDescriptorMock(s.mc)
	oDesc.ParentMock.Return(nil)
	oDesc.MemoryMock.Return(make([]byte, 0))

	s.dc.ByObjectDescriptorMock.Return(pDesc, cDesc, nil)
	s.am.GetObjectMock.Set(func(p context.Context, p1 insolar.Reference) (r artifacts.ObjectDescriptor, r1 error) {
		if p1.Equal(objectRef) {
			return oDesc, nil
		} else if p1.Equal(pRef) {
			return pDesc, nil
		} else {
			panic("unexpected")
		}
	})

	s.am.RegisterResultMock.Return(nil, nil)

	s.mb.SendMock.Return(nil, nil)
	nodeMock := network.NewNetworkNodeMock(s.mc)
	nodeMock.IDMock.Return(objectRef)
	s.nn.GetOriginMock.Return(nodeMock)

	// prepare request objects
	parentRef := gen.Reference()

	mutableRequestRef := gen.Reference()
	immutableRequestRef1 := gen.Reference()
	immutableRequestRef2 := gen.Reference()

	pulseObject := insolar.Pulse{PulseNumber: gen.PulseNumber()}

	// prepare all three requests
	mutableMsg := message.CallMethod{
		Request: record.Request{
			ReturnMode:   record.ReturnResult,
			Object:       &objectRef,
			APIRequestID: utils.RandTraceID(),
			Immutable:    false,
		},
	}
	mutableParcel := prepareParcel(s.mc, &mutableMsg, false, true)
	mutableTranscript := NewTranscript(s.ctx, mutableParcel, &mutableRequestRef, &pulseObject, parentRef)

	immutableMsg1 := message.CallMethod{
		Request: record.Request{
			ReturnMode:   record.ReturnResult,
			Object:       &objectRef,
			APIRequestID: utils.RandTraceID(),
			Immutable:    true,
		},
	}
	immutableParcel1 := prepareParcel(s.mc, &immutableMsg1, false, true)
	immutableTranscript1 := NewTranscript(s.ctx, immutableParcel1, &immutableRequestRef1, &pulseObject, parentRef)

	immutableMsg2 := message.CallMethod{
		Request: record.Request{
			ReturnMode:   record.ReturnResult,
			Object:       &objectRef,
			APIRequestID: utils.RandTraceID(),
			Immutable:    true,
		},
	}
	immutableParcel2 := prepareParcel(s.mc, &immutableMsg2, false, true)
	immutableTranscript2 := NewTranscript(s.ctx, immutableParcel2, &immutableRequestRef2, &pulseObject, parentRef)

	// Set custom executor, that'll:
	// 1) mutable will start execution and wait until something will ping it on channel 1
	// 2) immutable 1 will start execution and will wait on channel 2 until something will ping it
	// 3) immutable 2 will start execution and will ping on channel 2 and exit
	// 4) immutable 1 will ping on channel 1 and exit
	// 5) mutable request will continue execution and exit
	mle := testutils.NewMachineLogicExecutorMock(s.mc)
	s.mm.Executors[insolar.MachineTypeBuiltin] = mle

	var mutableChan = make(chan interface{}, 1)
	var immutableChan chan interface{} = nil
	var immutableLock = sync.Mutex{}
	mle.CallMethodMock.Set(func(p context.Context, p1 *insolar.LogicCallContext, p2 insolar.Reference, p3 []byte,
		p4 string, p5 insolar.Arguments) (r []byte, r1 insolar.Arguments, r2 error) {

		if p1.Request.Equal(mutableRequestRef) {
			log.Debug("mutableChan 1")
			select {
			case _ = <-mutableChan:
				log.Info("mutable got notifications")
				return make([]byte, 0), nil, nil
			case <-time.After(2 * time.Minute):
				panic("timeout on waiting for immutable request 1 pinged us")
				return make([]byte, 0), nil, nil
			}
		} else if p1.Request.Equal(immutableRequestRef1) || p1.Request.Equal(immutableRequestRef2) {
			newChan := false
			immutableLock.Lock()
			if immutableChan == nil {
				immutableChan = make(chan interface{}, 1)
				newChan = true
			}
			immutableLock.Unlock()
			if newChan {
				log.Debug("immutableChan 1")
				select {
				case _ = <-immutableChan:
					mutableChan <- struct{}{}
					log.Info("notify mutable chan and exit")
					return make([]byte, 0), nil, nil
				case <-time.After(2 * time.Minute):
					panic("timeout on waiting for immutable request 2 pinged us")
					return make([]byte, 0), nil, nil
				}
			} else {
				log.Info("notify immutable chan and exit")
				immutableChan <- struct{}{}
			}
		} else {
			panic("unreachable")
		}
		return make([]byte, 0), nil, nil
	})

	// do not start ledger checking for requests
	es.Broker.processFuncArgs.(*ExecuteTranscriptArgs).ledgerChecked.Do(func() {})

	es.Broker.Put(s.ctx, true, mutableTranscript)
	s.True(es.Broker.processActive)
	es.Broker.Put(s.ctx, true, immutableTranscript1, immutableTranscript2)

	checkFinished := func() bool { return es.Broker.finished.Len() >= 3 }
	s.True(wait(checkFinished))
}

func (s *LogicRunnerTestSuite) TestImmutableIsReal() {
	// prepare default object and execution state
	objectRef := gen.Reference()
	os := s.lr.UpsertObjectState(objectRef)
	es := NewExecutionState(objectRef)
	es.RegisterLogicRunner(s.lr)
	es.pending = message.NotPending
	os.ExecutionState = es

	// prepare prototype/code descriptors to run needed executor
	cRef := testutils.RandomRef()
	cDesc := artifacts.NewCodeDescriptorMock(s.mc)
	cDesc.RefMock.Return(&cRef)
	cDesc.MachineTypeMock.Return(insolar.MachineTypeBuiltin)

	pRef := testutils.RandomRef()
	pDesc := artifacts.NewObjectDescriptorMock(s.mc)
	pDesc.HeadRefMock.Return(&pRef)

	oDesc := artifacts.NewObjectDescriptorMock(s.mc)
	oDesc.ParentMock.Return(nil)
	oDesc.MemoryMock.Return(make([]byte, 0))

	s.dc.ByObjectDescriptorMock.Return(pDesc, cDesc, nil)
	s.am.GetObjectMock.Set(func(p context.Context, p1 insolar.Reference) (r artifacts.ObjectDescriptor, r1 error) {
		if p1.Equal(objectRef) {
			return oDesc, nil
		} else if p1.Equal(pRef) {
			return pDesc, nil
		} else {
			panic("unexpected")
		}
	})

	s.am.RegisterResultMock.Return(nil, nil)

	s.mb.SendMock.Return(nil, nil)
	nodeMock := network.NewNetworkNodeMock(s.mc)
	nodeMock.IDMock.Return(objectRef)
	s.nn.GetOriginMock.Return(nodeMock)

	// prepare request objects
	parentRef := gen.Reference()

	immutableRequestRef1 := gen.Reference()
	immutableRequestRef2 := gen.Reference()

	pulseObject := insolar.Pulse{PulseNumber: gen.PulseNumber()}

	immutableMsg1 := message.CallMethod{
		Request: record.Request{
			ReturnMode:   record.ReturnResult,
			Object:       &objectRef,
			APIRequestID: utils.RandTraceID(),
			Immutable:    true,
		},
	}
	immutableParcel1 := prepareParcel(s.mc, &immutableMsg1, false, true)
	immutableTranscript1 := NewTranscript(s.ctx, immutableParcel1, &immutableRequestRef1, &pulseObject, parentRef)

	immutableMsg2 := message.CallMethod{
		Request: record.Request{
			ReturnMode:   record.ReturnResult,
			Object:       &objectRef,
			APIRequestID: utils.RandTraceID(),
			Immutable:    true,
		},
	}
	immutableParcel2 := prepareParcel(s.mc, &immutableMsg2, false, true)
	immutableTranscript2 := NewTranscript(s.ctx, immutableParcel2, &immutableRequestRef2, &pulseObject, parentRef)

	mle := testutils.NewMachineLogicExecutorMock(s.mc)
	s.mm.Executors[insolar.MachineTypeBuiltin] = mle

	mle.CallMethodMock.Set(func(p context.Context, p1 *insolar.LogicCallContext, p2 insolar.Reference, p3 []byte,
		p4 string, p5 insolar.Arguments) (r []byte, r1 insolar.Arguments, r2 error) {

		if p1.Request.Equal(immutableRequestRef1) {
			return make([]byte, 1), nil, nil
		} else if p1.Request.Equal(immutableRequestRef2) {
			es.CurrentList.Get(*p1.Request).Deactivate = true
			return make([]byte, 0), nil, nil
		}
		panic("unexpected")
	})

	// do not start ledger checking for requests
	es.Broker.processFuncArgs.(*ExecuteTranscriptArgs).ledgerChecked.Do(func() {})

	es.Broker.Put(s.ctx, true, immutableTranscript1, immutableTranscript2)

	checkFinished := func() bool { return es.Broker.finished.Len() >= 2 }
	s.True(wait(checkFinished))
	s.Equal(uint64(2), s.am.RegisterResultCounter)
}

func TestLogicRunner(t *testing.T) {
	// Hello my friend! I bet you would like to place t.Parallel() here.
	// Of course this may sound as a good idea. This will run multiple
	// test in parallel which will make them execute faster. Right?
	// Wrong! You see, by historical reasons LogicRunnerTestSuite
	// is in fact 4 independent tests which share their state (suite.* fields).
	// Guess what happens when they run in parallel? Right, it seem to work
	// at first but after some time someone will spent a lot of exciting
	// days trying to figure out why these test sometimes fail (e.g. on CI).
	// In other words dont you dare to use t.Parallel() here unless you are
	// willing to completely rewrite the whole LogicRunnerTestSuite, OK?
	suite.Run(t, new(LogicRunnerTestSuite))
}

type LogicRunnerOnPulseTestSuite struct {
	LogicRunnerCommonTestSuite

	pulse     insolar.Pulse
	objectRef insolar.Reference
}

func (s *LogicRunnerOnPulseTestSuite) BeforeTest(suiteName, testName string) {
	s.LogicRunnerCommonTestSuite.BeforeTest(suiteName, testName)

	s.pulse = insolar.Pulse{}
	s.objectRef = testutils.RandomRef()
}

func (s *LogicRunnerOnPulseTestSuite) AfterTest(suiteName, testName string) {
	s.LogicRunnerCommonTestSuite.AfterTest(suiteName, testName)
}

// Empty state, expecting no error
func (s *LogicRunnerOnPulseTestSuite) TestEmptyLR() {
	err := s.lr.OnPulse(s.ctx, s.pulse)
	s.Require().NoError(err)
}

// We aren't next executor and we're not executing it
// Expecting empty state of object
func (s *LogicRunnerOnPulseTestSuite) TestEmptyES() {
	s.jc.MeMock.Return(insolar.Reference{})
	s.jc.IsAuthorizedMock.Return(false, nil)

	s.lr.state[s.objectRef] = &ObjectState{
		ExecutionState: NewExecutionState(s.objectRef),
	}
	err := s.lr.OnPulse(s.ctx, s.pulse)
	s.Require().NoError(err)
	s.Nil(s.lr.state[s.objectRef])
}

// We aren't next executor and we're not executing it
// Expecting empty execution state
func (s *LogicRunnerOnPulseTestSuite) TestEmptyESWithValidation() {
	s.jc.MeMock.Return(insolar.Reference{})
	s.jc.IsAuthorizedMock.Return(false, nil)

	s.lr.state[s.objectRef] = &ObjectState{
		ExecutionState: NewExecutionState(s.objectRef),
		Validation:     NewExecutionState(s.objectRef),
	}
	err := s.lr.OnPulse(s.ctx, s.pulse)
	s.Require().NoError(err)
	s.Require().NotNil(s.lr.state[s.objectRef])
	s.Nil(s.lr.state[s.objectRef].ExecutionState)
}

// We aren't next executor but we're currently executing
// Expecting we send message to new executor and moving state to InPending
func (s *LogicRunnerOnPulseTestSuite) TestESWithValidationCurrent() {
	s.jc.MeMock.Return(insolar.Reference{})
	s.jc.IsAuthorizedMock.Return(false, nil)
	s.mb.SendMock.Return(&reply.ID{}, nil)

	es := NewExecutionState(s.objectRef)
	es.pending = message.NotPending
	s.lr.state[s.objectRef] = &ObjectState{ExecutionState: es}
	// we should set empty current execution here, since we added new
	// logic with not empty number of elements in CurrentList
	es.CurrentList.Set(s.objectRef, &Transcript{})

	err := s.lr.OnPulse(s.ctx, s.pulse)
	s.Require().NoError(err)
	s.Equal(message.InPending, s.lr.state[s.objectRef].ExecutionState.pending)
	es.CurrentList.Cleanup()
}

// We aren't next executor but we're currently executing and queue isn't empty.
// Expecting we send message to new executor and moving state to InPending
func (s *LogicRunnerOnPulseTestSuite) TestWithNotEmptyQueue() {
	s.jc.MeMock.Return(insolar.Reference{})
	s.jc.IsAuthorizedMock.Return(false, nil)
	s.mb.SendMock.Return(&reply.ID{}, nil)

	es := NewExecutionState(s.objectRef)
	es.CurrentList.Set(s.objectRef, &Transcript{})
	es.Broker.mutable.Push(&Transcript{Context: s.ctx})
	es.pending = message.NotPending

	s.lr.state[s.objectRef] = &ObjectState{ExecutionState: es}

	err := s.lr.OnPulse(s.ctx, s.pulse)
	s.Require().NoError(err)
	s.Equal(message.InPending, s.lr.state[s.objectRef].ExecutionState.pending)
}

// We aren't next executor but we're currently executing.
// Expecting sending message to new executor and moving state to InPending
func (s *LogicRunnerOnPulseTestSuite) TestWithEmptyQueue() {
	s.jc.MeMock.Return(insolar.Reference{})
	s.jc.IsAuthorizedMock.Return(false, nil)
	s.mb.SendMock.Return(&reply.ID{}, nil)

	es := NewExecutionState(s.objectRef)
	es.CurrentList.Set(s.objectRef, &Transcript{})
	es.pending = message.NotPending

	s.lr.state[s.objectRef] = &ObjectState{ExecutionState: es}

	err := s.lr.OnPulse(s.ctx, s.pulse)
	s.Require().NoError(err)
	s.Equal(message.InPending, s.lr.state[s.objectRef].ExecutionState.pending)
}

// Executor is on the same node and we're currently executing
// Expecting task to be moved to NotPending
func (s *LogicRunnerOnPulseTestSuite) TestExecutorSameNode() {
	s.jc.MeMock.Return(insolar.Reference{})
	s.jc.IsAuthorizedMock.Return(true, nil)

	es := NewExecutionState(s.objectRef)
	es.pending = message.NotPending
	s.lr.state[s.objectRef] = &ObjectState{ExecutionState: es}
	es.CurrentList.Set(s.objectRef, &Transcript{})
	es.Broker = NewBroker(s.ctx, 0)

	err := s.lr.OnPulse(s.ctx, s.pulse)
	s.Require().NoError(err)
	s.Require().Equal(message.NotPending, s.lr.state[s.objectRef].ExecutionState.pending)
	es.CurrentList.Cleanup()
}

// We're the next executor, task was currently executing and in InPending.
// Expecting task to moved from InPending -> NotPending
func (s *LogicRunnerOnPulseTestSuite) TestStateTransfer1() {
	s.jc.MeMock.Return(insolar.Reference{})
	s.jc.IsAuthorizedMock.Return(true, nil)

	es := NewExecutionState(s.objectRef)
	es.CurrentList.Set(s.objectRef, &Transcript{})
	es.pending = message.InPending

	s.lr.state[s.objectRef] = &ObjectState{ExecutionState: es}

	err := s.lr.OnPulse(s.ctx, s.pulse)
	s.Require().NoError(err)
	s.Require().Equal(message.NotPending, s.lr.state[s.objectRef].ExecutionState.pending)
}

// We're the next executor and no one confirmed that this task is executing
// move task from InPending -> NotPending
func (s *LogicRunnerOnPulseTestSuite) TestStateTransfer2() {
	s.jc.MeMock.Return(insolar.Reference{})
	s.jc.IsAuthorizedMock.Return(true, nil)

	s.am.GetPendingRequestMock.Return(nil, nil, insolar.ErrNoPendingRequest)

	es := NewExecutionState(s.objectRef)
	es.pending = message.InPending
	es.PendingConfirmed = false
	es.Ref = s.objectRef

	s.lr.state[s.objectRef] = &ObjectState{ExecutionState: es}

	err := s.lr.OnPulse(s.ctx, s.pulse)
	s.Require().NoError(err)
	s.Require().Equal(message.NotPending, s.lr.state[s.objectRef].ExecutionState.pending)
}

// We're the next executor and previous confirmed that this task is executing
// still in pending
// but we expect that previous executor come to us for token
func (s *LogicRunnerOnPulseTestSuite) TestStateTransfer3() {
	s.jc.MeMock.Return(insolar.Reference{})
	s.jc.IsAuthorizedMock.Return(true, nil)

	es := NewExecutionState(s.objectRef)
	es.pending = message.InPending
	es.PendingConfirmed = true

	s.lr.state[s.objectRef] = &ObjectState{ExecutionState: es}

	err := s.lr.OnPulse(s.ctx, s.pulse)
	s.Require().NoError(err)

	// we still in pending
	s.Equal(message.InPending, s.lr.state[s.objectRef].ExecutionState.pending)
	// but we expect that previous executor come to us for token
	s.Equal(false, s.lr.state[s.objectRef].ExecutionState.PendingConfirmed)
}

// We're not the next executor, so we must send this task to the next executor
func (s *LogicRunnerOnPulseTestSuite) TestSendTaskToNextExecutor() {
	s.jc.MeMock.Return(insolar.Reference{})
	s.jc.IsAuthorizedMock.Return(false, nil)
	s.mb.SendMock.Return(&reply.ID{}, nil)

	es := NewExecutionState(s.objectRef)
	es.pending = message.InPending
	es.PendingConfirmed = false

	s.lr.state[s.objectRef] = &ObjectState{ExecutionState: es}

	err := s.lr.OnPulse(s.ctx, s.pulse)
	s.Require().NoError(err)

	_, ok := s.lr.state[s.objectRef]
	s.Equal(false, ok)
}

func (s *LogicRunnerOnPulseTestSuite) TestLedgerHasMoreRequests() {
	s.jc.IsAuthorizedMock.Return(false, nil)
	s.jc.MeMock.Return(insolar.Reference{})

	var testCases = map[string]struct {
		Broker          *ExecutionBroker
		hasMoreRequests bool
	}{
		"Has": {
			NewBroker(s.ctx, maxQueueLength+1),
			true,
		},
		"Don't": {
			NewBroker(s.ctx, maxQueueLength),
			false,
		},
	}

	for name, test := range testCases {
		s.T().Run(name, func(t *testing.T) {
			a := assert.New(t)

			messagesQueue := convertQueueToMessageQueue(s.ctx, test.Broker.mutable.queue[:maxQueueLength])

			expectedMessage := &message.ExecutorResults{
				RecordRef:             s.objectRef,
				Queue:                 messagesQueue,
				LedgerHasMoreRequests: test.hasMoreRequests,
			}

			wg := sync.WaitGroup{}
			wg.Add(1)
			s.mb.SendMock.Set(func(p context.Context, p1 insolar.Message, p2 *insolar.MessageSendOptions) (r insolar.Reply, r1 error) {
				a.Equal(expectedMessage, p1)
				wg.Done()
				return nil, nil
			})

			es := NewExecutionState(s.objectRef)
			es.Broker = test.Broker

			s.lr.state[s.objectRef] = &ObjectState{ExecutionState: es}

			err := s.lr.OnPulse(s.ctx, s.pulse)
			a.NoError(err)

			wg.Wait()
		})
	}
}

func TestLogicRunnerOnPulse(t *testing.T) {
	suite.Run(t, new(LogicRunnerOnPulseTestSuite))
}

func TestLRUnsafeGetLedgerPendingRequest(t *testing.T) {
	suite.Run(t, new(LRUnsafeGetLedgerPendingRequestTestSuite))
}

type LRUnsafeGetLedgerPendingRequestTestSuite struct {
	LogicRunnerCommonTestSuite

	pulse                 insolar.Pulse
	ref                   insolar.Reference
	currentPulseNumber    insolar.PulseNumber
	oldRequestPulseNumber insolar.PulseNumber
}

func (s *LRUnsafeGetLedgerPendingRequestTestSuite) BeforeTest(suiteName, testName string) {
	s.LogicRunnerCommonTestSuite.BeforeTest(suiteName, testName)

	s.pulse = insolar.Pulse{}
	s.ref = testutils.RandomRef()
	s.currentPulseNumber = 3
	s.oldRequestPulseNumber = 1
}

func (s *LRUnsafeGetLedgerPendingRequestTestSuite) AfterTest(suiteName, testName string) {
	s.LogicRunnerCommonTestSuite.AfterTest(suiteName, testName)
}

func (s *LRUnsafeGetLedgerPendingRequestTestSuite) TestAlreadyHaveLedgerQueueElement() {
	es := NewExecutionState(s.ref)
	es.Broker.Put(s.ctx, false, &Transcript{
		FromLedger:   true,
		LogicContext: &insolar.LogicCallContext{Immutable: false}},
	)

	proc := UnsafeGetLedgerPendingRequest{es: es, dep: &Dependencies{lr: s.lr}}
	err := proc.Proceed(s.ctx)
	s.Require().NoError(err)

	// we check that there is no unexpected calls to A.M., as we already have element
	// from ledger another call to the ledger will return the same request, so we make
	// sure it doesn't happen
}

func (s *LRUnsafeGetLedgerPendingRequestTestSuite) TestNoMoreRequestsInExecutionState() {
	es := NewExecutionState(s.ref)
	es.LedgerHasMoreRequests = false

	proc := UnsafeGetLedgerPendingRequest{es: es, dep: &Dependencies{lr: s.lr}}
	err := proc.Proceed(s.ctx)
	s.Require().NoError(err)
	s.Require().Nil(es.Broker.HasLedgerRequest(s.ctx))
}

func (s *LRUnsafeGetLedgerPendingRequestTestSuite) TestNoMoreRequestsInLedger() {
	es := NewExecutionState(s.ref)
	es.LedgerHasMoreRequests = true

	am := artifacts.NewClientMock(s.mc)
	am.GetPendingRequestMock.Return(nil, nil, insolar.ErrNoPendingRequest)
	s.lr.ArtifactManager = am
	proc := UnsafeGetLedgerPendingRequest{es: es, dep: &Dependencies{lr: s.lr}}
	err := proc.Proceed(s.ctx)
	s.Require().NoError(err)
}

func (s *LRUnsafeGetLedgerPendingRequestTestSuite) TestDoesNotAuthorized() {
	es := NewExecutionState(s.ref)
	es.LedgerHasMoreRequests = true

	parcel := &message.Parcel{
		PulseNumber: s.oldRequestPulseNumber,
		Msg:         &message.CallMethod{},
	}
	s.am.GetPendingRequestMock.Return(nil, parcel, nil)

	// we doesn't authorized (pulse change in time we process function)
	s.ps.LatestMock.Return(insolar.Pulse{PulseNumber: s.currentPulseNumber}, nil)
	s.jc.IsAuthorizedMock.Return(false, nil)
	s.jc.MeMock.Return(insolar.Reference{})

	proc := UnsafeGetLedgerPendingRequest{es: es, dep: &Dependencies{lr: s.lr}}
	err := proc.Proceed(s.ctx)
	s.Require().NoError(err)
	s.Require().Nil(es.Broker.HasLedgerRequest(s.ctx))
}

func (s LRUnsafeGetLedgerPendingRequestTestSuite) TestUnsafeGetLedgerPendingRequest() {
	es := NewExecutionState(s.ref)
	es.LedgerHasMoreRequests = true

	testRequestRef := record.Request{Object: &s.ref}

	parcel := &message.Parcel{
		PulseNumber: s.oldRequestPulseNumber,
		Msg:         &message.CallMethod{Request: testRequestRef},
	}
	s.am.GetPendingRequestMock.Return(testRequestRef.Object, parcel, nil)

	s.ps.LatestMock.Return(insolar.Pulse{PulseNumber: s.currentPulseNumber}, nil)
	s.jc.IsAuthorizedMock.Return(true, nil)
	s.jc.MeMock.Return(insolar.Reference{})

	proc := UnsafeGetLedgerPendingRequest{es: es, dep: &Dependencies{lr: s.lr}}
	err := proc.Proceed(s.ctx)
	s.Require().NoError(err)

	s.Require().Equal(true, es.LedgerHasMoreRequests)
	ledgerRequest := es.Broker.HasLedgerRequest(s.ctx)
	s.Require().NotNil(ledgerRequest)
}<|MERGE_RESOLUTION|>--- conflicted
+++ resolved
@@ -61,35 +61,21 @@
 type LogicRunnerCommonTestSuite struct {
 	suite.Suite
 
-<<<<<<< HEAD
 	mc          *minimock.Controller
 	ctx         context.Context
 	am          *artifacts.ClientMock
 	dc          *artifacts.DescriptorsCacheMock
 	mb          *testutils.MessageBusMock
 	jc          *jet.CoordinatorMock
+	mm          *mmanager
 	lr          *LogicRunner
+	le          *logicExecutor
 	es          ExecutionState
 	ps          *pulse.AccessorMock
 	mle         *testutils.MachineLogicExecutorMock
 	nn          *network.NodeNetworkMock
 	innerRouter *message2.Router
 	sender      *bus.SenderMock
-=======
-	mc  *minimock.Controller
-	ctx context.Context
-	am  *artifacts.ClientMock
-	dc  *artifacts.DescriptorsCacheMock
-	mb  *testutils.MessageBusMock
-	jc  *jet.CoordinatorMock
-	mm  *mmanager
-	lr  *LogicRunner
-	le  *logicExecutor
-	es  ExecutionState
-	ps  *pulse.AccessorMock
-	mle *testutils.MachineLogicExecutorMock
-	nn  *network.NodeNetworkMock
->>>>>>> 8cc8b413
 }
 
 func (suite *LogicRunnerCommonTestSuite) BeforeTest(suiteName, testName string) {
@@ -119,30 +105,17 @@
 	suite.lr.JetCoordinator = suite.jc
 	suite.lr.PulseAccessor = suite.ps
 	suite.lr.NodeNetwork = suite.nn
-<<<<<<< HEAD
 	suite.sender = bus.NewSenderMock(suite.mc)
 	var err error
 	suite.innerRouter, err = InitHandlers(suite.lr, suite.sender)
 	suite.Require().NoError(err)
-=======
 	suite.lr.LogicExecutor = suite.le
->>>>>>> 8cc8b413
 }
 
 func (suite *LogicRunnerCommonTestSuite) AfterTest(suiteName, testName string) {
 	suite.mc.Wait(2 * time.Minute)
 	suite.mc.Finish()
 
-<<<<<<< HEAD
-	for _, e := range suite.lr.Executors {
-		if e == nil {
-			continue
-		}
-		// e.Stop() is about to be called in lr.Stop() method
-		e.(*testutils.MachineLogicExecutorMock).StopMock.Expect().Return(nil)
-	}
-=======
->>>>>>> 8cc8b413
 	// LogicRunner created a number of goroutines (in watermill, for example)
 	// that weren't shut down in case no Stop was called
 	// Do what we must, stop server
@@ -209,23 +182,23 @@
 		expectedStartQueueProcessorCtr int32
 	}{
 		{
-			name:                           "Happy path",
+			name: "Happy path",
 			expectedClarifyPendingStateCtr: 1,
 			expectedStartQueueProcessorCtr: 1,
 		},
 		{
-			name:                           "ClarifyPendingState failed",
+			name: "ClarifyPendingState failed",
 			clarifyPendingStateResult:      fmt.Errorf("ClarifyPendingState failed"),
 			expectedClarifyPendingStateCtr: 1,
 		},
 		{
-			name:                           "StartQueueProcessorIfNeeded failed",
+			name: "StartQueueProcessorIfNeeded failed",
 			startQueueProcessorResult:      fmt.Errorf("StartQueueProcessorIfNeeded failed"),
 			expectedClarifyPendingStateCtr: 1,
 			expectedStartQueueProcessorCtr: 1,
 		},
 		{
-			name:                           "Both procedures fail",
+			name: "Both procedures fail",
 			clarifyPendingStateResult:      fmt.Errorf("ClarifyPendingState failed"),
 			startQueueProcessorResult:      fmt.Errorf("StartQueueProcessorIfNeeded failed"),
 			expectedClarifyPendingStateCtr: 1,
@@ -1925,8 +1898,8 @@
 			messagesQueue := convertQueueToMessageQueue(s.ctx, test.Broker.mutable.queue[:maxQueueLength])
 
 			expectedMessage := &message.ExecutorResults{
-				RecordRef:             s.objectRef,
-				Queue:                 messagesQueue,
+				RecordRef: s.objectRef,
+				Queue:     messagesQueue,
 				LedgerHasMoreRequests: test.hasMoreRequests,
 			}
 
