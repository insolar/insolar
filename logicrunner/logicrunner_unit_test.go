--- conflicted
+++ resolved
@@ -486,7 +486,6 @@
 	assert.NotNil(t, lr.state[objectRef].ExecutionState)
 }
 
-<<<<<<< HEAD
 func TestReleaseQueue(t *testing.T) {
 	t.Parallel()
 	type expected struct {
@@ -515,15 +514,10 @@
 func TestOnPulseLightMaterialHasMore(t *testing.T) {
 	t.Parallel()
 
-=======
-func TestLogicRunner_NoExcessiveAmends(t *testing.T) {
-	t.Parallel()
->>>>>>> 4aadb402
-	ctx := inslogger.TestContext(t)
-	mc := minimock.NewController(t)
-	defer mc.Finish()
-
-<<<<<<< HEAD
+	ctx := inslogger.TestContext(t)
+	mc := minimock.NewController(t)
+	defer mc.Finish()
+
 	mb := testutils.NewMessageBusMock(mc)
 	jc := testutils.NewJetCoordinatorMock(mc)
 
@@ -566,7 +560,12 @@
 
 	mc.Wait(10 * time.Second)
 	require.Equal(t, 1, int(mb.SendCounter))
-=======
+}
+
+func TestLogicRunner_NoExcessiveAmends(t *testing.T) {
+	t.Parallel()
+
+	ctx := inslogger.TestContext(t)
 	am := testutils.NewArtifactManagerMock(t)
 	lr, _ := NewLogicRunner(&configuration.LogicRunner{})
 	lr.ArtifactManager = am
@@ -609,5 +608,4 @@
 	_, err = lr.executeMethodCall(ctx, es, msg)
 	require.NoError(t, err)
 	require.Equal(t, uint64(1), am.UpdateObjectCounter)
->>>>>>> 4aadb402
 }