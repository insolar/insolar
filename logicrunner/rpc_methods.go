//
// Copyright 2019 Insolar Technologies GmbH
//
// Licensed under the Apache License, Version 2.0 (the "License");
// you may not use this file except in compliance with the License.
// You may obtain a copy of the License at
//
//     http://www.apache.org/licenses/LICENSE-2.0
//
// Unless required by applicable law or agreed to in writing, software
// distributed under the License is distributed on an "AS IS" BASIS,
// WITHOUT WARRANTIES OR CONDITIONS OF ANY KIND, either express or implied.
// See the License for the specific language governing permissions and
// limitations under the License.
//

package logicrunner

import (
	"context"

	"github.com/pkg/errors"

	"github.com/insolar/insolar/insolar"
	"github.com/insolar/insolar/insolar/record"
	"github.com/insolar/insolar/instrumentation/inslogger"
	"github.com/insolar/insolar/instrumentation/instracer"
	"github.com/insolar/insolar/logicrunner/artifacts"
	"github.com/insolar/insolar/logicrunner/goplugin/rpctypes"
)

//go:generate minimock -i github.com/insolar/insolar/logicrunner.ProxyImplementation -o ./ -s _mock.go -g

type ProxyImplementation interface {
	GetCode(context.Context, *Transcript, rpctypes.UpGetCodeReq, *rpctypes.UpGetCodeResp) error
	RouteCall(context.Context, *Transcript, rpctypes.UpRouteReq, *rpctypes.UpRouteResp) error
	SaveAsChild(context.Context, *Transcript, rpctypes.UpSaveAsChildReq, *rpctypes.UpSaveAsChildResp) error
	DeactivateObject(context.Context, *Transcript, rpctypes.UpDeactivateObjectReq, *rpctypes.UpDeactivateObjectResp) error
}

type RPCMethods struct {
	ss         StateStorage
	execution  ProxyImplementation
	validation ProxyImplementation
}

func NewRPCMethods(
	am artifacts.Client,
	dc artifacts.DescriptorsCache,
	cr insolar.ContractRequester,
	ss StateStorage,
	outgoingSender OutgoingRequestSender,
) *RPCMethods {
	return &RPCMethods{
		ss:         ss,
		execution:  NewExecutionProxyImplementation(dc, cr, am, outgoingSender),
		validation: NewValidationProxyImplementation(dc),
	}
}

func (m *RPCMethods) getCurrent(
	obj insolar.Reference, mode insolar.CallMode, reqRef insolar.Reference,
) (
	ProxyImplementation, *Transcript, error,
) {
	switch mode {
	case insolar.ExecuteCallMode:
		archive := m.ss.GetExecutionArchive(obj)
		if archive == nil {
			return nil, nil, errors.New("No execution archive in the state")
		}

		transcript := archive.GetActiveTranscript(reqRef)
		if transcript == nil {
			return nil, nil, errors.New("No execution archive in the state")
		}

		return m.execution, transcript, nil
	default:
		panic("not implemented")
	}
}

// GetCode is an RPC retrieving a code by its reference
func (m *RPCMethods) GetCode(req rpctypes.UpGetCodeReq, rep *rpctypes.UpGetCodeResp) error {
	impl, current, err := m.getCurrent(req.Callee, req.Mode, req.Request)
	if err != nil {
		return errors.Wrap(err, "Failed to fetch current execution")
	}

	return impl.GetCode(current.Context, current, req, rep)
}

// RouteCall routes call from a contract to a contract through event bus.
func (m *RPCMethods) RouteCall(req rpctypes.UpRouteReq, rep *rpctypes.UpRouteResp) error {
	impl, current, err := m.getCurrent(req.Callee, req.Mode, req.Request)
	if err != nil {
		return errors.Wrap(err, "Failed to fetch current execution")
	}

	return impl.RouteCall(current.Context, current, req, rep)
}

// SaveAsChild is an RPC saving data as memory of a contract as child a parent
func (m *RPCMethods) SaveAsChild(req rpctypes.UpSaveAsChildReq, rep *rpctypes.UpSaveAsChildResp) error {
	impl, current, err := m.getCurrent(req.Callee, req.Mode, req.Request)
	if err != nil {
		return errors.Wrap(err, "Failed to fetch current execution")
	}

	return impl.SaveAsChild(current.Context, current, req, rep)
}

// DeactivateObject is an RPC saving data as memory of a contract as child a parent
func (m *RPCMethods) DeactivateObject(req rpctypes.UpDeactivateObjectReq, rep *rpctypes.UpDeactivateObjectResp) error {
	impl, current, err := m.getCurrent(req.Callee, req.Mode, req.Request)
	if err != nil {
		return errors.Wrap(err, "Failed to fetch current execution")
	}

	return impl.DeactivateObject(current.Context, current, req, rep)
}

type executionProxyImplementation struct {
	dc             artifacts.DescriptorsCache
	cr             insolar.ContractRequester
	am             artifacts.Client
	outgoingSender OutgoingRequestSender
}

func NewExecutionProxyImplementation(
	dc artifacts.DescriptorsCache,
	cr insolar.ContractRequester,
	am artifacts.Client,
	outgoingSender OutgoingRequestSender,
) ProxyImplementation {
	return &executionProxyImplementation{
		dc:             dc,
		cr:             cr,
		am:             am,
		outgoingSender: outgoingSender,
	}
}

func (m *executionProxyImplementation) GetCode(
	ctx context.Context, current *Transcript, req rpctypes.UpGetCodeReq, reply *rpctypes.UpGetCodeResp,
) error {
	ctx, span := instracer.StartSpan(ctx, "service.GetCode")
	defer span.End()

	codeDescriptor, err := m.dc.GetCode(ctx, req.Code)
	if err != nil {
		return errors.Wrap(err, "couldn't get code descriptor")
	}
	reply.Code, err = codeDescriptor.Code()
	if err != nil {
		return errors.Wrap(err, "couldn't get code content")
	}
	return nil
}

func (m *executionProxyImplementation) RouteCall(
	ctx context.Context, current *Transcript, req rpctypes.UpRouteReq, rep *rpctypes.UpRouteResp,
) error {
	inslogger.FromContext(ctx).Debug("RPC.RouteCall")

	outgoing := buildOutgoingRequest(ctx, current, req)

	// Step 1. Register outgoing request.

	// If pulse changes during registering of OutgoingRequest we don't care because
	// we _already_ are processing the request. We should continue to execute and
	// the next executor will wait for us in pending state. For this reason Flow is not
	// used for registering the outgoing request.
	outReqInfo, err := m.am.RegisterOutgoingRequest(ctx, outgoing)
	if err != nil {
		return err
	}

	if req.Saga {
		// Saga methods are not executed right away. LME will send a method
		// to the VE when current object finishes the execution and validation.
		return nil
	}

	// Step 2. Send the request and register the result (both is done by outgoingSender)

	outgoingReqRef := insolar.NewReference(outReqInfo.RequestID)

	var incoming *record.IncomingRequest
	_, rep.Result, incoming, err = m.outgoingSender.SendOutgoingRequest(ctx, *outgoingReqRef, outgoing)
	if incoming != nil {
		current.AddOutgoingRequest(ctx, *incoming, rep.Result, nil, err)
	}
	return err
}

// SaveAsChild is an RPC saving data as memory of a contract as child a parent
func (m *executionProxyImplementation) SaveAsChild(
	ctx context.Context, current *Transcript, req rpctypes.UpSaveAsChildReq, rep *rpctypes.UpSaveAsChildResp,
) error {
	inslogger.FromContext(ctx).Debug("RPC.SaveAsChild")
	ctx, span := instracer.StartSpan(ctx, "RPC.SaveAsChild")
	defer span.End()

	outgoing := buildOutgoingSaveAsChildRequest(ctx, current, req)

	// Register outgoing request
	outReqInfo, err := m.am.RegisterOutgoingRequest(ctx, outgoing)
	if err != nil {
		return err
	}

<<<<<<< HEAD
	// Send the request
	msg := &message.CallMethod{IncomingRequest: *incoming}
	res, _, err := m.cr.Call(ctx, msg)
	if err != nil {
		return err
	}

	callReply := res.(*reply.CallMethod)
	current.AddOutgoingRequest(ctx, *incoming, callReply.Result, callReply.Object, err)

	rep.Reference = callReply.Object
	rep.Result = callReply.Result

	// Register result of the outgoing method
=======
>>>>>>> 1e0fb1b6
	outgoingReqRef := insolar.NewReference(outReqInfo.RequestID)
	var incoming *record.IncomingRequest
	rep.Reference, rep.Result, incoming, err = m.outgoingSender.SendOutgoingRequest(ctx, *outgoingReqRef, outgoing)
	if incoming != nil {
		current.AddOutgoingRequest(ctx, *incoming, rep.Result, nil, err)
	}
	return err
}

func (m *executionProxyImplementation) DeactivateObject(
	ctx context.Context, current *Transcript, req rpctypes.UpDeactivateObjectReq, rep *rpctypes.UpDeactivateObjectResp,
) error {

	current.Deactivate = true

	return nil
}

type validationProxyImplementation struct {
	dc artifacts.DescriptorsCache
}

func NewValidationProxyImplementation(
	dc artifacts.DescriptorsCache,
) ProxyImplementation {
	return &validationProxyImplementation{
		dc: dc,
	}
}

func (m *validationProxyImplementation) GetCode(
	ctx context.Context, current *Transcript, req rpctypes.UpGetCodeReq, reply *rpctypes.UpGetCodeResp,
) error {
	codeDescriptor, err := m.dc.GetCode(ctx, req.Code)
	if err != nil {
		return errors.Wrap(err, "couldn't get code descriptor")
	}

	reply.Code, err = codeDescriptor.Code()
	if err != nil {
		return errors.Wrap(err, "couldn't get code content")
	}
	return nil
}

func (m *validationProxyImplementation) RouteCall(
	ctx context.Context, current *Transcript, req rpctypes.UpRouteReq, rep *rpctypes.UpRouteResp,
) error {
	if current.Request.Immutable {
		return errors.New("immutable method can't make calls")
	}

	outgoing := buildOutgoingRequest(ctx, current, req)
	incoming := buildIncomingRequestFromOutgoing(outgoing)

	reqRes := current.HasOutgoingRequest(ctx, *incoming)
	if reqRes == nil {
		return errors.New("unexpected outgoing call during validation")
	}
	if reqRes.Error != nil {
		return reqRes.Error
	}

	if req.Wait {
		rep.Result = reqRes.Response
	}

	return nil
}

func (m *validationProxyImplementation) SaveAsChild(
	ctx context.Context, current *Transcript, req rpctypes.UpSaveAsChildReq, rep *rpctypes.UpSaveAsChildResp,
) error {
	outgoing := buildOutgoingSaveAsChildRequest(ctx, current, req)
	incoming := buildIncomingRequestFromOutgoing(outgoing)

	reqRes := current.HasOutgoingRequest(ctx, *incoming)
	if reqRes == nil {
		return errors.New("unexpected outgoing call during validation")
	}
	if reqRes.Error != nil {
		return reqRes.Error
	}

	rep.Reference = reqRes.NewObject

	return nil
}

func (m *validationProxyImplementation) DeactivateObject(
	ctx context.Context, current *Transcript, req rpctypes.UpDeactivateObjectReq, rep *rpctypes.UpDeactivateObjectResp,
) error {

	current.Deactivate = true

	return nil
}

func buildIncomingRequestFromOutgoing(outgoing *record.OutgoingRequest) *record.IncomingRequest {
	// Currently IncomingRequest and OutgoingRequest are almost exact copies of each other
	// thus the following code is a bit ugly. However this will change when we'll
	// figure out which fields are actually needed in OutgoingRequest and which are
	// not. Thus please keep the code the way it is for now, dont't introduce any
	// CommonRequestData structures or something like this.
	// This being said the implementation of Request interface differs for Incoming and
	// OutgoingRequest. See corresponding implementation of the interface methods.
	incoming := record.IncomingRequest{
		Caller:          outgoing.Caller,
		CallerPrototype: outgoing.CallerPrototype,
		Nonce:           outgoing.Nonce,

		Immutable: outgoing.Immutable,

		CallType:  outgoing.CallType, // used only for CTSaveAsChild
		Base:      outgoing.Base,     // used only for CTSaveAsChild
		Object:    outgoing.Object,
		Prototype: outgoing.Prototype,
		Method:    outgoing.Method,
		Arguments: outgoing.Arguments,

		APIRequestID: outgoing.APIRequestID,
		Reason:       outgoing.Reason,
	}

	if outgoing.ReturnMode == record.ReturnSaga {
		// We never wait for a result of saga call
		incoming.ReturnMode = record.ReturnNoWait
	} else {
		// If this is not a saga call just copy the ReturnMode
		incoming.ReturnMode = outgoing.ReturnMode
	}

	return &incoming
}

func buildOutgoingRequest(
	_ context.Context, current *Transcript, req rpctypes.UpRouteReq,
) *record.OutgoingRequest {

	current.Nonce++

	outgoing := &record.OutgoingRequest{
		Caller:          req.Callee,
		CallerPrototype: req.CalleePrototype,
		Nonce:           current.Nonce,

		Immutable: req.Immutable,

		Object:    &req.Object,
		Prototype: &req.Prototype,
		Method:    req.Method,
		Arguments: req.Arguments,

		APIRequestID: current.Request.APIRequestID,
		Reason:       current.RequestRef,
	}

	if req.Saga {
		// OutgoingRequest with ReturnMode = ReturnSaga will be called by LME
		// when current object finishes the execution and validation.
		outgoing.ReturnMode = record.ReturnSaga
	} else if !req.Wait {
		outgoing.ReturnMode = record.ReturnNoWait
	}

	return outgoing
}

func buildOutgoingSaveAsChildRequest(
	_ context.Context, current *Transcript, req rpctypes.UpSaveAsChildReq,
) *record.OutgoingRequest {

	current.Nonce++

	outgoing := record.OutgoingRequest{
		Caller:          req.Callee,
		CallerPrototype: req.CalleePrototype,
		Nonce:           current.Nonce,

		CallType:  record.CTSaveAsChild,
		Base:      &req.Parent,
		Prototype: &req.Prototype,
		Method:    req.ConstructorName,
		Arguments: req.ArgsSerialized,

		APIRequestID: current.Request.APIRequestID,
		Reason:       current.RequestRef,
	}

	return &outgoing
}<|MERGE_RESOLUTION|>--- conflicted
+++ resolved
@@ -211,23 +211,7 @@
 		return err
 	}
 
-<<<<<<< HEAD
-	// Send the request
-	msg := &message.CallMethod{IncomingRequest: *incoming}
-	res, _, err := m.cr.Call(ctx, msg)
-	if err != nil {
-		return err
-	}
-
-	callReply := res.(*reply.CallMethod)
-	current.AddOutgoingRequest(ctx, *incoming, callReply.Result, callReply.Object, err)
-
-	rep.Reference = callReply.Object
-	rep.Result = callReply.Result
-
 	// Register result of the outgoing method
-=======
->>>>>>> 1e0fb1b6
 	outgoingReqRef := insolar.NewReference(outReqInfo.RequestID)
 	var incoming *record.IncomingRequest
 	rep.Reference, rep.Result, incoming, err = m.outgoingSender.SendOutgoingRequest(ctx, *outgoingReqRef, outgoing)
