/*
 *    Copyright 2018 Insolar
 *
 *    Licensed under the Apache License, Version 2.0 (the "License");
 *    you may not use this file except in compliance with the License.
 *    You may obtain a copy of the License at
 *
 *        http://www.apache.org/licenses/LICENSE-2.0
 *
 *    Unless required by applicable law or agreed to in writing, software
 *    distributed under the License is distributed on an "AS IS" BASIS,
 *    WITHOUT WARRANTIES OR CONDITIONS OF ANY KIND, either express or implied.
 *    See the License for the specific language governing permissions and
 *    limitations under the License.
 */

package logicrunner

import (
	"context"
	"crypto"
	"testing"

	"github.com/insolar/insolar/component"
	"github.com/insolar/insolar/instrumentation/inslogger"
	"github.com/insolar/insolar/messagebus"
	"github.com/insolar/insolar/platformpolicy"
	"github.com/insolar/insolar/testutils/network"
	"github.com/insolar/insolar/testutils/nodekeeper"

	"github.com/insolar/insolar/core/reply"
	"github.com/insolar/insolar/testutils"
	"github.com/stretchr/testify/assert"

	"github.com/insolar/insolar/configuration"
	"github.com/insolar/insolar/core"
	"github.com/insolar/insolar/core/message"
	"github.com/insolar/insolar/logicrunner/builtin/helloworld"

	"github.com/insolar/insolar/ledger/ledgertestutils"
	"github.com/insolar/insolar/logicrunner/goplugin/goplugintestutils"
	"github.com/insolar/insolar/testutils/testmessagebus"
)

func byteRecorRef(b byte) core.RecordRef {
	var ref core.RecordRef
	ref[core.RecordRefSize-1] = b
	return ref
}

func TestBareHelloworld(t *testing.T) {
	ctx := context.TODO()
	lr, err := NewLogicRunner(&configuration.LogicRunner{
		BuiltIn: &configuration.BuiltIn{},
	})

	mock := testutils.NewCryptographyServiceMock(t)
	mock.SignFunc = func(p []byte) (r *core.Signature, r1 error) {
		signature := core.SignatureFromBytes(nil)
		return &signature, nil
	}
	mock.GetPublicKeyFunc = func() (r crypto.PublicKey, r1 error) {
		return nil, nil
	}
	routingTokenFactory := messagebus.NewRoutingTokenFactory()
	parcelFactory := messagebus.NewParcelFactory()

	nk := nodekeeper.GetTestNodekeeper(mock)

	c := core.Components{LogicRunner: lr, NodeNetwork: nk}

	l, cleaner := ledgertestutils.TmpLedger(t, "", c)
	defer cleaner()

<<<<<<< HEAD
	mb := testmessagebus.NewTestMessageBus(t)
=======
	mb := testmessagebus.NewTestMessageBus()

	mb.PulseNumber = 0

	l.GetPulseManager().Set(
		ctx,
		core.Pulse{PulseNumber: mb.PulseNumber, Entropy: core.Entropy{}},
	)

>>>>>>> 8d492f94
	nw := network.GetTestNetwork()
	scheme := platformpolicy.NewPlatformCryptographyScheme()

	cm := &component.Manager{}
	cm.Register(scheme)
	cm.Inject(nk, l, lr, nw, mb, routingTokenFactory, parcelFactory, mock)
	err = cm.Start(ctx)
	assert.NoError(t, err)

	am := l.GetArtifactManager()

	MessageBusTrivialBehavior(mb, lr)

	hw := helloworld.NewHelloWorld()

	domain := byteRecorRef(2)
	request := byteRecorRef(3)
	_, _, protoRef, err := goplugintestutils.AMPublishCode(t, am, domain, request, core.MachineTypeBuiltin, []byte("helloworld"))
	assert.NoError(t, err)

	contract, err := am.RegisterRequest(ctx, &message.CallConstructor{PrototypeRef: byteRecorRef(4)})
	assert.NoError(t, err)

	// TODO: use proper conversion
	reqref := core.RecordRef{}
	reqref.SetRecord(*contract)

	_, err = am.ActivateObject(
		ctx, domain, reqref, *am.GenesisRef(), *protoRef, false,
		goplugintestutils.CBORMarshal(t, hw),
	)
	assert.NoError(t, err)
	assert.Equal(t, true, contract != nil, "contract created")

	msg := &message.CallMethod{
		ObjectRef: reqref,
		Method:    "Greet",
		Arguments: goplugintestutils.CBORMarshal(t, []interface{}{"Vany"}),
	}
<<<<<<< HEAD
	parcel, _ := parcelFactory.Create(ctx, msg, testutils.RandomRef(), 0, nil)
=======
	key, _ := ecdsa.GeneratePrivateKey()

	parcel, _ := message.NewParcel(ctx, msg, testutils.RandomRef(), key, mb.PulseNumber, nil)
>>>>>>> 8d492f94
	// #1
	ctx = inslogger.ContextWithTrace(ctx, "TestBareHelloworld1")
	resp, err := lr.Execute(
		ctx,
		parcel,
	)
	assert.NoError(t, err, "contract call")

	d := goplugintestutils.CBORUnMarshal(t, resp.(*reply.CallMethod).Data)
	r := goplugintestutils.CBORUnMarshal(t, resp.(*reply.CallMethod).Result)
	assert.Equal(t, []interface{}([]interface{}{"Hello Vany's world"}), r)
	assert.Equal(t, map[interface{}]interface{}(map[interface{}]interface{}{"Greeted": uint64(1)}), d)

	msg = &message.CallMethod{
		ObjectRef: reqref,
		Method:    "Greet",
		Arguments: goplugintestutils.CBORMarshal(t, []interface{}{"Ruz"}),
	}
<<<<<<< HEAD
	parcel, _ = parcelFactory.Create(ctx, msg, testutils.RandomRef(), 0, nil)
=======
	key, _ = ecdsa.GeneratePrivateKey()
	parcel, _ = message.NewParcel(ctx, msg, testutils.RandomRef(), key, mb.PulseNumber, nil)
>>>>>>> 8d492f94
	// #2
	ctx = inslogger.ContextWithTrace(ctx, "TestBareHelloworld2")
	resp, err = lr.Execute(
		ctx,
		parcel,
	)
	assert.NoError(t, err, "contract call")

	d = goplugintestutils.CBORUnMarshal(t, resp.(*reply.CallMethod).Data)
	r = goplugintestutils.CBORUnMarshal(t, resp.(*reply.CallMethod).Result)
	assert.Equal(t, []interface{}([]interface{}{"Hello Ruz's world"}), r)
	assert.Equal(t, map[interface{}]interface{}(map[interface{}]interface{}{"Greeted": uint64(2)}), d)
}<|MERGE_RESOLUTION|>--- conflicted
+++ resolved
@@ -72,11 +72,7 @@
 	l, cleaner := ledgertestutils.TmpLedger(t, "", c)
 	defer cleaner()
 
-<<<<<<< HEAD
 	mb := testmessagebus.NewTestMessageBus(t)
-=======
-	mb := testmessagebus.NewTestMessageBus()
-
 	mb.PulseNumber = 0
 
 	l.GetPulseManager().Set(
@@ -84,7 +80,6 @@
 		core.Pulse{PulseNumber: mb.PulseNumber, Entropy: core.Entropy{}},
 	)
 
->>>>>>> 8d492f94
 	nw := network.GetTestNetwork()
 	scheme := platformpolicy.NewPlatformCryptographyScheme()
 
@@ -124,13 +119,7 @@
 		Method:    "Greet",
 		Arguments: goplugintestutils.CBORMarshal(t, []interface{}{"Vany"}),
 	}
-<<<<<<< HEAD
-	parcel, _ := parcelFactory.Create(ctx, msg, testutils.RandomRef(), 0, nil)
-=======
-	key, _ := ecdsa.GeneratePrivateKey()
-
-	parcel, _ := message.NewParcel(ctx, msg, testutils.RandomRef(), key, mb.PulseNumber, nil)
->>>>>>> 8d492f94
+	parcel, _ := parcelFactory.Create(ctx, msg, testutils.RandomRef(), mb.PulseNumber, nil)
 	// #1
 	ctx = inslogger.ContextWithTrace(ctx, "TestBareHelloworld1")
 	resp, err := lr.Execute(
@@ -149,12 +138,7 @@
 		Method:    "Greet",
 		Arguments: goplugintestutils.CBORMarshal(t, []interface{}{"Ruz"}),
 	}
-<<<<<<< HEAD
-	parcel, _ = parcelFactory.Create(ctx, msg, testutils.RandomRef(), 0, nil)
-=======
-	key, _ = ecdsa.GeneratePrivateKey()
-	parcel, _ = message.NewParcel(ctx, msg, testutils.RandomRef(), key, mb.PulseNumber, nil)
->>>>>>> 8d492f94
+	parcel, _ = parcelFactory.Create(ctx, msg, testutils.RandomRef(), mb.PulseNumber, nil)
 	// #2
 	ctx = inslogger.ContextWithTrace(ctx, "TestBareHelloworld2")
 	resp, err = lr.Execute(
