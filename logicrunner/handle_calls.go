//
// Copyright 2019 Insolar Technologies GmbH
//
// Licensed under the Apache License, Version 2.0 (the "License");
// you may not use this file except in compliance with the License.
// You may obtain a copy of the License at
//
//     http://www.apache.org/licenses/LICENSE-2.0
//
// Unless required by applicable law or agreed to in writing, software
// distributed under the License is distributed on an "AS IS" BASIS,
// WITHOUT WARRANTIES OR CONDITIONS OF ANY KIND, either express or implied.
// See the License for the specific language governing permissions and
// limitations under the License.
//

package logicrunner

import (
	"context"

	watermillMsg "github.com/ThreeDotsLabs/watermill/message"
	"github.com/insolar/insolar/insolar"
	"github.com/insolar/insolar/insolar/bus"
	"github.com/insolar/insolar/insolar/flow"
	"github.com/insolar/insolar/insolar/message"
	"github.com/insolar/insolar/insolar/reply"
	"github.com/insolar/insolar/instrumentation/inslogger"
	"github.com/insolar/insolar/instrumentation/instracer"

	"github.com/pkg/errors"
	"go.opencensus.io/trace"
)

type HandleCall struct {
	dep *Dependencies

	Message *watermillMsg.Message
	Parcel  insolar.Parcel
}

func (h *HandleCall) sendToNextExecutor(ctx context.Context, es *ExecutionState, request *Ref, parcel insolar.Parcel) {
	// If the flow has canceled during ClarifyPendingState there are two possibilities.
	// 1. It's possible that we started to execute ClarifyPendingState, the pulse has
	// changed and the execution queue was sent to the next executor in OnPulse method.
	// This means that the next executor already has the last queue element, it's OK.
	// 2. It's also possible that the pulse has changed after RegisterRequest but
	// before adding an item to the execution queue. In this case the queue was sent to the
	// next executor without the last item. We could just return ErrCanceled to make the
	// caller to resend the request. However this will cause a slow request deduplication
	// process on the LME side (it will be caused anyway by another modifying request if
	// the object is used a lot, but many requests are read-only and don't cause deduplication).
	// As an optimization we decided to send a special message type to the next executor.
	// It's possible that while we send the message the pulse will change once again and
	// the receiver will be not an executor of the object anymore. However in this case
	// MessageBus will automatically resend the message to the right VE.

	additionalCallMsg := message.AdditionalCallFromPreviousExecutor{
		ObjectReference: es.Ref,
		Parcel:          parcel,
		Request:         request,
	}

	if es.pending == message.PendingUnknown {
		additionalCallMsg.Pending = message.NotPending
	} else {
		additionalCallMsg.Pending = es.pending
	}

	es.Lock()
	// We want to remove element we have just added to es.Queue to eliminate doubling
	addedRequestIdx := -1
	for i := len(es.Queue) - 1; i >= 0; i-- {
		if es.Queue[i].Request.Equal(*request) {
			addedRequestIdx = i
			break
		}
	}

	// it might be already collected in OnPulse, that is why it already might not be in es.Queue
	if addedRequestIdx != -1 {
		es.Queue = append(es.Queue[:addedRequestIdx], es.Queue[addedRequestIdx+1:]...)
		// we must unlock it before send to prevent deadlock
		es.Unlock()
		_, err := h.dep.lr.MessageBus.Send(ctx, &additionalCallMsg, nil)
		if err != nil {
			inslogger.FromContext(ctx).Error("[ HandleCall.handleActual.sendToNextExecutor ] mb.Send failed to send AdditionalCallFromPreviousExecutor, ", err)
		}
	} else {
		es.Unlock()
	}
}

func (h *HandleCall) handleActual(
	ctx context.Context,
	parcel insolar.Parcel,
	msg *message.CallMethod,
	f flow.Flow,
) (insolar.Reply, error) {

	lr := h.dep.lr
	ref := msg.GetReference()
	os := lr.UpsertObjectState(ref)

	os.Lock()
	if os.ExecutionState == nil {
		os.ExecutionState = NewExecutionState(ref)
	}
	es := os.ExecutionState
	os.Unlock()

	es.Lock()

	procCheckRole := CheckOurRole{
		msg:         msg,
		role:        insolar.DynamicRoleVirtualExecutor,
		lr:          lr,
		pulseNumber: flow.Pulse(ctx),
	}

	if err := f.Procedure(ctx, &procCheckRole, true); err != nil {
		es.Unlock()
		// rewrite "can't execute this object" to "flow cancelled" for force retry message
		// just temporary fix till mb moved to watermill
		if err == flow.ErrCancelled || err == ErrCantExecute {
			return nil, flow.ErrCancelled
		}
		return nil, errors.Wrap(err, "[ HandleCall.handleActual ] can't play role")
	}

	if lr.CheckExecutionLoop(ctx, es, parcel) {
		es.Unlock()
		return nil, os.WrapError(nil, "loop detected")
	}
	es.Unlock()

	// RegisterRequest is an external, slow call to the LME thus we have to
	// unlock ExecutionState during the call.

	procRegisterRequest := NewRegisterRequest(parcel, h.dep)

	if err := f.Procedure(ctx, procRegisterRequest, true); err != nil {
		if err == flow.ErrCancelled {
			// Requests need to be deduplicated. For now in case of ErrCancelled we may have 2 registered requests
			return nil, err // message bus will retry on the calling side in ContractRequester
		}
		return nil, os.WrapError(err, "[ HandleCall.handleActual ] can't create request")
	}
	request := procRegisterRequest.getResult()

	es.Lock()
	qElement := *NewTranscript(ctx, parcel, request, lr.pulse(ctx), es.Ref)
	es.Queue = append(es.Queue, qElement)
	es.Unlock()

	procClarifyPendingState := ClarifyPendingState{
		es:              es,
		parcel:          parcel,
		ArtifactManager: lr.ArtifactManager,
	}

	if err := f.Procedure(ctx, &procClarifyPendingState, true); err != nil {
		if err == flow.ErrCancelled {
			h.sendToNextExecutor(ctx, es, request, parcel)
		} else {
			inslogger.FromContext(ctx).Error(" HandleCall.handleActual ] ClarifyPendingState returns error: ", err)
		}
		// and return RegisterRequest as usual
	} else {
		s := StartQueueProcessorIfNeeded{
			es:  es,
			dep: h.dep,
			ref: &ref,
		}
		if err := f.Handle(ctx, s.Present); err != nil {
			inslogger.FromContext(ctx).Warn("[ HandleCall.handleActual ] StartQueueProcessorIfNeeded returns error: ", err)
		}
	}

	return &reply.RegisterRequest{
		Request: *request,
	}, nil

}

func (h *HandleCall) Present(ctx context.Context, f flow.Flow) error {
	ctx = loggerWithTargetID(ctx, h.Parcel)
	inslogger.FromContext(ctx).Debug("HandleCall.Present starts ...")

	msg, ok := h.Parcel.Message().(*message.CallMethod)
	if !ok {
		return errors.New("is not CallMethod message")
	}

	ctx, span := instracer.StartSpan(ctx, "HandleCall.Present")
	span.AddAttributes(
		trace.StringAttribute("msg.Type", msg.Type().String()),
	)
	defer span.End()

<<<<<<< HEAD
	rep, err := h.executeActual(ctx, h.Parcel, msg, f)

	var repMsg *watermillMsg.Message
	if err != nil {
		repMsg = bus.ErrorAsMessage(ctx, err)
	} else {
		repMsg = bus.ReplyAsMessage(ctx, rep)
	}
	h.dep.Sender.Reply(ctx, h.Message, repMsg)
=======
	r := bus.Reply{}
	r.Reply, r.Err = h.handleActual(ctx, parcel, msg, f)
>>>>>>> 22f14d2d

	return nil

}

type HandleAdditionalCallFromPreviousExecutor struct {
	dep *Dependencies

	Message bus.Message
}

// This is basically a simplified version of HandleCall.handleActual().
// Please note that currently we lack any fraud detection here.
// Ideally we should check that the previous executor was really an executor
// during previous pulse, that the request was really registered, etc.
// Also we don't handle case when pulse changes during execution of this handle.
// In this scenario user is in a bad luck. The request will be lost and user will have
// to re-send it after some timeout.
func (h *HandleAdditionalCallFromPreviousExecutor) handleActual(
	ctx context.Context,
	msg *message.AdditionalCallFromPreviousExecutor,
	f flow.Flow,
) {
	lr := h.dep.lr
	ref := msg.ObjectReference

	os := lr.UpsertObjectState(ref)

	os.Lock()
	if os.ExecutionState == nil {
		os.ExecutionState = NewExecutionState(ref)
	}
	es := os.ExecutionState
	os.Unlock()

	es.Lock()
	if msg.Pending == message.NotPending {
		es.pending = message.NotPending
	}
	qElement := *NewTranscript(ctx, msg.Parcel, msg.Request, lr.pulse(ctx), es.Ref)
	es.Queue = append(es.Queue, qElement)
	es.Unlock()

	procClarifyPendingState := ClarifyPendingState{
		es:              es,
		parcel:          msg.Parcel,
		ArtifactManager: lr.ArtifactManager,
	}

	if err := f.Procedure(ctx, &procClarifyPendingState, true); err != nil {
		inslogger.FromContext(ctx).Warn("[ HandleAdditionalCallFromPreviousExecutor.handleActual ] ClarifyPendingState returns error: ", err)
		// We intentionally report OK to the previous executor here. There is no point
		// in resending the message or anything.
		return
	}

	s := StartQueueProcessorIfNeeded{
		es:  es,
		dep: h.dep,
		ref: &ref,
	}
	if err := f.Handle(ctx, s.Present); err != nil {
		inslogger.FromContext(ctx).Warn("[ HandleAdditionalCallFromPreviousExecutor.handleActual ] StartQueueProcessorIfNeeded returns error: ", err)
	}
}

func (h *HandleAdditionalCallFromPreviousExecutor) Present(ctx context.Context, f flow.Flow) error {
	parcel := h.Message.Parcel
	ctx = loggerWithTargetID(ctx, parcel)
	inslogger.FromContext(ctx).Debug("HandleAdditionalCallFromPreviousExecutor.Present starts ...")

	msg, ok := parcel.Message().(*message.AdditionalCallFromPreviousExecutor)
	if !ok {
		return errors.New("is not AdditionalCallFromPreviousExecutor message")
	}

	ctx, span := instracer.StartSpan(ctx, "HandleAdditionalCallFromPreviousExecutor.Present")
	span.AddAttributes(
		trace.StringAttribute("msg.Type", msg.Type().String()),
	)
	defer span.End()

	h.handleActual(ctx, msg, f)

	// we never return any other replies
	h.Message.ReplyTo <- bus.Reply{Reply: &reply.OK{}}
	return nil
}<|MERGE_RESOLUTION|>--- conflicted
+++ resolved
@@ -198,8 +198,7 @@
 	)
 	defer span.End()
 
-<<<<<<< HEAD
-	rep, err := h.executeActual(ctx, h.Parcel, msg, f)
+	rep, err := h.handleActual(ctx, h.Parcel, msg, f)
 
 	var repMsg *watermillMsg.Message
 	if err != nil {
@@ -208,10 +207,6 @@
 		repMsg = bus.ReplyAsMessage(ctx, rep)
 	}
 	h.dep.Sender.Reply(ctx, h.Message, repMsg)
-=======
-	r := bus.Reply{}
-	r.Reply, r.Err = h.handleActual(ctx, parcel, msg, f)
->>>>>>> 22f14d2d
 
 	return nil
 
@@ -220,7 +215,8 @@
 type HandleAdditionalCallFromPreviousExecutor struct {
 	dep *Dependencies
 
-	Message bus.Message
+	Message *watermillMsg.Message
+	Parcel  insolar.Parcel
 }
 
 // This is basically a simplified version of HandleCall.handleActual().
@@ -279,7 +275,7 @@
 }
 
 func (h *HandleAdditionalCallFromPreviousExecutor) Present(ctx context.Context, f flow.Flow) error {
-	parcel := h.Message.Parcel
+	parcel := h.Parcel
 	ctx = loggerWithTargetID(ctx, parcel)
 	inslogger.FromContext(ctx).Debug("HandleAdditionalCallFromPreviousExecutor.Present starts ...")
 
@@ -297,6 +293,8 @@
 	h.handleActual(ctx, msg, f)
 
 	// we never return any other replies
-	h.Message.ReplyTo <- bus.Reply{Reply: &reply.OK{}}
+	repMsg := bus.ReplyAsMessage(ctx, &reply.OK{})
+	h.dep.Sender.Reply(ctx, h.Message, repMsg)
+
 	return nil
 }