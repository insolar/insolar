--- conflicted
+++ resolved
@@ -114,15 +114,10 @@
 	js := jet.NewStore()
 	os := storage.NewObjectStorage()
 	ns := node.NewStorage()
-<<<<<<< HEAD
-=======
-	ds := drop.NewStorageDB()
+	ds := drop.NewStorageDB(memoryMockDB)
 	bs := blob.NewStorageDB(memoryMockDB)
->>>>>>> 8a99d498
 	rs := storage.NewReplicaStorage()
 	cl := storage.NewCleaner()
-	storageDB := db.NewMemoryMockDB()
-	ds := drop.NewStorageDB(storageDB)
 
 	am := NewClient()
 	am.PlatformCryptographyScheme = testutils.NewPlatformCryptographyScheme()
