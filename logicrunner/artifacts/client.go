//
// Copyright 2019 Insolar Technologies GmbH
//
// Licensed under the Apache License, Version 2.0 (the "License");
// you may not use this file except in compliance with the License.
// You may obtain a copy of the License at
//
//     http://www.apache.org/licenses/LICENSE-2.0
//
// Unless required by applicable law or agreed to in writing, software
// distributed under the License is distributed on an "AS IS" BASIS,
// WITHOUT WARRANTIES OR CONDITIONS OF ANY KIND, either express or implied.
// See the License for the specific language governing permissions and
// limitations under the License.
//

package artifacts

import (
	"context"
	"fmt"
	"time"

	"github.com/insolar/insolar/insolar"
	"github.com/insolar/insolar/insolar/bus"
	"github.com/insolar/insolar/insolar/jet"
	"github.com/insolar/insolar/insolar/message"
	"github.com/insolar/insolar/insolar/payload"
	"github.com/insolar/insolar/insolar/pulse"
	"github.com/insolar/insolar/insolar/record"
	"github.com/insolar/insolar/insolar/reply"
	"github.com/insolar/insolar/instrumentation/inslogger"
	"github.com/insolar/insolar/instrumentation/instracer"
	"github.com/insolar/insolar/messagebus"

	"github.com/pkg/errors"
	"go.opencensus.io/trace"
)

const (
	getChildrenChunkSize = 10 * 1000
)

type localStorage struct {
	initialized bool
	storage     map[insolar.Reference]interface{}
}

func (s *localStorage) Initialized() {
	s.initialized = true
}

func (s *localStorage) StoreObject(reference insolar.Reference, descriptor interface{}) {
	if s.initialized {
		panic("Trying to initialize singleFlightCache after initialization was finished")
	}
	s.storage[reference] = descriptor
}

func (s *localStorage) Code(reference insolar.Reference) CodeDescriptor {
	codeDescI, ok := s.storage[reference]
	if !ok {
		return nil
	}
	codeDesc, ok := codeDescI.(CodeDescriptor)
	if !ok {
		return nil
	}
	return codeDesc
}

func (s *localStorage) Object(reference insolar.Reference) ObjectDescriptor {
	objectDescI, ok := s.storage[reference]
	if !ok {
		return nil
	}
	objectDesc, ok := objectDescI.(ObjectDescriptor)
	if !ok {
		return nil
	}
	return objectDesc
}

func newLocalStorage() *localStorage {
	return &localStorage{
		initialized: false,
		storage:     make(map[insolar.Reference]interface{}),
	}
}

// Client provides concrete API to storage for processing module.
type client struct {
	JetStorage     jet.Storage                        `inject:""`
	DefaultBus     insolar.MessageBus                 `inject:""`
	PCS            insolar.PlatformCryptographyScheme `inject:""`
	PulseAccessor  pulse.Accessor                     `inject:""`
	JetCoordinator jet.Coordinator                    `inject:""`

	sender               bus.Sender
	getChildrenChunkSize int
	senders              *messagebus.Senders
	localStorage         *localStorage
}

// State returns hash state for artifact manager.
func (m *client) State() []byte {
	// This is a temporary stab to simulate real hash.
	return m.PCS.IntegrityHasher().Hash([]byte{1, 2, 3})
}

// NewClient creates new client instance.
func NewClient(sender bus.Sender) *client { // nolint
	return &client{
		getChildrenChunkSize: getChildrenChunkSize,
		senders:              messagebus.NewSenders(),
		sender:               sender,
		localStorage:         newLocalStorage(),
	}
}

// registerRequest registers incoming or outgoing request.
func (m *client) registerRequest(
	ctx context.Context, req record.Record, msgPayload payload.Payload, callType record.CallType,
	objectRef *insolar.Reference, retriesNumber int,
) (*insolar.ID, error) {
	var err error
	ctx, span := instracer.StartSpan(ctx, "artifactmanager.registerRequest")
	instrumenter := instrument(ctx, "registerRequest").err(&err)
	defer func() {
		if err != nil {
			span.AddAttributes(trace.StringAttribute("error", err.Error()))
		}
		span.End()
		instrumenter.end()
	}()

	virtRec := record.Wrap(req)
	buf, err := virtRec.Marshal()
	if err != nil {
		return nil, errors.Wrap(err, "registerRequest: failed to marshal record")
	}

	h := m.PCS.ReferenceHasher()
	_, err = h.Write(buf)
	if err != nil {
		return nil, errors.Wrap(err, "registerRequest: failed to calculate hash")
	}

	var recRef *insolar.Reference
	switch callType {
	case record.CTMethod:
		recRef = objectRef
	case record.CTSaveAsChild, record.CTSaveAsDelegate, record.CTGenesis:
		recRef, err = m.genReferenceForCallTypeOtherThanCTMethod(ctx)
	default:
		err = errors.New("registerRequest: not supported call type " + callType.String())
	}
	if err != nil {
		return nil, err
	}

	pl, err := m.sendWithRetry(ctx, msgPayload, insolar.DynamicRoleLightExecutor, *recRef, retriesNumber)
	if err != nil {
		return nil, errors.Wrap(err, "couldn't register request")
	}

	switch p := pl.(type) {
	case *payload.RequestInfo:
		return &p.RequestID, nil
	case *payload.Error:
		return nil, errors.New(p.Text)
	default:
		return nil, fmt.Errorf("registerRequest: unexpected reply: %#v", p)
	}
}

func (m *client) genReferenceForCallTypeOtherThanCTMethod(ctx context.Context) (*insolar.Reference, error) {
	h := m.PCS.ReferenceHasher()
	currentPN, err := m.pulse(ctx)
	if err != nil {
		return nil, err
	}
	recID := *insolar.NewID(currentPN, h.Sum(nil))
	return insolar.NewReference(recID), nil
}

// RegisterIncomingRequest sends message for incoming request registration,
// returns request record Ref if request successfully created or already exists.
func (m *client) RegisterIncomingRequest(
	ctx context.Context, request *record.IncomingRequest,
) (*insolar.ID, error) {
	incomingRequest := &payload.SetIncomingRequest{Request: record.Wrap(request)}

	// retriesNumber is zero, because we don't retry registering of incoming requests - the caller should
	// re-send the request instead.
	id, err := m.registerRequest(ctx, request, incomingRequest, request.CallType, request.AffinityRef(), 0)
	if err != nil {
		return id, errors.Wrap(err, "RegisterIncomingRequest")
	}
	return id, err
}

// RegisterOutgoingRequest sends message for outgoing request registration,
// returns request record Ref if request successfully created or already exists.
func (m *client) RegisterOutgoingRequest(ctx context.Context, request *record.OutgoingRequest) (*insolar.ID, error) {
	outgoingRequest := &payload.SetOutgoingRequest{Request: record.Wrap(request)}
	id, err := m.registerRequest(ctx, request, outgoingRequest, request.CallType, request.AffinityRef(), 3)
	if err != nil {
		return id, errors.Wrap(err, "RegisterOutgoingRequest")
	}
	return id, err
}

// GetCode returns code from code record by provided reference according to provided machine preference.
//
// This method is used by VM to fetch code for execution.
func (m *client) GetCode(
	ctx context.Context, code insolar.Reference,
) (CodeDescriptor, error) {
	var (
		desc CodeDescriptor
		err  error
	)

	desc = m.localStorage.Code(code)
	if desc != nil {
		return desc, nil
	}

	instrumenter := instrument(ctx, "GetCode").err(&err)
	ctx, span := instracer.StartSpan(ctx, "artifactmanager.GetCode")
	defer func() {
		if err != nil {
			span.AddAttributes(trace.StringAttribute("error", err.Error()))
		}
		span.End()
		instrumenter.end()
	}()

	msg, err := payload.NewMessage(&payload.GetCode{
		CodeID: *code.Record(),
	})
	if err != nil {
		return nil, errors.Wrap(err, "failed to marshal message")
	}

	r := bus.NewRetrySender(m.sender, m.PulseAccessor, 3)
	reps, done := r.SendRole(ctx, msg, insolar.DynamicRoleLightExecutor, code)
	defer done()

	rep, ok := <-reps
	if !ok {
		return nil, ErrNoReply
	}

	pl, err := payload.UnmarshalFromMeta(rep.Payload)
	if err != nil {
		return nil, errors.Wrap(err, "failed to unmarshal reply")
	}

	switch p := pl.(type) {
	case *payload.Code:
		rec := record.Material{}
		err := rec.Unmarshal(p.Record)
		if err != nil {
			return nil, errors.Wrap(err, "failed to unmarshal record")
		}
		virtual := record.Unwrap(rec.Virtual)
		codeRecord, ok := virtual.(*record.Code)
		if !ok {
			return nil, errors.Wrapf(err, "unexpected record %T", virtual)
		}
		desc = &codeDescriptor{
			ref:         code,
			machineType: codeRecord.MachineType,
			code:        codeRecord.Code,
		}
		return desc, nil
	case *payload.Error:
		return nil, errors.New(p.Text)
	default:
		return nil, fmt.Errorf("GetObject: unexpected reply: %#v", p)
	}
}

// GetObject returns descriptor for provided state.
//
// If provided state is nil, the latest state will be returned (with deactivation check). Returned descriptor will
// provide methods for fetching all related data.
func (m *client) GetObject(
	ctx context.Context,
	head insolar.Reference,
) (ObjectDescriptor, error) {
	var (
		err error
	)

	if desc := m.localStorage.Object(head); desc != nil {
		return desc, nil
	}

	ctx, span := instracer.StartSpan(ctx, "artifactmanager.Getobject")
	instrumenter := instrument(ctx, "GetObject").err(&err)
	defer func() {
		if err != nil {
			span.AddAttributes(trace.StringAttribute("error", err.Error()))
		}
		span.End()
		if err != nil && err == ErrObjectDeactivated {
			err = nil // megahack: threat it 2xx
		}
		instrumenter.end()
	}()

	logger := inslogger.FromContext(ctx).WithField("object", head.Record().DebugString())

	msg, err := payload.NewMessage(&payload.GetObject{
		ObjectID: *head.Record(),
	})
	if err != nil {
		return nil, errors.Wrap(err, "failed to marshal message")
	}

	r := bus.NewRetrySender(m.sender, m.PulseAccessor, 3)
	reps, done := r.SendRole(ctx, msg, insolar.DynamicRoleLightExecutor, head)
	defer done()

	var (
		index        *record.Lifeline
		statePayload *payload.State
	)
	success := func() bool {
		return index != nil && statePayload != nil
	}

	for rep := range reps {
		replyPayload, err := payload.UnmarshalFromMeta(rep.Payload)
		if err != nil {
			return nil, errors.Wrap(err, "failed to unmarshal reply")
		}

		switch p := replyPayload.(type) {
		case *payload.Index:
			logger.Debug("reply index")
			index = &record.Lifeline{}
			err := index.Unmarshal(p.Index)
			if err != nil {
				return nil, errors.Wrap(err, "failed to unmarshal index")
			}
		case *payload.State:
			logger.Debug("reply state")
			statePayload = p
		case *payload.Error:
			logger.Debug("reply error: ", p.Text)
			switch p.Code {
			case payload.CodeDeactivated:
				return nil, insolar.ErrDeactivated
			default:
				return nil, errors.New(p.Text)
			}
		default:
			return nil, fmt.Errorf("GetObject: unexpected reply: %#v", p)
		}

		if success() {
			break
		}
	}
	if !success() {
		logger.Error(ErrNoReply)
		return nil, ErrNoReply
	}

	rec := record.Material{}
	err = rec.Unmarshal(statePayload.Record)
	if err != nil {
		return nil, errors.Wrap(err, "failed to unmarshal state")
	}
	virtual := record.Unwrap(rec.Virtual)
	s, ok := virtual.(record.State)
	if !ok {
		return nil, errors.New("wrong state record")
	}
	state := s

	desc := &objectDescriptor{
		head:         head,
		state:        *index.LatestState,
		prototype:    state.GetImage(),
		isPrototype:  state.GetIsPrototype(),
		childPointer: index.ChildPointer,
		memory:       statePayload.Memory,
		parent:       index.Parent,
	}
	return desc, err
}

// GetPendingRequest returns an unclosed pending request
// It takes an id from current LME
// Then goes either to a light node or heavy node
func (m *client) GetPendingRequest(ctx context.Context, objectID insolar.ID) (*insolar.Reference, *record.IncomingRequest, error) {
	var err error
	instrumenter := instrument(ctx, "GetRegisterRequest").err(&err)
	ctx, span := instracer.StartSpan(ctx, "artifactmanager.GetRegisterRequest")
	defer func() {
		if err != nil {
			span.AddAttributes(trace.StringAttribute("error", err.Error()))
		}
		span.End()
		instrumenter.end()
	}()

	sender := messagebus.BuildSender(
		m.DefaultBus.Send,
		messagebus.RetryIncorrectPulse(m.PulseAccessor),
		messagebus.RetryJetSender(m.JetStorage),
	)

	genericReply, err := sender(ctx, &message.GetPendingRequestID{
		ObjectID: objectID,
	}, nil)
	if err != nil {
		return nil, nil, err
	}

	var requestID insolar.ID
	switch r := genericReply.(type) {
	case *reply.ID:
		requestID = r.ID
	case *reply.Error:
		return nil, nil, r.Error()
	default:
		return nil, nil, fmt.Errorf("GetPendingRequest: unexpected reply: %#v", genericReply)
	}

	node, err := m.JetCoordinator.NodeForObject(ctx, objectID, requestID.Pulse())
	if err != nil {
		return nil, nil, err
	}

	msg, err := payload.NewMessage(&payload.GetRequest{
		RequestID: requestID,
	})
	if err != nil {
		return nil, nil, errors.Wrap(err, "failed to create a message")
	}
	reps, done := m.sender.SendTarget(ctx, msg, *node)
	defer done()
	res, ok := <-reps
	if !ok {
		return nil, nil, errors.New("no reply while fetching request")
	}

	pl, err := payload.UnmarshalFromMeta(res.Payload)
	if err != nil {
		return nil, nil, errors.Wrap(err, "failed to unmarshal reply")
	}
	req, ok := pl.(*payload.Request)
	if !ok {
		return nil, nil, fmt.Errorf("unexpected reply %T", pl)
	}

	concrete := record.Unwrap(&req.Request)
	castedRecord, ok := concrete.(*record.IncomingRequest)
	if !ok {
		return nil, nil, fmt.Errorf("GetPendingRequest: unexpected message: %#v", concrete)
	}

	return insolar.NewReference(requestID), castedRecord, nil
}

// HasPendingRequests returns true if object has unclosed requests.
func (m *client) HasPendingRequests(
	ctx context.Context,
	object insolar.Reference,
) (bool, error) {
	ctx, span := instracer.StartSpan(ctx, "artifactmanager.HasPendingRequests")
	defer span.End()

	sender := messagebus.BuildSender(
		m.DefaultBus.Send,
		messagebus.RetryIncorrectPulse(m.PulseAccessor),
		messagebus.RetryJetSender(m.JetStorage),
	)

	genericReact, err := sender(ctx, &message.GetPendingRequests{Object: object}, nil)

	if err != nil {
		return false, err
	}

	switch rep := genericReact.(type) {
	case *reply.HasPendingRequests:
		return rep.Has, nil
	case *reply.Error:
		return false, rep.Error()
	default:
		return false, fmt.Errorf("HasPendingRequests: unexpected reply: %#v", rep)
	}
}

// GetDelegate returns provided object's delegate reference for provided prototype.
//
// Object delegate should be previously created for this object. If object delegate does not exist, an error will
// be returned.
func (m *client) GetDelegate(
	ctx context.Context, head, asType insolar.Reference,
) (*insolar.Reference, error) {
	var err error
	ctx, span := instracer.StartSpan(ctx, "artifactmanager.GetDelegate")
	instrumenter := instrument(ctx, "GetDelegate").err(&err)
	defer func() {
		if err != nil {
			span.AddAttributes(trace.StringAttribute("error", err.Error()))
		}
		span.End()
		instrumenter.end()
	}()

	sender := messagebus.BuildSender(
		m.DefaultBus.Send,
		messagebus.RetryIncorrectPulse(m.PulseAccessor),
		messagebus.FollowRedirectSender(m.DefaultBus),
		messagebus.RetryJetSender(m.JetStorage),
	)
	genericReact, err := sender(ctx, &message.GetDelegate{
		Head:   head,
		AsType: asType,
	}, nil)
	if err != nil {
		return nil, err
	}

	switch rep := genericReact.(type) {
	case *reply.Delegate:
		return &rep.Head, nil
	case *reply.Error:
		return nil, rep.Error()
	default:
		return nil, fmt.Errorf("GetDelegate: unexpected reply: %#v", rep)
	}
}

// GetChildren returns children iterator.
//
// During iteration children refs will be fetched from remote source (parent object).
func (m *client) GetChildren(
	ctx context.Context, parent insolar.Reference, pulse *insolar.PulseNumber,
) (RefIterator, error) {
	var err error

	ctx, span := instracer.StartSpan(ctx, "artifactmanager.GetChildren")
	instrumenter := instrument(ctx, "GetChildren").err(&err)
	defer func() {
		if err != nil {
			span.AddAttributes(trace.StringAttribute("error", err.Error()))
		}
		span.End()
		instrumenter.end()
	}()

	sender := messagebus.BuildSender(
		m.DefaultBus.Send,
		messagebus.RetryIncorrectPulse(m.PulseAccessor),
		messagebus.FollowRedirectSender(m.DefaultBus),
		messagebus.RetryJetSender(m.JetStorage),
	)
	iter, err := NewChildIterator(ctx, sender, parent, pulse, m.getChildrenChunkSize)
	return iter, err
}

// DeployCode creates new code record in storage.
//
// CodeRef records are used to activate prototype or as migration code for an object.
func (m *client) DeployCode(
	ctx context.Context,
	domain insolar.Reference,
	request insolar.Reference,
	code []byte,
	machineType insolar.MachineType,
) (*insolar.ID, error) {
	var err error
	ctx, span := instracer.StartSpan(ctx, "artifactmanager.DeployCode")
	instrumenter := instrument(ctx, "DeployCode").err(&err)
	defer func() {
		if err != nil {
			span.AddAttributes(trace.StringAttribute("error", err.Error()))
		}
		span.End()
		instrumenter.end()
	}()

	currentPN, err := m.pulse(ctx)
	if err != nil {
		return nil, err
	}

	codeRec := record.Code{
		Domain:      domain,
		Request:     request,
		Code:        code,
		MachineType: machineType,
	}
	virtual := record.Wrap(codeRec)
	buf, err := virtual.Marshal()
	if err != nil {
		return nil, errors.Wrap(err, "failed to marshal record")
	}

	h := m.PCS.ReferenceHasher()
	_, err = h.Write(buf)
	if err != nil {
		return nil, errors.Wrap(err, "failed to calculate hash")
	}
	recID := *insolar.NewID(currentPN, h.Sum(nil))

	psc := &payload.SetCode{
		Record: buf,
	}

	pl, err := m.sendWithRetry(ctx, psc, insolar.DynamicRoleLightExecutor, *insolar.NewReference(recID), 3)
	if err != nil {
		return nil, err
	}
	switch p := pl.(type) {
	case *payload.ID:
		return &p.ID, nil
	case *payload.Error:
		return nil, errors.New(p.Text)
	default:
		return nil, fmt.Errorf("DeployCode: unexpected reply: %#v", p)
	}
}

// sendWithRetry sends given Payload to the specified DynamicRole with provided `retriesNumber`.
// If retriesNumber is zero the methods sends the message only once.
func (m *client) sendWithRetry(
	ctx context.Context, ppl payload.Payload, role insolar.DynamicRole, // nolint: unparam
	ref insolar.Reference, retriesNumber int) (payload.Payload, error) {
	var lastPulse insolar.PulseNumber

	for retriesNumber >= 0 {
		currentPulse, err := m.PulseAccessor.Latest(ctx)
		if err != nil {
			return nil, errors.Wrap(err, "[ sendWithRetry ] Can't get latest pulse")
		}

		if currentPulse.PulseNumber == lastPulse {
			inslogger.FromContext(ctx).Debugf("[ sendWithRetry ]  wait for pulse change. Current: %d", currentPulse)
			time.Sleep(100 * time.Millisecond)
			continue
		}
		lastPulse = currentPulse.PulseNumber

		msg, err := payload.NewMessage(ppl)

		if err != nil {
			return nil, err
		}

		reps, done := m.sender.SendRole(ctx, msg, role, ref)
		rep, ok := <-reps
		done()

		if !ok {
			return nil, ErrNoReply
		}
		pl, err := payload.UnmarshalFromMeta(rep.Payload)
		if err != nil {
			return nil, errors.Wrap(err, "[ sendWithRetry ] failed to unmarshal reply")
		}

		if p, ok := pl.(*payload.Error); !ok || p.Code != payload.CodeFlowCanceled {
			return pl, nil
		}
		inslogger.FromContext(ctx).Debug("[ sendWithRetry ] flow cancelled, retrying")
		retriesNumber--
	}
	return nil, fmt.Errorf("[ sendWithRetry ] flow cancelled, retries exceeded")
}

// ActivatePrototype creates activate object record in storage. Provided prototype reference will be used as objects prototype
// memory as memory of created object. If memory is not provided, the prototype default memory will be used.
//
// Request reference will be this object's identifier and referred as "object head".
func (m *client) ActivatePrototype(
	ctx context.Context,
	object, parent, code insolar.Reference,
	memory []byte,
) error {
	var err error
	ctx, span := instracer.StartSpan(ctx, "artifactmanager.ActivatePrototype")
	instrumenter := instrument(ctx, "ActivatePrototype").err(&err)
	defer func() {
		if err != nil {
			span.AddAttributes(trace.StringAttribute("error", err.Error()))
		}
		span.End()
		instrumenter.end()
	}()
	err = m.activateObject(ctx, object, code, true, parent, false, memory)
	return err
}

<<<<<<< HEAD
// ActivateObject creates activate object record in storage. Provided prototype reference will be used as objects prototype
// memory as memory of created object. If memory is not provided, the prototype default memory will be used.
//
// Request reference will be this object's identifier and referred as "object head".
func (m *client) ActivateObject(
	ctx context.Context,
	object, parent, prototype insolar.Reference,
	asDelegate bool,
	memory []byte,
) error {
	var err error
	ctx, span := instracer.StartSpan(ctx, "artifactmanager.ActivateObject")
	instrumenter := instrument(ctx, "ActivateObject").err(&err)
	defer func() {
		if err != nil {
			span.AddAttributes(trace.StringAttribute("error", err.Error()))
		}
		span.End()
		instrumenter.end()
	}()
	err = m.activateObject(ctx, object, prototype, false, parent, asDelegate, memory)
	return err
}

// DeactivateObject creates deactivate object record in storage. Provided reference should be a reference to the head
// of the object. If object is already deactivated, an error should be returned.
//
// Deactivated object cannot be changed.
func (m *client) DeactivateObject(
	ctx context.Context,
	request insolar.Reference,
	obj ObjectDescriptor,
	result []byte,
) error {
	var err error
	ctx, span := instracer.StartSpan(ctx, "artifactmanager.DeactivateObject")
	instrumenter := instrument(ctx, "DeactivateObject").err(&err)
	defer func() {
		if err != nil {
			span.AddAttributes(trace.StringAttribute("error", err.Error()))
		}
		span.End()
		instrumenter.end()
	}()

	deactivate := record.Deactivate{
		Request:   request,
		PrevState: *obj.StateID(),
	}
	resultRecord := record.Result{
		Object:  *obj.HeadRef().Record(),
		Request: request,
		Payload: result,
	}

	virtDeactivate := record.Wrap(deactivate)
	virtResult := record.Wrap(resultRecord)

	deactivateBuf, err := virtDeactivate.Marshal()
	if err != nil {
		return errors.Wrap(err, "DeactivateObject: can't serialize record")
	}
	resultBuf, err := virtResult.Marshal()
	if err != nil {
		return errors.Wrap(err, "DeactivateObject: can't serialize record")
	}

	pd := &payload.Deactivate{
		Record: deactivateBuf,
		Result: resultBuf,
	}

	pl, err := m.sendWithRetry(ctx, pd, insolar.DynamicRoleLightExecutor, *obj.HeadRef(), 3)
	if err != nil {
		return errors.Wrap(err, "DeactivateObject: can't send deactivation and result records")
	}

	switch p := pl.(type) {
	case *payload.ResultInfo:
		return nil
	case *payload.Error:
		return errors.New(p.Text)
	default:
		return fmt.Errorf("DeactivateObject: unexpected reply: %#v", p)
	}
}

// UpdateObject creates amend object record in storage. Provided reference should be a reference to the head of the
// object. Provided memory well be the new object memory.
//
// Returned reference will be the latest object state (exact) reference.
func (m *client) UpdateObject(
	ctx context.Context,
	request insolar.Reference,
	object ObjectDescriptor,
	memory []byte,
	result []byte,
) error {
	var err error
	ctx, span := instracer.StartSpan(ctx, "artifactmanager.UpdateObject")
	instrumenter := instrument(ctx, "UpdateObject").err(&err)
	defer func() {
		if err != nil {
			span.AddAttributes(trace.StringAttribute("error", err.Error()))
		}
		span.End()
		instrumenter.end()
	}()

	image, err := object.Prototype()

	if err != nil {
		return errors.Wrap(err, "UpdateObject: failed to get prototype for object")
	}

	amend := record.Amend{
		Request:     request,
		Image:       *image,
		IsPrototype: object.IsPrototype(),
		PrevState:   *object.StateID(),
		Memory:      memory,
	}

	resultRecord := record.Result{
		Object:  *object.HeadRef().Record(),
		Request: request,
		Payload: result,
	}

	virtDeactivate := record.Wrap(amend)
	virtResult := record.Wrap(resultRecord)

	updateBuf, err := virtDeactivate.Marshal()
	if err != nil {
		return errors.Wrap(err, "UpdateObject: can't serialize record")
	}
	resultBuf, err := virtResult.Marshal()
	if err != nil {
		return errors.Wrap(err, "UpdateObject: can't serialize record")
	}

	pu := &payload.Update{
		Record: updateBuf,
		Result: resultBuf,
	}

	pl, err := m.sendWithRetry(ctx, pu, insolar.DynamicRoleLightExecutor, *object.HeadRef(), 3)
	if err != nil {
		return errors.Wrap(err, "UpdateObject: can't send update and result records")
	}

	switch p := pl.(type) {
	case *payload.ResultInfo:
		return nil
	case *payload.Error:
		return errors.New(p.Text)
	default:
		return fmt.Errorf("UpdateObject: unexpected reply: %#v", p)
	}
}

=======
>>>>>>> d9baf19a
// RegisterValidation marks provided object state as approved or disapproved.
//
// When fetching object, validity can be specified.
func (m *client) RegisterValidation(
	ctx context.Context,
	object insolar.Reference,
	state insolar.ID,
	isValid bool,
	validationMessages []insolar.Message,
) error {
	var err error
	ctx, span := instracer.StartSpan(ctx, "artifactmanager.RegisterValidation")
	instrumenter := instrument(ctx, "RegisterValidation").err(&err)
	defer func() {
		if err != nil {
			span.AddAttributes(trace.StringAttribute("error", err.Error()))
		}
		span.End()
		instrumenter.end()
	}()

	msg := message.ValidateRecord{
		Object:             object,
		State:              state,
		IsValid:            isValid,
		ValidationMessages: validationMessages,
	}

	sender := messagebus.BuildSender(
		m.DefaultBus.Send,
		messagebus.RetryJetSender(m.JetStorage),
	)
	_, err = sender(ctx, &msg, nil)

	return err
}

<<<<<<< HEAD
// RegisterResult saves VM method call result.
func (m *client) RegisterResult(
	ctx context.Context,
	obj insolar.Reference,
	request insolar.Reference,
	data []byte,
) (*insolar.ID, error) {
	var err error
	ctx, span := instracer.StartSpan(ctx, "artifactmanager.RegisterResult")
	instrumenter := instrument(ctx, "RegisterResult").err(&err)
	defer func() {
		if err != nil {
			span.AddAttributes(trace.StringAttribute("error", err.Error()))
		}
		span.End()
		instrumenter.end()
	}()

	res := record.Result{
		Object:  *obj.Record(),
		Request: request,
		Payload: data,
	}
	virtRec := record.Wrap(res)

	buf, err := virtRec.Marshal()
	if err != nil {
		return nil, errors.Wrap(err, "RegisterResult: failed to marshal record")
	}

	psr := &payload.SetResult{
		Result: buf,
	}

	pl, err := m.sendWithRetry(ctx, psr, insolar.DynamicRoleLightExecutor, obj, 3)
	if err != nil {
		return nil, err
	}

	switch p := pl.(type) {
	case *payload.ResultInfo:
		return &p.ResultID, nil
	case *payload.Error:
		return nil, errors.New(p.Text)
	default:
		return nil, fmt.Errorf("RegisterResult: unexpected reply: %#v", p)
	}
}

=======
>>>>>>> d9baf19a
// pulse returns current PulseNumber for artifact manager
func (m *client) pulse(ctx context.Context) (pn insolar.PulseNumber, err error) {
	pulse, err := m.PulseAccessor.Latest(ctx)
	if err != nil {
		return
	}

	pn = pulse.PulseNumber
	return
}

func (m *client) activateObject(
	ctx context.Context,
	obj insolar.Reference,
	prototype insolar.Reference,
	isPrototype bool,
	parent insolar.Reference,
	asDelegate bool,
	memory []byte,
) error {
	parentDesc, err := m.GetObject(ctx, parent)
	if err != nil {
		return err
	}

	activate := record.Activate{
		Request:     obj,
		Memory:      memory,
		Image:       prototype,
		IsPrototype: isPrototype,
		Parent:      parent,
		IsDelegate:  asDelegate,
	}

	result := record.Result{
		Object:  *obj.Record(),
		Request: obj,
	}

	virtActivate := record.Wrap(activate)
	virtResult := record.Wrap(result)

	activateBuf, err := virtActivate.Marshal()
	if err != nil {
		return errors.Wrap(err, "ActivateObject: can't serialize record")
	}
	resultBuf, err := virtResult.Marshal()
	if err != nil {
		return errors.Wrap(err, "ActivateObject: can't serialize record")
	}

	pa := &payload.Activate{
		Record: activateBuf,
		Result: resultBuf,
	}

	pl, err := m.sendWithRetry(ctx, pa, insolar.DynamicRoleLightExecutor, obj, 3)
	if err != nil {
		return errors.Wrap(err, "can't send activation and result records")
	}

	switch p := pl.(type) {
	case *payload.ResultInfo:
		var (
			asType *insolar.Reference
		)
		child := record.Child{Ref: obj}
		if parentDesc.ChildPointer() != nil {
			child.PrevChild = *parentDesc.ChildPointer()
		}
		if asDelegate {
			asType = &prototype
		}
		virtChild := record.Wrap(child)

		err = m.registerChild(
			ctx,
			virtChild,
			parent,
			obj,
			asType,
		)
		if err != nil {
			return errors.Wrap(err, "failed to register as child while activating")
		}
		return nil
	case *payload.Error:
		return errors.New(p.Text)
	default:
		return fmt.Errorf("ActivateObject: unexpected reply: %#v", p)
	}
}

func (m *client) registerChild(
	ctx context.Context,
	rec record.Virtual,
	parent insolar.Reference,
	child insolar.Reference,
	asType *insolar.Reference,
) error {
	data, err := rec.Marshal()
	if err != nil {
		return errors.Wrap(err, "setRecord: can't serialize record")
	}
	sender := messagebus.BuildSender(
		m.DefaultBus.Send,
		messagebus.RetryIncorrectPulse(m.PulseAccessor),
		messagebus.RetryJetSender(m.JetStorage),
		messagebus.RetryFlowCancelled(m.PulseAccessor),
	)
	genericReact, err := sender(ctx, &message.RegisterChild{
		Record: data,
		Parent: parent,
		Child:  child,
		AsType: asType,
	}, nil)

	if err != nil {
		return err
	}

	switch rep := genericReact.(type) {
	case *reply.ID:
		return nil
	case *reply.Error:
		return rep.Error()
	default:
		return fmt.Errorf("registerChild: unexpected reply: %#v", rep)
	}
}

func (m *client) InjectCodeDescriptor(reference insolar.Reference, descriptor CodeDescriptor) {
	m.localStorage.StoreObject(reference, descriptor)
}

func (m *client) InjectObjectDescriptor(reference insolar.Reference, descriptor ObjectDescriptor) {
	m.localStorage.StoreObject(reference, descriptor)
}

func (m *client) InjectFinish() {
	m.localStorage.Initialized()
}

// RegisterResult saves VM method call result with it's side effects
func (m *client) RegisterResult(
	ctx context.Context,
	request insolar.Reference,
	result RequestResult,
) error {

	sendResult := func(
		payloadInput payload.Payload,
		obj insolar.Reference,
	) (*insolar.ID, error) {
		payloadOutput, err := m.sendWithRetry(ctx, payloadInput, insolar.DynamicRoleLightExecutor, obj, 3)
		if err != nil {
			return nil, err
		}

		switch p := payloadOutput.(type) {
		case *payload.ID:
			return &payloadOutput.(*payload.ID).ID, nil
		case *payload.Error:
			return nil, errors.New(p.Text)
		default:
			return nil, fmt.Errorf("RegisterResult: unexpected reply: %#v", p)
		}
	}

	var (
		pl         payload.Payload
		parentDesc ObjectDescriptor
		err        error
	)

	ctx, span := instracer.StartSpan(ctx, "artifactmanager.RegisterResult")
	instrumenter := instrument(ctx, "RegisterResult").err(&err)
	defer func() {
		if err != nil {
			span.AddAttributes(trace.StringAttribute("error", err.Error()))
		}
		span.End()
		instrumenter.end()
	}()
	span.AddAttributes(trace.StringAttribute("SideEffect", result.Type().String()))

	objReference := result.ObjectReference()
	resultRecord := record.Result{
		Object:  *objReference.Record(),
		Request: request,
		Payload: result.Result(),
	}

	switch result.Type() {
	// ActivateObject creates activate object record in storage. Provided prototype reference will be used as objects prototype
	// memory as memory of created object. If memory is not provided, the prototype default memory will be used.
	//
	// Request reference will be this object's identifier and referred as "object head".
	case RequestSideEffectActivate:
		parentRef, imageRef, asDelegate, memory := result.Activate()

		parentDesc, err = m.GetObject(ctx, parentRef)
		if err != nil {
			return err
		}

		vResultRecord := record.Wrap(resultRecord)
		vActivateRecord := record.Wrap(record.Activate{
			Request:     request,
			Memory:      memory,
			Image:       imageRef,
			IsPrototype: false,
			Parent:      parentRef,
			IsDelegate:  asDelegate,
		})

		plTyped := payload.Activate{}
		plTyped.Record, err = vActivateRecord.Marshal()
		if err != nil {
			return errors.Wrap(err, "RegisterResult: can't serialize Activate record")
		}
		plTyped.Result, err = vResultRecord.Marshal()
		if err != nil {
			return errors.Wrap(err, "RegisterResult: can't serialize Result record")
		}
		pl = &plTyped

	// UpdateObject creates amend object record in storage. Provided reference should be a reference to the head of the
	// object. Provided memory well be the new object memory.
	//
	// Returned reference will be the latest object state (exact) reference.
	case RequestSideEffectAmend:
		objectStateID, objectImage, memory := result.Amend()

		vResultRecord := record.Wrap(resultRecord)
		vAmendRecord := record.Wrap(record.Amend{
			Request:     request,
			Memory:      memory,
			Image:       objectImage,
			IsPrototype: false,
			PrevState:   objectStateID,
		})

		plTyped := payload.Update{}
		plTyped.Record, err = vAmendRecord.Marshal()
		if err != nil {
			return errors.Wrap(err, "RegisterResult: can't serialize Amend record")
		}
		plTyped.Result, err = vResultRecord.Marshal()
		if err != nil {
			return errors.Wrap(err, "RegisterResult: can't serialize Result record")
		}
		pl = &plTyped

	// DeactivateObject creates deactivate object record in storage. Provided reference should be a reference to the head
	// of the object. If object is already deactivated, an error should be returned.
	//
	// Deactivated object cannot be changed.
	case RequestSideEffectDeactivate:
		objectStateID := result.Deactivate()

		vResultRecord := record.Wrap(resultRecord)
		vDeactivateRecord := record.Wrap(record.Deactivate{
			Request:   request,
			PrevState: objectStateID,
		})

		plTyped := payload.Deactivate{}
		plTyped.Record, err = vDeactivateRecord.Marshal()
		if err != nil {
			return errors.Wrap(err, "RegisterResult: can't serialize Deactivate record")
		}
		plTyped.Result, err = vResultRecord.Marshal()
		if err != nil {
			return errors.Wrap(err, "RegisterResult: can't serialize Result record")
		}
		pl = &plTyped

	case RequestSideEffectNone:
		vResultRecord := record.Wrap(resultRecord)

		plTyped := payload.SetResult{}
		plTyped.Result, err = vResultRecord.Marshal()
		if err != nil {
			return errors.Wrap(err, "RegisterResult: can't serialize Result record")
		}
		pl = &plTyped

	default:
		return errors.Errorf("RegisterResult: Unknown side effect %d", result.Type())
	}

	_, err = sendResult(pl, result.ObjectReference())
	if err != nil {
		return errors.Wrapf(err, "RegisterResult: Failed to send results: %s", result.Type().String())
	}

	if result.Type() == RequestSideEffectActivate {
		parentRef, imageRef, asDelegate, _ := result.Activate()

		var asType *insolar.Reference

		child := record.Child{
			Ref: result.ObjectReference(),
		}

		if parentDesc.ChildPointer() != nil {
			child.PrevChild = *parentDesc.ChildPointer()
		}
		if asDelegate {
			asType = &imageRef
		}

		err = m.registerChild(
			ctx,
			record.Wrap(child),
			parentRef,
			result.ObjectReference(),
			asType,
		)
		if err != nil {
			return errors.Wrap(err, "failed to register as child while activating")
		}
	}

	return nil
}<|MERGE_RESOLUTION|>--- conflicted
+++ resolved
@@ -702,170 +702,6 @@
 	return err
 }
 
-<<<<<<< HEAD
-// ActivateObject creates activate object record in storage. Provided prototype reference will be used as objects prototype
-// memory as memory of created object. If memory is not provided, the prototype default memory will be used.
-//
-// Request reference will be this object's identifier and referred as "object head".
-func (m *client) ActivateObject(
-	ctx context.Context,
-	object, parent, prototype insolar.Reference,
-	asDelegate bool,
-	memory []byte,
-) error {
-	var err error
-	ctx, span := instracer.StartSpan(ctx, "artifactmanager.ActivateObject")
-	instrumenter := instrument(ctx, "ActivateObject").err(&err)
-	defer func() {
-		if err != nil {
-			span.AddAttributes(trace.StringAttribute("error", err.Error()))
-		}
-		span.End()
-		instrumenter.end()
-	}()
-	err = m.activateObject(ctx, object, prototype, false, parent, asDelegate, memory)
-	return err
-}
-
-// DeactivateObject creates deactivate object record in storage. Provided reference should be a reference to the head
-// of the object. If object is already deactivated, an error should be returned.
-//
-// Deactivated object cannot be changed.
-func (m *client) DeactivateObject(
-	ctx context.Context,
-	request insolar.Reference,
-	obj ObjectDescriptor,
-	result []byte,
-) error {
-	var err error
-	ctx, span := instracer.StartSpan(ctx, "artifactmanager.DeactivateObject")
-	instrumenter := instrument(ctx, "DeactivateObject").err(&err)
-	defer func() {
-		if err != nil {
-			span.AddAttributes(trace.StringAttribute("error", err.Error()))
-		}
-		span.End()
-		instrumenter.end()
-	}()
-
-	deactivate := record.Deactivate{
-		Request:   request,
-		PrevState: *obj.StateID(),
-	}
-	resultRecord := record.Result{
-		Object:  *obj.HeadRef().Record(),
-		Request: request,
-		Payload: result,
-	}
-
-	virtDeactivate := record.Wrap(deactivate)
-	virtResult := record.Wrap(resultRecord)
-
-	deactivateBuf, err := virtDeactivate.Marshal()
-	if err != nil {
-		return errors.Wrap(err, "DeactivateObject: can't serialize record")
-	}
-	resultBuf, err := virtResult.Marshal()
-	if err != nil {
-		return errors.Wrap(err, "DeactivateObject: can't serialize record")
-	}
-
-	pd := &payload.Deactivate{
-		Record: deactivateBuf,
-		Result: resultBuf,
-	}
-
-	pl, err := m.sendWithRetry(ctx, pd, insolar.DynamicRoleLightExecutor, *obj.HeadRef(), 3)
-	if err != nil {
-		return errors.Wrap(err, "DeactivateObject: can't send deactivation and result records")
-	}
-
-	switch p := pl.(type) {
-	case *payload.ResultInfo:
-		return nil
-	case *payload.Error:
-		return errors.New(p.Text)
-	default:
-		return fmt.Errorf("DeactivateObject: unexpected reply: %#v", p)
-	}
-}
-
-// UpdateObject creates amend object record in storage. Provided reference should be a reference to the head of the
-// object. Provided memory well be the new object memory.
-//
-// Returned reference will be the latest object state (exact) reference.
-func (m *client) UpdateObject(
-	ctx context.Context,
-	request insolar.Reference,
-	object ObjectDescriptor,
-	memory []byte,
-	result []byte,
-) error {
-	var err error
-	ctx, span := instracer.StartSpan(ctx, "artifactmanager.UpdateObject")
-	instrumenter := instrument(ctx, "UpdateObject").err(&err)
-	defer func() {
-		if err != nil {
-			span.AddAttributes(trace.StringAttribute("error", err.Error()))
-		}
-		span.End()
-		instrumenter.end()
-	}()
-
-	image, err := object.Prototype()
-
-	if err != nil {
-		return errors.Wrap(err, "UpdateObject: failed to get prototype for object")
-	}
-
-	amend := record.Amend{
-		Request:     request,
-		Image:       *image,
-		IsPrototype: object.IsPrototype(),
-		PrevState:   *object.StateID(),
-		Memory:      memory,
-	}
-
-	resultRecord := record.Result{
-		Object:  *object.HeadRef().Record(),
-		Request: request,
-		Payload: result,
-	}
-
-	virtDeactivate := record.Wrap(amend)
-	virtResult := record.Wrap(resultRecord)
-
-	updateBuf, err := virtDeactivate.Marshal()
-	if err != nil {
-		return errors.Wrap(err, "UpdateObject: can't serialize record")
-	}
-	resultBuf, err := virtResult.Marshal()
-	if err != nil {
-		return errors.Wrap(err, "UpdateObject: can't serialize record")
-	}
-
-	pu := &payload.Update{
-		Record: updateBuf,
-		Result: resultBuf,
-	}
-
-	pl, err := m.sendWithRetry(ctx, pu, insolar.DynamicRoleLightExecutor, *object.HeadRef(), 3)
-	if err != nil {
-		return errors.Wrap(err, "UpdateObject: can't send update and result records")
-	}
-
-	switch p := pl.(type) {
-	case *payload.ResultInfo:
-		return nil
-	case *payload.Error:
-		return errors.New(p.Text)
-	default:
-		return fmt.Errorf("UpdateObject: unexpected reply: %#v", p)
-	}
-}
-
-=======
->>>>>>> d9baf19a
 // RegisterValidation marks provided object state as approved or disapproved.
 //
 // When fetching object, validity can be specified.
@@ -903,58 +739,6 @@
 	return err
 }
 
-<<<<<<< HEAD
-// RegisterResult saves VM method call result.
-func (m *client) RegisterResult(
-	ctx context.Context,
-	obj insolar.Reference,
-	request insolar.Reference,
-	data []byte,
-) (*insolar.ID, error) {
-	var err error
-	ctx, span := instracer.StartSpan(ctx, "artifactmanager.RegisterResult")
-	instrumenter := instrument(ctx, "RegisterResult").err(&err)
-	defer func() {
-		if err != nil {
-			span.AddAttributes(trace.StringAttribute("error", err.Error()))
-		}
-		span.End()
-		instrumenter.end()
-	}()
-
-	res := record.Result{
-		Object:  *obj.Record(),
-		Request: request,
-		Payload: data,
-	}
-	virtRec := record.Wrap(res)
-
-	buf, err := virtRec.Marshal()
-	if err != nil {
-		return nil, errors.Wrap(err, "RegisterResult: failed to marshal record")
-	}
-
-	psr := &payload.SetResult{
-		Result: buf,
-	}
-
-	pl, err := m.sendWithRetry(ctx, psr, insolar.DynamicRoleLightExecutor, obj, 3)
-	if err != nil {
-		return nil, err
-	}
-
-	switch p := pl.(type) {
-	case *payload.ResultInfo:
-		return &p.ResultID, nil
-	case *payload.Error:
-		return nil, errors.New(p.Text)
-	default:
-		return nil, fmt.Errorf("RegisterResult: unexpected reply: %#v", p)
-	}
-}
-
-=======
->>>>>>> d9baf19a
 // pulse returns current PulseNumber for artifact manager
 func (m *client) pulse(ctx context.Context) (pn insolar.PulseNumber, err error) {
 	pulse, err := m.PulseAccessor.Latest(ctx)
