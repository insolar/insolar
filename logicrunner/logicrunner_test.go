--- conflicted
+++ resolved
@@ -80,11 +80,7 @@
 		Ledger:     l,
 		MessageBus: &testMessageBus{LogicRunner: lr},
 	}), "starting logicrunner")
-<<<<<<< HEAD
-	lr.OnPulse(*pulsar.NewPulse(0, 1, &pulsar.StandardEntropyGenerator{}, nil))
-=======
 	lr.OnPulse(*pulsar.NewPulse(configuration.NewPulsar().NumberDelta, 0, &pulsar.StandardEntropyGenerator{}))
->>>>>>> 21cd0da9
 
 	am := l.GetArtifactManager()
 	cb := testutil.NewContractBuilder(am, icc)
@@ -147,11 +143,7 @@
 	t.Parallel()
 	lr, err := NewLogicRunner(&configuration.LogicRunner{})
 	assert.NoError(t, err)
-<<<<<<< HEAD
-	lr.OnPulse(*pulsar.NewPulse(0, 1, &pulsar.StandardEntropyGenerator{}, nil))
-=======
 	lr.OnPulse(*pulsar.NewPulse(configuration.NewPulsar().NumberDelta, 0, &pulsar.StandardEntropyGenerator{}))
->>>>>>> 21cd0da9
 
 	comps := core.Components{
 		Ledger:     &testLedger{am: testutil.NewTestArtifactManager()},
@@ -219,11 +211,7 @@
 		Ledger:     ld,
 		MessageBus: eb,
 	})
-<<<<<<< HEAD
-	lr.OnPulse(*pulsar.NewPulse(0, 1, &pulsar.StandardEntropyGenerator{}, nil))
-=======
 	lr.OnPulse(*pulsar.NewPulse(configuration.NewPulsar().NumberDelta, 0, &pulsar.StandardEntropyGenerator{}))
->>>>>>> 21cd0da9
 	eb.LogicRunner = lr
 
 	codeRef := core.NewRefFromBase58("someCode")
