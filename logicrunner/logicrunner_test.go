//
// Copyright 2019 Insolar Technologies GmbH
//
// Licensed under the Apache License, Version 2.0 (the "License");
// you may not use this file except in compliance with the License.
// You may obtain a copy of the License at
//
//     http://www.apache.org/licenses/LICENSE-2.0
//
// Unless required by applicable law or agreed to in writing, software
// distributed under the License is distributed on an "AS IS" BASIS,
// WITHOUT WARRANTIES OR CONDITIONS OF ANY KIND, either express or implied.
// See the License for the specific language governing permissions and
// limitations under the License.
//

// +build slowtest

package logicrunner

import (
	"context"
	"crypto"
	"crypto/rand"
	"errors"
	"fmt"
	"io/ioutil"
	"net/rpc"
	"os"
	"path"
	"runtime"
	"testing"
	"time"

	"github.com/stretchr/testify/suite"
	"github.com/ugorji/go/codec"

	"github.com/insolar/insolar/ledger/light/artifactmanager"
	"github.com/insolar/insolar/ledger/object"
	"github.com/insolar/insolar/pulsar"
	"github.com/insolar/insolar/pulsar/entropygenerator"

	"github.com/insolar/insolar/application/contract/member"
	"github.com/insolar/insolar/application/contract/member/signer"
	"github.com/insolar/insolar/application/contract/rootdomain"
	"github.com/insolar/insolar/component"
	"github.com/insolar/insolar/configuration"
	"github.com/insolar/insolar/contractrequester"
	"github.com/insolar/insolar/cryptography"
	"github.com/insolar/insolar/insolar"
	"github.com/insolar/insolar/insolar/delegationtoken"
	"github.com/insolar/insolar/insolar/message"
	"github.com/insolar/insolar/insolar/reply"
	"github.com/insolar/insolar/insolar/utils"
	"github.com/insolar/insolar/instrumentation/inslogger"
	"github.com/insolar/insolar/ledger/drop"
	"github.com/insolar/insolar/ledger/light/recentstorage"
	"github.com/insolar/insolar/log"
	"github.com/insolar/insolar/logicrunner/artifacts"
	"github.com/insolar/insolar/logicrunner/goplugin"
	"github.com/insolar/insolar/logicrunner/goplugin/foundation"
	"github.com/insolar/insolar/logicrunner/goplugin/goplugintestutils"
	"github.com/insolar/insolar/logicrunner/goplugin/rpctypes"
	"github.com/insolar/insolar/logicrunner/pulsemanager"
	"github.com/insolar/insolar/messagebus"
	"github.com/insolar/insolar/platformpolicy"
	"github.com/insolar/insolar/testutils"
	"github.com/insolar/insolar/testutils/nodekeeper"
	"github.com/insolar/insolar/testutils/testmessagebus"
)

var parallel = false

type LogicRunnerFuncSuite struct {
	suite.Suite

	runnerBin    string
	icc          string
	contractsDir string
}

func FindContractsDir() (string, error) {
	_, file, _, ok := runtime.Caller(0)
	if !ok {
		return "", errors.New("failed to find folder")
	}

	// we're located in /logicrunner/logicrunner_test.go file, so we must take two basenames
	projectRoot := path.Dir(path.Dir(file))
	contractsDir := path.Join(projectRoot, "application", "contract")
	return contractsDir, nil
}

func (s *LogicRunnerFuncSuite) SetupSuite() {
	var err error
	if s.runnerBin, s.icc, err = goplugintestutils.Build(); err != nil {
		s.Fail("Logic runner build failed, skip tests: ", err.Error())
	}

	if s.contractsDir, err = FindContractsDir(); err != nil {
		s.contractsDir = ""
		log.Error("Failed to find contracts dir: ", err.Error())
	}
}

func (s *LogicRunnerFuncSuite) PrepareLrAmCbPm() (insolar.LogicRunner, artifacts.Client, *goplugintestutils.ContractsBuilder, insolar.PulseManager, *artifactmanager.MessageHandler, func()) {
	ctx := context.TODO()
	lrSock := os.TempDir() + "/" + testutils.RandomString() + ".sock"
	rundSock := os.TempDir() + "/" + testutils.RandomString() + ".sock"

	rundCleaner, err := goplugintestutils.StartInsgorund(s.runnerBin, "unix", rundSock, "unix", lrSock)
	s.NoError(err)

	lr, err := NewLogicRunner(&configuration.LogicRunner{
		RPCListen:   lrSock,
		RPCProtocol: "unix",
		GoPlugin: &configuration.GoPlugin{
			RunnerListen:   rundSock,
			RunnerProtocol: "unix",
		},
	})
	s.NoError(err, "Initialize runner")

	cryptoMock := testutils.NewCryptographyServiceMock(s.T())
	cryptoMock.SignFunc = func(p []byte) (r *insolar.Signature, r1 error) {
		signature := insolar.SignatureFromBytes(nil)
		return &signature, nil
	}
	cryptoMock.GetPublicKeyFunc = func() (crypto.PublicKey, error) {
		return nil, nil
	}

	delegationTokenFactory := delegationtoken.NewDelegationTokenFactory()
	nk := nodekeeper.GetTestNodekeeper(cryptoMock)

	mb := testmessagebus.NewTestMessageBus(s.T())

	nw := testutils.GetTestNetwork(s.T())
	// FIXME: TmpLedger is deprecated. Use mocks instead.
	l, messageHandler, indexStor := artifacts.TmpLedger(
		s.T(),
		"",
		insolar.Components{
			LogicRunner: lr,
			NodeNetwork: nk,
			MessageBus:  mb,
			Network:     nw,
		},
	)

	providerMock := recentstorage.NewProviderMock(s.T())

	parcelFactory := messagebus.NewParcelFactory()
	cm := &component.Manager{}
	cm.Register(platformpolicy.NewPlatformCryptographyScheme())
	am := l.GetArtifactManager()
	cm.Register(am, l.GetPulseManager(), l.GetJetCoordinator())
	cr, err := contractrequester.New()
	pulseAccessor := l.PulseManager.(*pulsemanager.PulseManager).PulseAccessor
	nth := testutils.NewTerminationHandlerMock(s.T())

	cm.Inject(pulseAccessor, nk, providerMock, l, lr, nw, mb, cr, delegationTokenFactory, parcelFactory, nth, cryptoMock)
	err = cm.Init(ctx)
	s.NoError(err)
	err = cm.Start(ctx)
	s.NoError(err)

	MessageBusTrivialBehavior(mb, lr)
	pm := l.GetPulseManager()

<<<<<<< HEAD
	s.incrementPulseHelper(ctx, lr, pm, indexStor)
=======
	s.incrementPulseHelper(ctx, lr, pm, messageHandler)
>>>>>>> 24f1dbc8

	cb := goplugintestutils.NewContractBuilder(am, s.icc)

	return lr, am, cb, pm, messageHandler, func() {
		cb.Clean()
		lr.Stop(ctx)
		rundCleaner()
	}
}

<<<<<<< HEAD
func (s *LogicRunnerFuncSuite) incrementPulseHelper(
	ctx context.Context,
	lr insolar.LogicRunner,
	pm insolar.PulseManager,
	index *object.InMemoryIndex,
) {
=======
func (s *LogicRunnerFuncSuite) incrementPulseHelper(ctx context.Context, lr insolar.LogicRunner, pm insolar.PulseManager, messageHandler *artifactmanager.MessageHandler) {
>>>>>>> 24f1dbc8
	pulseStorage := pm.(*pulsemanager.PulseManager).PulseAccessor

	currentPulse, _ := pulseStorage.Latest(ctx)

	newPulseNumber := currentPulse.PulseNumber + 1
	newPulse := insolar.Pulse{PulseNumber: newPulseNumber, Entropy: insolar.Entropy{}}
	err := pm.Set(ctx, newPulse, true)
	s.Require().NoError(err)

<<<<<<< HEAD
	var hotIndexes []message.HotIndex

	bucks := index.ForPNAndJet(ctx, insolar.FirstPulseNumber, *insolar.NewJetID(0, nil))
	for _, meta := range bucks {
		encoded, _ := meta.Lifeline.Marshal()
		hotIndexes = append(hotIndexes, message.HotIndex{
			LastUsed: meta.LifelineLastUsed,
			ObjID:    meta.ObjID,
			Index:    encoded,
		})
	}
=======
	messageHandler.FlowDispatcher.ChangePulse(ctx, newPulse)
>>>>>>> 24f1dbc8

	rootJetId := *insolar.NewJetID(0, nil)
	_, err = lr.(*LogicRunner).MessageBus.Send(
		ctx,
		&message.HotData{
			Jet:             *insolar.NewReference(insolar.DomainID, insolar.ID(rootJetId)),
			Drop:            drop.Drop{Pulse: 1, JetID: rootJetId},
			PendingRequests: nil,
			HotIndexes:      hotIndexes,
			PulseNumber:     newPulseNumber,
		}, nil,
	)
	s.Require().NoError(err)
}

func ValidateAllResults(t testing.TB, ctx context.Context, lr insolar.LogicRunner, mustfail ...insolar.Reference) {
	return // TODO REMOVE
}

func executeMethod(
	ctx context.Context, lr insolar.LogicRunner, pm insolar.PulseManager,
	objRef insolar.Reference, proxyPrototype insolar.Reference,
	nonce uint64,
	method string, arguments ...interface{},
) (
	insolar.Reply, error,
) {
	ctx = inslogger.ContextWithTrace(ctx, utils.RandTraceID())

	argsSerialized, err := insolar.Serialize(arguments)
	if err != nil {
		return nil, err
	}

	rlr := lr.(*LogicRunner)

	msg := &message.CallMethod{
		Caller:    testutils.RandomRef(),
		Nonce:     nonce,
		Object:    &objRef,
		Prototype: &proxyPrototype,
		Method:    method,
		Arguments: argsSerialized,
	}

	return rlr.ContractRequester.CallMethod(ctx, msg)
}

func firstMethodRes(t *testing.T, resp insolar.Reply) interface{} {
	res := goplugintestutils.CBORUnMarshal(t, resp.(*reply.CallMethod).Result)
	return res.([]interface{})[0]
}

func (s *LogicRunnerFuncSuite) TestTypeCompatibilityError() {
	var _ insolar.LogicRunner = (*LogicRunner)(nil)
}

func getRefFromID(id *insolar.ID) *insolar.Reference {
	ref := insolar.Reference{}
	ref.SetRecord(*id)
	return &ref
}

func (s *LogicRunnerFuncSuite) TestSingleContractError() {
	if parallel {
		s.T().Parallel()
	}
	var contractOneCode = `
package main

import "github.com/insolar/insolar/logicrunner/goplugin/foundation"

type One struct {
	foundation.BaseContract
	Number int
}

func (c *One) Inc() (int, error) {
	c.Number++
	return c.Number, nil
}

func (c *One) Get() (int, error) {
	return c.Number, nil
}

func (c *One) Dec() (int, error) {
	c.Number--
	return c.Number, nil
}
`
	ctx := context.Background()

	lr, am, cb, pm, msgHandler, cleaner := s.PrepareLrAmCbPm()
	defer cleaner()

	changePulse(ctx, lr, msgHandler)

	err := cb.Build(map[string]string{"one": contractOneCode})
	s.NoError(err)

	obj, prototype := s.getObjectInstance(ctx, am, cb, "one")

	resp, err := executeMethod(ctx, lr, pm, *obj, *prototype, 0, "Get")
	s.NoError(err, "contract call")
	s.Equal(uint64(0), firstMethodRes(s.T(), resp))

	resp, err = executeMethod(ctx, lr, pm, *obj, *prototype, 0, "Inc")
	s.NoError(err, "contract call")
	s.Equal(uint64(1), firstMethodRes(s.T(), resp))

	resp, err = executeMethod(ctx, lr, pm, *obj, *prototype, 0, "Get")
	s.NoError(err, "contract call")
	s.Equal(uint64(1), firstMethodRes(s.T(), resp))

	resp, err = executeMethod(ctx, lr, pm, *obj, *prototype, 0, "Dec")
	s.NoError(err, "contract call")
	s.Equal(uint64(0), firstMethodRes(s.T(), resp))

	resp, err = executeMethod(ctx, lr, pm, *obj, *prototype, 0, "Get")
	s.NoError(err, "contract call")
	s.Equal(uint64(0), firstMethodRes(s.T(), resp))

	ValidateAllResults(s.T(), ctx, lr)
}

func changePulse(ctx context.Context, lr insolar.LogicRunner, msgHandler *artifactmanager.MessageHandler) {
	pulse := pulsar.NewPulse(1, insolar.FirstPulseNumber, &entropygenerator.StandardEntropyGenerator{})
	lr.(*LogicRunner).FlowDispatcher.ChangePulse(ctx, *pulse)
	msgHandler.OnPulse(ctx, *pulse)
}

func (s *LogicRunnerFuncSuite) TestContractCallingContractError() {
	if parallel {
		s.T().Parallel()
	}
	var contractOneCode = `
package main

import "github.com/insolar/insolar/logicrunner/goplugin/foundation"
import "github.com/insolar/insolar/application/proxy/two"
import "github.com/insolar/insolar/insolar"
import "errors"

type One struct {
	foundation.BaseContract
	Friend insolar.Reference
}

func (r *One) Hello(s string) (string, error) {
	holder := two.New()
	friend, err := holder.AsChild(r.GetReference())
	if err != nil {
		return "1", err
	}

	res, err := friend.Hello(s)
	if err != nil {
		return "2", err
	}
	
	r.Friend = friend.GetReference()
	return "Hi, " + s + "! Two said: " + res, nil
}

func (r *One) Again(s string) (string, error) {
	res, err := two.GetObject(r.Friend).Hello(s)
	if err != nil {
		return "", err
	}
	
	return "Hi, " + s + "! Two said: " + res, nil
}

func (r *One)GetFriend() (insolar.Reference, error) {
	return r.Friend, nil
}

func (r *One)TestPayload() (two.Payload, error) {
	f := two.GetObject(r.Friend)
	err := f.SetPayload(two.Payload{Int: 10, Str: "HiHere"})
	if err != nil { return two.Payload{}, err }

	p, err := f.GetPayload()
	if err != nil { return two.Payload{}, err }

	str, err := f.GetPayloadString()	
	if err != nil { return two.Payload{}, err }

	if p.Str != str { return two.Payload{}, errors.New("Oops") }

	return p, nil

}

`

	var contractTwoCode = `
package main

import (
	"fmt"

	"github.com/insolar/insolar/logicrunner/goplugin/foundation"
)

type Two struct {
	foundation.BaseContract
	X int
	P Payload
}

type Payload struct {
	Int int
	Str string
}

func New() (*Two, error) {
	return &Two{X:0}, nil;
}

func (r *Two) Hello(s string) (string, error) {
	r.X ++
	return fmt.Sprintf("Hello you too, %s. %d times!", s, r.X), nil
}

func (r *Two) GetPayload() (Payload, error) {
	return r.P, nil
}

func (r *Two) SetPayload(P Payload) (error) {
	r.P = P
	return nil
}

func (r *Two) GetPayloadString() (string, error) {
	return r.P.Str, nil
}
`
	ctx := context.Background()

	lr, am, cb, pm, msgHandler, cleaner := s.PrepareLrAmCbPm()
	defer cleaner()

	changePulse(ctx, lr, msgHandler)

	err := cb.Build(map[string]string{"one": contractOneCode, "two": contractTwoCode})
	s.NoError(err)

	obj, prototype := s.getObjectInstance(ctx, am, cb, "one")
	_, prototypeTwo := s.getObjectInstance(ctx, am, cb, "two")

	resp, err := executeMethod(ctx, lr, pm, *obj, *prototype, 0, "Hello", "ins")
	s.NoError(err, "contract call")
	s.Equal("Hi, ins! Two said: Hello you too, ins. 1 times!", firstMethodRes(s.T(), resp))

	for i := 2; i <= 5; i++ {
		resp, err = executeMethod(ctx, lr, pm, *obj, *cb.Prototypes["one"], uint64(i), "Again", "ins")
		s.NoError(err, "contract call")
		s.Equal(
			fmt.Sprintf("Hi, ins! Two said: Hello you too, ins. %d times!", i),
			firstMethodRes(s.T(), resp),
		)
	}

	resp, err = executeMethod(ctx, lr, pm, *obj, *prototype, 0, "GetFriend")
	s.NoError(err, "contract call")
	r0 := firstMethodRes(s.T(), resp).([]uint8)
	var two insolar.Reference
	for i := 0; i < 64; i++ {
		two[i] = r0[i]
	}

	for i := 6; i <= 9; i++ {
		resp, err = executeMethod(ctx, lr, pm, two, *prototypeTwo, uint64(i), "Hello", "Insolar")
		s.NoError(err, "contract call")
		s.Equal(fmt.Sprintf("Hello you too, Insolar. %d times!", i), firstMethodRes(s.T(), resp))
	}

	resp, err = executeMethod(ctx, lr, pm, *obj, *prototype, 7, "TestPayload")
	s.NoError(err, "contract call")
	res := firstMethodRes(s.T(), resp).(map[interface{}]interface{})["Str"]
	s.Equal("HiHere", res)

	ValidateAllResults(s.T(), ctx, lr)
}

func (s *LogicRunnerFuncSuite) TestInjectingDelegateError() {
	if parallel {
		s.T().Parallel()
	}
	var contractOneCode = `
package main

import "github.com/insolar/insolar/logicrunner/goplugin/foundation"
import "github.com/insolar/insolar/application/proxy/two"

type One struct {
	foundation.BaseContract
}

func (r *One) Hello(s string) (string, error) {
	holder := two.New()
	friend, err := holder.AsDelegate(r.GetReference())
	if err != nil {
		return "", err
	}

	res, err := friend.Hello(s)
	if err != nil {
		return "", err
	}

	return "Hi, " + s + "! Two said: " + res, nil
}

func (r *One) HelloFromDelegate(s string) (string, error) {
	friend, err := two.GetImplementationFrom(r.GetReference())
	if err != nil {
		return "", err
	}

	return friend.Hello(s)
}
`

	var contractTwoCode = `
package main

import (
	"fmt"

	"github.com/insolar/insolar/logicrunner/goplugin/foundation"
)

type Two struct {
	foundation.BaseContract
	X int
}

func New() (*Two, error) {
	return &Two{X:322}, nil
}

func (r *Two) Hello(s string) (string, error) {
	r.X *= 2
	return fmt.Sprintf("Hello you too, %s. %d times!", s, r.X), nil
}
`
	ctx := context.TODO()
	lr, am, cb, pm, msgHandler, cleaner := s.PrepareLrAmCbPm()
	defer cleaner()

	changePulse(ctx, lr, msgHandler)

	err := cb.Build(map[string]string{"one": contractOneCode, "two": contractTwoCode})
	s.NoError(err)

	obj, prototype := s.getObjectInstance(ctx, am, cb, "one")

	resp, err := executeMethod(ctx, lr, pm, *obj, *prototype, 0, "Hello", "ins")
	s.NoError(err)
	s.Equal("Hi, ins! Two said: Hello you too, ins. 644 times!", firstMethodRes(s.T(), resp))

	resp, err = executeMethod(ctx, lr, pm, *obj, *prototype, 0, "HelloFromDelegate", "ins")
	s.NoError(err)
	s.Equal("Hello you too, ins. 1288 times!", firstMethodRes(s.T(), resp))
}

func (s *LogicRunnerFuncSuite) TestBasicNotificationCallError() {
	if parallel {
		s.T().Parallel()
	}
	var contractOneCode = `
package main

import "github.com/insolar/insolar/logicrunner/goplugin/foundation"
import "github.com/insolar/insolar/application/proxy/two"

type One struct {
	foundation.BaseContract
}

func (r *One) Hello() error {
	holder := two.New()

	friend, err := holder.AsDelegate(r.GetReference())
	if err != nil {
		return err
	}

	err = friend.HelloNoWait()
	if err != nil {
		return err
	}

	return nil
}

func (r *One) Value() (int, error) {
	friend, err := two.GetImplementationFrom(r.GetReference())
	if err != nil {
		return 0, err
	}

	return friend.Value()
}
`

	var contractTwoCode = `
package main

import (
	"fmt"

	"github.com/insolar/insolar/logicrunner/goplugin/foundation"
)

type Two struct {
	foundation.BaseContract
	X int
}

func New() (*Two, error) {
	return &Two{X:322}, nil
}

func (r *Two) Hello() (string, error) {
	r.X *= 2
	return fmt.Sprintf("Hello %d times!", r.X), nil
}

func (r *Two) Value() (int, error) {
	return r.X, nil
}
`
	ctx := context.TODO()
	// TODO: use am := testutil.NewTestArtifactManager() here
	lr, am, cb, pm, msgHandler, cleaner := s.PrepareLrAmCbPm()
	defer cleaner()

	changePulse(ctx, lr, msgHandler)
	err := cb.Build(map[string]string{"one": contractOneCode, "two": contractTwoCode})
	s.NoError(err)

	obj, prototype := s.getObjectInstance(ctx, am, cb, "one")

	_, err = executeMethod(ctx, lr, pm, *obj, *prototype, 0, "Hello")
	s.NoError(err, "contract call")

	resp, err := executeMethod(ctx, lr, pm, *obj, *prototype, 0, "Value")
	s.NoError(err, "contract call")
	s.Equal(uint64(644), firstMethodRes(s.T(), resp))
}

func (s *LogicRunnerFuncSuite) TestContextPassingError() {
	if parallel {
		s.T().Parallel()
	}
	var code = `
package main

import "github.com/insolar/insolar/logicrunner/goplugin/foundation"

type One struct {
	foundation.BaseContract
}

func (r *One) Hello() (string, error) {
	return r.GetPrototype().String(), nil
}
`
	ctx := context.TODO()
	lr, am, cb, pm, msgHandler, cleaner := s.PrepareLrAmCbPm()
	defer cleaner()

	changePulse(ctx, lr, msgHandler)

	err := cb.Build(map[string]string{"one": code})
	s.NoError(err)

	obj, prototype := s.getObjectInstance(ctx, am, cb, "one")

	res, err := executeMethod(ctx, lr, pm, *obj, *prototype, 0, "Hello")
	s.NoError(err)

	resParsed := goplugintestutils.CBORUnMarshalToSlice(s.T(), res.(*reply.CallMethod).Result)
	s.Equal(cb.Prototypes["one"].String(), resParsed[0])
}

func (s *LogicRunnerFuncSuite) TestDeactivationError() {
	if parallel {
		s.T().Parallel()
	}
	var code = `
package main

import "github.com/insolar/insolar/logicrunner/goplugin/foundation"

type One struct {
	foundation.BaseContract
}

func (r *One) Kill() error {
	r.SelfDestruct()
	return nil
}
`
	ctx := context.TODO()
	lr, am, cb, pm, msgHandler, cleaner := s.PrepareLrAmCbPm()
	defer cleaner()

	changePulse(ctx, lr, msgHandler)

	err := cb.Build(map[string]string{"one": code})
	s.NoError(err)

	obj, prototype := s.getObjectInstance(ctx, am, cb, "one")

	_, err = executeMethod(ctx, lr, pm, *obj, *prototype, 0, "Kill")
	s.NoError(err, "contract call")
}

func (s *LogicRunnerFuncSuite) TestPanicError() {
	if parallel {
		s.T().Parallel()
	}
	var code = `
package main

import "github.com/insolar/insolar/logicrunner/goplugin/foundation"

type One struct {
	foundation.BaseContract
}

func (r *One) Panic() error {
	panic("haha")
	return nil
}
func (r *One) NotPanic() error {
	return nil
}
`
	ctx := context.TODO()
	lr, am, cb, pm, msgHandler, cleaner := s.PrepareLrAmCbPm()
	defer cleaner()

	changePulse(ctx, lr, msgHandler)

	err := cb.Build(map[string]string{"one": code})
	s.NoError(err)

	obj, prototype := s.getObjectInstance(ctx, am, cb, "one")

	_, err = executeMethod(ctx, lr, pm, *obj, *prototype, 0, "Panic")
	s.Error(err)

	_, err = executeMethod(ctx, lr, pm, *obj, *prototype, 0, "NotPanic")
	s.NoError(err)
}

func (s *LogicRunnerFuncSuite) TestGetChildrenError() {
	if parallel {
		s.T().Parallel()
	}
	goContract := `
package main

import (
	"github.com/insolar/insolar/logicrunner/goplugin/foundation"
	"github.com/insolar/insolar/application/proxy/child"
)

type Contract struct {
	foundation.BaseContract
}

func (c *Contract) NewChilds(cnt int) (int, error) {
	s := 0
	for i := 1; i < cnt; i++ {
        child.New(i).AsChild(c.GetReference())
		s += i
	} 
	return s, nil
}

func (c *Contract) SumChildsByIterator() (int, error) {
	s := 0
	iterator, err := c.NewChildrenTypedIterator(child.GetPrototype())
	if err != nil {
		return 0, err
	}

	for iterator.HasNext() {
		chref, err := iterator.Next()
		if err != nil {
			return 0, err
		}

		o := child.GetObject(chref)
		n, err := o.GetNum()
		if err != nil {
			return 0, err
		}
		s += n
	}
	return s, nil
}

`
	goChild := `
package main
import "github.com/insolar/insolar/logicrunner/goplugin/foundation"

type Child struct {
	foundation.BaseContract
	Num int
}

func (c *Child) GetNum() (int, error) {
	return c.Num, nil
}


func New(n int) (*Child, error) {
	return &Child{Num: n}, nil
}
`
	ctx := context.TODO()
	lr, am, cb, pm, msgHandler, cleaner := s.PrepareLrAmCbPm()
	defer cleaner()

	changePulse(ctx, lr, msgHandler)

	err := cb.Build(map[string]string{"child": goChild})
	s.NoError(err)
	err = cb.Build(map[string]string{"contract": goContract})
	s.NoError(err)

	obj, prototype := s.getObjectInstance(ctx, am, cb, "contract")

	// no childs, expect 0
	resp, err := executeMethod(ctx, lr, pm, *obj, *prototype, 0, "SumChildsByIterator")
	s.NoError(err, "empty children")
	s.Equal(uint64(0), firstMethodRes(s.T(), resp))

	resp, err = executeMethod(ctx, lr, pm, *obj, *prototype, 0, "NewChilds", 10)
	s.NoError(err, "add children")
	s.Equal(uint64(45), firstMethodRes(s.T(), resp))

	resp, err = executeMethod(ctx, lr, pm, *obj, *prototype, 0, "SumChildsByIterator")
	s.NoError(err, "sum real children")
	s.Equal(uint64(45), firstMethodRes(s.T(), resp))

	ValidateAllResults(s.T(), ctx, lr)
}

func (s *LogicRunnerFuncSuite) TestFailValidateError() {
	if parallel {
		s.T().Parallel()
	}
	goContract := `
package main

import (
	"math/rand"
	"time"
	"github.com/insolar/insolar/logicrunner/goplugin/foundation"
)

type Contract struct {
	foundation.BaseContract
}

func (c *Contract) Rand() (int, error) {
	rand.Seed(time.Now().UnixNano())
	return rand.Intn(77), nil
}
`
	ctx := context.TODO()
	lr, am, cb, pm, msgHandler, cleaner := s.PrepareLrAmCbPm()
	defer cleaner()

	changePulse(ctx, lr, msgHandler)
	err := cb.Build(map[string]string{"contract": goContract})
	s.NoError(err)

	obj, prototype := s.getObjectInstance(ctx, am, cb, "contract")

	for i := 0; i < 5; i++ {
		_, err = executeMethod(ctx, lr, pm, *obj, *prototype, uint64(i), "Rand")
		s.NoError(err, "contract call")
	}

	ValidateAllResults(s.T(), ctx, lr, *obj)
}

func (s *LogicRunnerFuncSuite) TestErrorInterfaceError() {
	if parallel {
		s.T().Parallel()
	}
	var contractOneCode = `
package main

import (
	"github.com/insolar/insolar/logicrunner/goplugin/foundation"
	"github.com/insolar/insolar/application/proxy/two"
)

type One struct {
	foundation.BaseContract
}

func (r *One) AnError() error {
	holder := two.New()
	friend, err := holder.AsChild(r.GetReference())
	if err != nil {
		return err
	}

	return friend.AnError()
}

func (r *One) NoError() error {
	holder := two.New()
	friend, err := holder.AsChild(r.GetReference())
	if err != nil {
		return err
	}

	return friend.NoError()
}
`

	var contractTwoCode = `
package main

import (
	"errors"

	"github.com/insolar/insolar/logicrunner/goplugin/foundation"
)

type Two struct {
	foundation.BaseContract
}
func New() (*Two, error) {
	return &Two{}, nil
}
func (r *Two) AnError() error {
	return errors.New("an error")
}
func (r *Two) NoError() error {
	return nil
}
`
	ctx := context.TODO()
	lr, am, cb, pm, msgHandler, cleaner := s.PrepareLrAmCbPm()
	defer cleaner()
	changePulse(ctx, lr, msgHandler)

	err := cb.Build(map[string]string{
		"one": contractOneCode,
		"two": contractTwoCode,
	})
	s.NoError(err)

	obj, prototype := s.getObjectInstance(ctx, am, cb, "one")

	resp, err := executeMethod(ctx, lr, pm, *obj, *prototype, 0, "AnError")
	s.NoError(err, "contract call")

	ch := new(codec.CborHandle)
	res := []interface{}{&foundation.Error{}}
	err = codec.NewDecoderBytes(resp.(*reply.CallMethod).Result, ch).Decode(&res)
	s.Equal(&foundation.Error{S: "an error"}, res[0])

	resp, err = executeMethod(ctx, lr, pm, *obj, *prototype, 0, "NoError")
	s.NoError(err, "contract call")
	s.Nil(firstMethodRes(s.T(), resp))

	ValidateAllResults(s.T(), ctx, lr)
}

func (s *LogicRunnerFuncSuite) TestNilResultError() {
	if parallel {
		s.T().Parallel()
	}
	var contractOneCode = `
package main

import (
	"github.com/insolar/insolar/logicrunner/goplugin/foundation"
	"github.com/insolar/insolar/application/proxy/two"
)

type One struct {
	foundation.BaseContract
}

func (r *One) Hello() (*string, error) {
	holder := two.New()
	friend, err := holder.AsChild(r.GetReference())
	if err != nil {
		return nil, err
	}

	return friend.Hello()
}
`

	var contractTwoCode = `
package main

import (
	"github.com/insolar/insolar/logicrunner/goplugin/foundation"
)

type Two struct {
	foundation.BaseContract
}
func New() (*Two, error) {
	return &Two{}, nil
}
func (r *Two) Hello() (*string, error) {
	return nil, nil
}
`
	ctx := context.TODO()
	lr, am, cb, pm, msgHandler, cleaner := s.PrepareLrAmCbPm()
	defer cleaner()
	changePulse(ctx, lr, msgHandler)

	err := cb.Build(map[string]string{
		"one": contractOneCode,
		"two": contractTwoCode,
	})
	s.NoError(err)

	obj, prototype := s.getObjectInstance(ctx, am, cb, "one")

	resp, err := executeMethod(ctx, lr, pm, *obj, *prototype, 0, "Hello")
	s.NoError(err, "contract call")
	s.Nil(firstMethodRes(s.T(), resp))

	ValidateAllResults(s.T(), ctx, lr)
}

type Caller struct {
	member string
	lr     insolar.LogicRunner
	cs     insolar.CryptographyService
	suite  *LogicRunnerFuncSuite
}

func (s *Caller) SignedCall(ctx context.Context, pm insolar.PulseManager, rootDomain insolar.Reference, method string, proxyPrototype insolar.Reference, params []interface{}) interface{} {
	seed := make([]byte, 32)
	_, err := rand.Read(seed)
	s.suite.NoError(err)

	buf := goplugintestutils.CBORMarshal(s.suite.T(), params)

	memberRef, err := insolar.NewReferenceFromBase58(s.member)
	s.suite.Require().NoError(err)

	args, err := insolar.MarshalArgs(
		*memberRef,
		method,
		buf,
		seed)

	s.suite.NoError(err)

	signature, err := s.cs.Sign(args)
	s.suite.NoError(err)

	res, err := executeMethod(
		ctx, s.lr, pm, *memberRef, proxyPrototype, 0,
		"Call", rootDomain, method, buf, seed, signature.Bytes(),
	)
	s.suite.NoError(err, "contract call")

	var result interface{}
	var contractErr interface{}
	err = signer.UnmarshalParams(res.(*reply.CallMethod).Result, &result, &contractErr)
	s.suite.NoError(err, "unmarshal answer")
	s.suite.Require().Nilf(contractErr, "[ SignedCall ] Got error %v", contractErr)
	return result
}

func (s *LogicRunnerFuncSuite) LoadBasicContracts(contracts []string) map[string]string {
	contractCode := make(map[string]string)
	for _, contract := range contracts {
		code, err := ioutil.ReadFile(path.Join(s.contractsDir, contract, contract+".go"))
		if err != nil {
			s.Failf("Failed to load contract %s: %s", contract, err.Error())
		}
		contractCode[contract] = string(code)
	}
	return contractCode
}

func (s *LogicRunnerFuncSuite) TestRootDomainContractError() {
	if parallel {
		s.T().Parallel()
	}

	contracts := []string{"member", "allowance", "wallet", "rootdomain"}
	contractCode := s.LoadBasicContracts(contracts)
	ctx := context.TODO()
	// TODO need use pulseManager to sync all refs
	lr, am, cb, pm, msgHandler, cleaner := s.PrepareLrAmCbPm()
	defer cleaner()
	changePulse(ctx, lr, msgHandler)
	err := cb.Build(contractCode)
	s.NoError(err)

	// Initializing Root Domain
	rootDomainID, err := am.RegisterRequest(
		ctx,
		insolar.GenesisRecord.Ref(),
		&message.Parcel{
			Msg: &message.GenesisRequest{
				Name: "4K3NiGuqYGqKPnYp6XeGd2kdN4P9veL6rYcWkLKWXZCu.7ZQboaH24PH42sqZKUvoa7UBrpuuubRtShp6CKNuWGZa",
			},
		},
	)
	s.NoError(err)
	rootDomainRef := getRefFromID(rootDomainID)
	rootDomainDesc, err := am.ActivateObject(
		ctx,
		insolar.Reference{},
		*rootDomainRef,
		insolar.GenesisRecord.Ref(),
		*cb.Prototypes["rootdomain"],
		false,
		goplugintestutils.CBORMarshal(s.T(), nil),
	)
	s.NoError(err, "create contract")
	s.NotEqual(rootDomainRef, nil, "contract created")

	kp := platformpolicy.NewKeyProcessor()

	// Creating Root member
	rootKey, err := kp.GeneratePrivateKey()
	s.NoError(err)
	rootPubKey, err := kp.ExportPublicKeyPEM(kp.ExtractPublicKey(rootKey))
	s.NoError(err)

	rootMemberID, err := am.RegisterRequest(
		ctx,
		insolar.GenesisRecord.Ref(),
		&message.Parcel{
			Msg: &message.GenesisRequest{
				Name: "4FFB8zfQoGznSmzDxwv4njX1aR9ioL8GHSH17QXH2AFa.7ZQboaH24PH42sqZKUvoa7UBrpuuubRtShp6CKNuWGZa",
			},
		},
	)
	s.NoError(err)
	rootMemberRef := getRefFromID(rootMemberID)

	m, err := member.New("root", string(rootPubKey))
	s.NoError(err)

	_, err = am.ActivateObject(
		ctx,
		insolar.Reference{},
		*rootMemberRef,
		*rootDomainRef,
		*cb.Prototypes["member"],
		false,
		goplugintestutils.CBORMarshal(s.T(), m),
	)
	s.NoError(err)

	// Updating root domain with root member
	_, err = am.UpdateObject(ctx, insolar.Reference{}, insolar.Reference{}, rootDomainDesc, goplugintestutils.CBORMarshal(s.T(), rootdomain.RootDomain{RootMember: *rootMemberRef}))
	s.NoError(err)

	csRoot := cryptography.NewKeyBoundCryptographyService(rootKey)
	root := Caller{rootMemberRef.String(), lr, csRoot, s}

	// Creating Member1
	member1Key, err := kp.GeneratePrivateKey()
	s.NoError(err)
	member1PubKey, err := kp.ExportPublicKeyPEM(kp.ExtractPublicKey(member1Key))
	s.NoError(err)

	res1 := root.SignedCall(ctx, pm, *rootDomainRef, "CreateMember", *cb.Prototypes["member"], []interface{}{"Member1", member1PubKey})
	member1Ref := res1.(string)
	s.NotEqual("", member1Ref)

	// Creating Member2
	member2Key, err := kp.GeneratePrivateKey()
	s.NoError(err)
	member2PubKey, err := kp.ExportPublicKeyPEM(kp.ExtractPublicKey(member2Key))
	s.NoError(err)

	res2 := root.SignedCall(ctx, pm, *rootDomainRef, "CreateMember", *cb.Prototypes["member"], []interface{}{"Member2", member2PubKey})
	member2Ref := res2.(string)
	s.NotEqual("", member2Ref)

	// Transfer 1 coin from Member1 to Member2
	csMember1 := cryptography.NewKeyBoundCryptographyService(member1Key)
	member1 := Caller{member1Ref, lr, csMember1, s}
	resTransfer := member1.SignedCall(ctx, pm, *rootDomainRef, "Transfer", *cb.Prototypes["member"], []interface{}{1, member2Ref})
	s.Nil(resTransfer)

	// Verify Member1 balance
	res3 := root.SignedCall(ctx, pm, *rootDomainRef, "GetBalance", *cb.Prototypes["member"], []interface{}{member1Ref})
	s.Equal(999999999, int(res3.(uint64)))

	// Verify Member2 balance
	res4 := root.SignedCall(ctx, pm, *rootDomainRef, "GetBalance", *cb.Prototypes["member"], []interface{}{member2Ref})
	s.Equal(1000000001, int(res4.(uint64)))
}

func (s *LogicRunnerFuncSuite) TestFullValidationCycleError() {
	s.T().Skip("test is terribly wrong")
	if parallel {
		s.T().Parallel()
	}
	goContract := `
package main

import (
	"github.com/insolar/insolar/logicrunner/goplugin/foundation"
	"github.com/insolar/insolar/application/proxy/child"
)

type Contract struct {
	foundation.BaseContract
}

func (c *Contract) NewChilds(cnt int) (int, error) {
	s := 0
	for i := 1; i < cnt; i++ {
        child.New(i).AsChild(c.GetReference())
		s += i
	} 
	return s, nil
}

func (c *Contract) SumChilds() (int, error) {
	s := 0
	childs, err := c.GetChildrenTyped(child.GetImage())
	if err != nil {
		return 0, err
	}
	for _, chref := range childs {
		o := child.GetObject(chref)
		n, err := o.GetNum()
		if err != nil {
			return 0, err
		}
		s += n
	}
	return s, nil
}

func (c *Contract) GetChildRefs() (ret []string, err error) {
	childs, err := c.GetChildrenTyped(child.GetImage())
	if err != nil {
		return nil, err
	}

	for _, chref := range childs {
		ret = append(ret, chref.String())
	}
	return ret, nil
}
`
	goChild := `
package main
import "github.com/insolar/insolar/logicrunner/goplugin/foundation"

type Child struct {
	foundation.BaseContract
	Num int
}

func (c *Child) GetNum() (int, error) {
	return c.Num, nil
}


func New(n int) (*Child, error) {
	return &Child{Num: n}, nil
}
`
	ctx := context.TODO()
	lr, am, cb, pm, msgHandler, cleaner := s.PrepareLrAmCbPm()
	defer cleaner()
	changePulse(ctx, lr, msgHandler)

	err := cb.Build(map[string]string{"child": goChild, "contract": goContract})
	s.NoError(err)

	obj, prototype := s.getObjectInstance(ctx, am, cb, "contract")

	resp, err := executeMethod(ctx, lr, pm, *obj, *prototype, 0, "NewChilds", 1)
	s.NoError(err, "contract call")
	s.Equal(uint64(0), firstMethodRes(s.T(), resp))

	mb := lr.(*LogicRunner).MessageBus.(*testmessagebus.TestMessageBus)
	toValidate := make([]insolar.Parcel, 0)
	mb.ReRegister(insolar.TypeValidateCaseBind, func(ctx context.Context, m insolar.Parcel) (insolar.Reply, error) {
		toValidate = append(toValidate, m)
		return nil, nil
	})
	toExecute := make([]insolar.Parcel, 0)
	mb.ReRegister(insolar.TypeExecutorResults, func(ctx context.Context, m insolar.Parcel) (insolar.Reply, error) {
		toExecute = append(toExecute, m)
		return nil, nil
	})
	toCheckValidate := make([]insolar.Parcel, 0)
	mb.ReRegister(insolar.TypeValidationResults, func(ctx context.Context, m insolar.Parcel) (insolar.Reply, error) {
		toCheckValidate = append(toCheckValidate, m)
		return nil, nil
	})

	newPulse := insolar.Pulse{PulseNumber: 1231234, Entropy: insolar.Entropy{}}

	err = lr.(*LogicRunner).MessageBus.(insolar.PulseManager).Set(
		ctx, newPulse, true,
	)
	s.NoError(err)

	for _, m := range toValidate {
		lr.HandleValidateCaseBindMessage(ctx, m)
	}

	for _, m := range toExecute {
		lr.HandleExecutorResultsMessage(ctx, m)
	}

	for _, m := range toCheckValidate {
		lr.HandleValidationResultsMessage(ctx, m)
	}
}

func (s *LogicRunnerFuncSuite) TestConstructorReturnNilError() {
	if parallel {
		s.T().Parallel()
	}
	var contractOneCode = `
package main

import (
	"github.com/insolar/insolar/logicrunner/goplugin/foundation"
	"github.com/insolar/insolar/application/proxy/two"
)

type One struct {
	foundation.BaseContract
}

func (r *One) Hello() (*string, error) {
	holder := two.New()
	_, err := holder.AsChild(r.GetReference())
	if err != nil {
		return nil, err
	}
	ok := "all was well"
	return &ok, nil
}
`

	var contractTwoCode = `
package main

import (
	"github.com/insolar/insolar/logicrunner/goplugin/foundation"
)

type Two struct {
	foundation.BaseContract
}
func New() (*Two, error) {
	return nil, nil
}
`
	ctx := context.TODO()
	lr, am, cb, pm, msgHandler, cleaner := s.PrepareLrAmCbPm()
	defer cleaner()

	changePulse(ctx, lr, msgHandler)

	err := cb.Build(map[string]string{
		"one": contractOneCode,
		"two": contractTwoCode,
	})
	s.NoError(err)

	obj, prototype := s.getObjectInstance(ctx, am, cb, "one")

	resp, err := executeMethod(ctx, lr, pm, *obj, *prototype, 0, "Hello")
	s.NoError(err, "contract call")

	var result interface{}
	var contractErr *foundation.Error

	err = signer.UnmarshalParams(resp.(*reply.CallMethod).Result, &result, &contractErr)
	s.NoError(err, "unmarshal answer")
	s.NotNil(contractErr)
	s.Contains(contractErr.Error(), "[ FakeNew ] ( INSCONSTRUCTOR_* ) ( Generated Method ) Constructor returns nil")
}

func (s *LogicRunnerFuncSuite) TestRecursiveCallError() {
	if parallel {
		s.T().Parallel()
	}

	var recursiveContractCode = `
package main

import (
	"github.com/insolar/insolar/logicrunner/goplugin/foundation"
	"github.com/insolar/insolar/application/proxy/recursive"
)
type One struct {
	foundation.BaseContract
}

func New() (*One, error) {
	return &One{}, nil
}

func (r *One) Recursive() (error) {
	remoteSelf := recursive.GetObject(r.GetReference())
	err := remoteSelf.Recursive()
	return err
}

`

	ctx := inslogger.ContextWithTrace(context.Background(), utils.RandTraceID())
	lr, am, cb, pm, msgHandler, cleaner := s.PrepareLrAmCbPm()
	defer cleaner()
	changePulse(ctx, lr, msgHandler)

	err := cb.Build(map[string]string{
		"recursive": recursiveContractCode,
	})
	s.NoError(err)

	obj, prototype := s.getObjectInstance(ctx, am, cb, "recursive")

	resp, err := executeMethod(ctx, lr, pm, *obj, *prototype, 0, "Recursive")
	s.NoError(err, "contract call")

	var contractErr *foundation.Error
	err = signer.UnmarshalParams(resp.(*reply.CallMethod).Result, &contractErr)
	s.NoError(err, "unmarshal answer")
	s.NotNil(contractErr)
	s.Contains(contractErr.Error(), "loop detected")
}

func (s *LogicRunnerFuncSuite) TestNewAllowanceNotFromWalletError() {
	if parallel {
		s.T().Parallel()
	}
	var contractOneCode = `
package main
import (
	"fmt"
	"github.com/insolar/insolar/logicrunner/goplugin/foundation"
	"github.com/insolar/insolar/application/proxy/allowance"
	"github.com/insolar/insolar/application/proxy/wallet"
	"github.com/insolar/insolar/insolar"
)
type One struct {
	foundation.BaseContract
}
func (r *One) CreateAllowance(member string) (error) {
	memberRef, refErr := insolar.NewReferenceFromBase58(member)
	if refErr != nil {
		return refErr
	}
	w, _ := wallet.GetImplementationFrom(*memberRef)
	walletRef := w.GetReference()
	ah := allowance.New(&walletRef, 111, r.GetContext().Time.Unix()+10)
	_, err := ah.AsChild(walletRef)
	if err != nil {
		return fmt.Errorf("Error:", err.Error())
	}
	return nil
}
`
	contracts := []string{"member", "allowance", "wallet", "rootdomain"}
	contractCode := s.LoadBasicContracts(contracts)
	contractCode["one"] = contractOneCode

	ctx := context.TODO()
	lr, am, cb, pm, msgHandler, cleaner := s.PrepareLrAmCbPm()
	defer cleaner()
	changePulse(ctx, lr, msgHandler)
	err := cb.Build(contractCode)
	s.NoError(err)

	kp := platformpolicy.NewKeyProcessor()

	// Initializing Root Domain
	rootDomainID, err := am.RegisterRequest(ctx, insolar.GenesisRecord.Ref(), &message.Parcel{Msg: &message.GenesisRequest{Name: "4K3NiGuqYGqKPnYp6XeGd2kdN4P9veL6rYcWkLKWXZCu.7ZQboaH24PH42sqZKUvoa7UBrpuuubRtShp6CKNuWGZa"}})
	s.NoError(err)
	rootDomainRef := getRefFromID(rootDomainID)
	rootDomainDesc, err := am.ActivateObject(
		ctx,
		insolar.Reference{},
		*rootDomainRef,
		insolar.GenesisRecord.Ref(),
		*cb.Prototypes["rootdomain"],
		false,
		goplugintestutils.CBORMarshal(s.T(), nil),
	)
	s.NoError(err, "create contract")
	s.NotEqual(rootDomainRef, nil, "contract created")

	// Creating Root member
	rootKey, err := kp.GeneratePrivateKey()
	s.NoError(err)
	rootPubKey, err := kp.ExportPublicKeyPEM(kp.ExtractPublicKey(rootKey))
	s.NoError(err)

	rootMemberID, err := am.RegisterRequest(
		ctx,
		insolar.GenesisRecord.Ref(),
		&message.Parcel{
			Msg: &message.GenesisRequest{
				Name: "4K3NiGuqYGqKPnYp6XeGd2kdN4P9veL6rYcWkLKWXZCu.4FFB8zfQoGznSmzDxwv4njX1aR9ioL8GHSH17QXH2AFa",
			},
		},
	)
	s.NoError(err)
	rootMemberRef := getRefFromID(rootMemberID)

	m, err := member.New("root", string(rootPubKey))
	s.NoError(err)

	_, err = am.ActivateObject(
		ctx,
		insolar.Reference{},
		*rootMemberRef,
		*rootDomainRef,
		*cb.Prototypes["member"],
		false,
		goplugintestutils.CBORMarshal(s.T(), m),
	)
	s.NoError(err)

	// Updating root domain with root member
	_, err = am.UpdateObject(ctx, insolar.Reference{}, insolar.Reference{}, rootDomainDesc, goplugintestutils.CBORMarshal(s.T(), rootdomain.RootDomain{RootMember: *rootMemberRef}))
	s.NoError(err)

	cs := cryptography.NewKeyBoundCryptographyService(rootKey)
	root := Caller{rootMemberRef.String(), lr, cs, s}

	// Creating Member
	memberKey, err := kp.GeneratePrivateKey()
	s.NoError(err)
	memberPubKey, err := kp.ExportPublicKeyPEM(kp.ExtractPublicKey(memberKey))
	s.NoError(err)

	res1 := root.SignedCall(ctx, pm, *rootDomainRef, "CreateMember", *cb.Prototypes["member"], []interface{}{"Member", string(memberPubKey)})
	memberRef := res1.(string)
	s.NotEqual("", memberRef)

	// Call CreateAllowance method in custom contract
	domain, err := insolar.NewReferenceFromBase58("7ZQboaH24PH42sqZKUvoa7UBrpuuubRtShp6CKNuWGZa.7ZQboaH24PH42sqZKUvoa7UBrpuuubRtShp6CKNuWGZa")
	s.Require().NoError(err)
	contractID, err := am.RegisterRequest(
		ctx, insolar.GenesisRecord.Ref(),
		&message.Parcel{Msg: &message.CallMethod{CallType: message.CTSaveAsChild}},
	)
	s.NoError(err)
	contract := getRefFromID(contractID)
	_, err = am.ActivateObject(
		ctx,
		*domain,
		*contract,
		insolar.GenesisRecord.Ref(),
		*cb.Prototypes["one"],
		false,
		goplugintestutils.CBORMarshal(s.T(), nil),
	)
	s.NoError(err, "create contract")
	s.NotEqual(contract, nil, "contract created")

	resp, err := executeMethod(ctx, lr, pm, *contract, *cb.Prototypes["one"], 0, "CreateAllowance", memberRef)
	s.NoError(err, "contract call")

	var contractErr *foundation.Error

	err = signer.UnmarshalParams(resp.(*reply.CallMethod).Result, &contractErr)
	s.NoError(err, "unmarshal answer")
	s.NotNil(contractErr)
	s.Contains(contractErr.Error(), "[ New Allowance ] : Can't create allowance from not wallet contract")

	// Verify Member balance
	res3 := root.SignedCall(ctx, pm, *rootDomainRef, "GetBalance", *cb.Prototypes["member"], []interface{}{memberRef})
	s.Equal(1000000000, int(res3.(uint64)))
}

func (s *LogicRunnerFuncSuite) TestGetParentError() {
	if parallel {
		s.T().Parallel()
	}
	var contractOneCode = `
package main
 import "github.com/insolar/insolar/logicrunner/goplugin/foundation"
import "github.com/insolar/insolar/application/proxy/two"
import "github.com/insolar/insolar/insolar"
 type One struct {
	foundation.BaseContract
}
 func (r *One) AddChildAndReturnMyselfAsParent() (insolar.Reference, error) {
	holder := two.New()
	friend, err := holder.AsChild(r.GetReference())
	if err != nil {
		return insolar.Reference{}, err
	}

 	return friend.GetParent()
}
`
	var contractTwoCode = `
package main
 import (
	"github.com/insolar/insolar/insolar"
	"github.com/insolar/insolar/logicrunner/goplugin/foundation"
)
 type Two struct {
	foundation.BaseContract
}
 func New() (*Two, error) {
	return &Two{}, nil
}
 func (r *Two) GetParent() (insolar.Reference, error) {
	return *r.GetContext().Parent, nil
}
 `
	ctx := context.Background()
	lr, am, cb, pm, msgHandler, cleaner := s.PrepareLrAmCbPm()
	defer cleaner()
	changePulse(ctx, lr, msgHandler)
	err := cb.Build(map[string]string{"one": contractOneCode, "two": contractTwoCode})
	s.NoError(err)

	obj, prototype := s.getObjectInstance(ctx, am, cb, "one")

	resp, err := executeMethod(ctx, lr, pm, *obj, *prototype, 0, "AddChildAndReturnMyselfAsParent")
	s.Equal(*obj, Ref{}.FromSlice(firstMethodRes(s.T(), resp).([]byte)))

	ValidateAllResults(s.T(), ctx, lr)
}

func (s *LogicRunnerFuncSuite) TestReleaseRequestsAfterPulseError() {
	s.T().Skip("Test for old architecture. Unskip when new queue mechanism will release.")
	if parallel {
		s.T().Parallel()
	}

	var sleepContract = `
package main

import (
   "github.com/insolar/insolar/logicrunner/goplugin/foundation"
   "time"
)
type One struct {
   foundation.BaseContract
   N int
}

func New() (*One, error){
   return nil, nil
}

func (r *One) LongSleep() (error) {
   time.Sleep(7 * time.Second)
   r.N++
   return nil
}

func (r *One) ShortSleep() (error) {
   time.Sleep(1 * time.Microsecond)
   r.N++
   return nil
}

`
	ctx := inslogger.ContextWithTrace(context.Background(), utils.RandTraceID())
	lr, am, cb, pm, msgHandler, cleaner := s.PrepareLrAmCbPm()
	defer cleaner()
	changePulse(ctx, lr, msgHandler)

	err := cb.Build(map[string]string{
		"one": sleepContract,
	})
	s.NoError(err)

	obj, prototype := s.getObjectInstance(ctx, am, cb, "one")

	lr = getLogicRunnerWithoutValidation(lr)

	// hold executor
	go func() {
		log.Debugf("!!!!! Long start")
		executeMethod(ctx, lr, pm, *obj, *prototype, 0, "LongSleep")
		log.Debugf("!!!!! Long end")
	}()

	// wait both method calls, send new pulse
	go func() {
		log.Debugf("!!!!! Pulse sleep")
		time.Sleep(3 * time.Second)
		log.Debugf("!!!!! Pulse start")
		err = pm.Set(
			ctx,
			insolar.Pulse{PulseNumber: 1, Entropy: insolar.Entropy{}},
			true,
		)
		log.Debugf("!!!!! Pulse end")
	}()

	// wait for holding and add to queue
	log.Debugf("!!!!! Short sleep")
	time.Sleep(time.Second)
	log.Debugf("!!!!! Short start")
	_, err = executeMethod(ctx, lr, pm, *obj, *prototype, 0, "ShortSleep")
	log.Debugf("!!!!! Short end")
	s.Error(err, "contract call")

	s.Contains(err.Error(), "abort execution: new Pulse coming")
}

func getLogicRunnerWithoutValidation(lr insolar.LogicRunner) *LogicRunner {
	rlr := lr.(*LogicRunner)
	newmb := rlr.MessageBus.(*testmessagebus.TestMessageBus)

	emptyFunc := func(context.Context, insolar.Parcel) (res insolar.Reply, err error) {
		return nil, nil
	}

	newmb.ReRegister(insolar.TypeValidationResults, emptyFunc)
	newmb.ReRegister(insolar.TypeExecutorResults, emptyFunc)

	rlr.MessageBus = newmb

	return rlr
}

func (s *LogicRunnerFuncSuite) TestGinsiderMustDieAfterInsolardError() {
	if parallel {
		s.T().Parallel()
	}

	var emptyMethodContract = `
package main

import (
	"time"
	"github.com/insolar/insolar/logicrunner/goplugin/foundation"
	
)
type One struct {
   foundation.BaseContract
}

func New() (*One, error){
   return nil, nil
}

func (r *One) EmptyMethod() (error) {
	time.Sleep(200 * time.Millisecond)
	return nil
}

`
	ctx := inslogger.ContextWithTrace(context.Background(), utils.RandTraceID())
	lr, am, cb, _, msgHandler, cleaner := s.PrepareLrAmCbPm()
	defer cleaner()
	changePulse(ctx, lr, msgHandler)

	err := cb.Build(map[string]string{
		"one": emptyMethodContract,
	})
	s.NoError(err)

	_, prototype := s.getObjectInstance(ctx, am, cb, "one")

	proto, err := am.GetObject(ctx, *prototype, nil, false)
	codeRef, err := proto.Code()

	s.NoError(err, "get contract code")

	rlr := lr.(*LogicRunner)
	gp, err := goplugin.NewGoPlugin(rlr.Cfg, rlr.MessageBus, rlr.ArtifactManager)

	callContext := &insolar.LogicCallContext{
		Caller:          nil,
		Callee:          nil,
		Request:         nil,
		Time:            time.Now(),
		Pulse:           *rlr.pulse(ctx),
		TraceID:         inslogger.TraceID(ctx),
		CallerPrototype: nil,
	}
	res := rpctypes.DownCallMethodResp{}
	req := rpctypes.DownCallMethodReq{
		Context:   callContext,
		Code:      *codeRef,
		Method:    "EmptyMethod",
		Arguments: goplugintestutils.CBORMarshal(s.T(), []interface{}{}),
	}

	// emulate death
	err = rlr.sock.Close()
	s.Require().NoError(err)

	client, err := gp.Downstream(ctx)

	// call method without waiting of it execution
	client.Go("RPC.CallMethod", req, res, nil)

	// wait for gorund try to send answer back, it will see closing connection, after that it needs to die
	// ping to goPlugin, it has to be dead
	for start := time.Now(); time.Since(start) < time.Minute; {
		time.Sleep(100 * time.Millisecond)
		_, err = rpc.Dial(gp.Cfg.GoPlugin.RunnerProtocol, gp.Cfg.GoPlugin.RunnerListen)
		if err != nil {
			break
		}

		log.Debug("TestGinsiderMustDieAfterInsolard: gorund still alive")
	}

	s.Require().Error(err, "rpc Dial")
	s.Contains(err.Error(), "connect: connection refused")
}

func (s *LogicRunnerFuncSuite) TestGetRemoteDataError() {
	if parallel {
		s.T().Parallel()
	}
	var contractOneCode = `
package main
 import "github.com/insolar/insolar/logicrunner/goplugin/foundation"
 import "github.com/insolar/insolar/application/proxy/two"
 import "github.com/insolar/insolar/insolar"
 type One struct {
	foundation.BaseContract
 }
 func (r *One) GetChildCode() (insolar.Reference, error) {
	holder := two.New()
	child, err := holder.AsChild(r.GetReference())
	if err != nil {
		return insolar.Reference{}, err
	}

 	return child.GetCode()
 }

 func (r *One) GetChildPrototype() (insolar.Reference, error) {
	holder := two.New()
	child, err := holder.AsChild(r.GetReference())
	if err != nil {
		return insolar.Reference{}, err
	}

 	return child.GetPrototype()
 }
`
	var contractTwoCode = `
 package main
 import (
	"github.com/insolar/insolar/logicrunner/goplugin/foundation"
 )
 type Two struct {
	foundation.BaseContract
 }
 func New() (*Two, error) {
	return &Two{}, nil
 }
 `
	ctx := context.Background()
	lr, am, cb, pm, msgHandler, cleaner := s.PrepareLrAmCbPm()
	defer cleaner()
	changePulse(ctx, lr, msgHandler)
	err := cb.Build(map[string]string{"one": contractOneCode, "two": contractTwoCode})
	s.NoError(err)

	obj, prototype := s.getObjectInstance(ctx, am, cb, "one")

	resp, err := executeMethod(ctx, lr, pm, *obj, *prototype, 0, "GetChildCode")
	s.NoError(err, "contract call")
	s.Equal(*cb.Codes["two"], Ref{}.FromSlice(firstMethodRes(s.T(), resp).([]byte)), "Compare Code Refs")

	resp, err = executeMethod(ctx, lr, pm, *obj, *prototype, 0, "GetChildPrototype")
	s.NoError(err, "contract call")
	s.Equal(*cb.Prototypes["two"], Ref{}.FromSlice(firstMethodRes(s.T(), resp).([]byte)), "Compare Code prototypes")
}

func (s *LogicRunnerFuncSuite) TestNoLoopsWhileNotificationCallError() {
	if parallel {
		s.T().Parallel()
	}
	var contractOneCode = `
package main
 import "github.com/insolar/insolar/logicrunner/goplugin/foundation"
 import "github.com/insolar/insolar/application/proxy/two"

 type One struct {
	foundation.BaseContract
 }
 func (r *One) GetChildCode() (int, error) {
	holder := two.New()
	child, err := holder.AsChild(r.GetReference())
	if err != nil {
		return 0, err
	}

	for i := 0; i < 100; i++ {
		child.IncreaseNoWait()
	}

 	return child.GetCounter()
 }
`
	var contractTwoCode = `
 package main
 import (
	"github.com/insolar/insolar/logicrunner/goplugin/foundation"
 )
 type Two struct {
	foundation.BaseContract
	Counter int
 }
 func New() (*Two, error) {
	return &Two{}, nil
 }

 func (r *Two) Increase() error {
 	r.Counter++
	return nil
 }

 func (r *Two) GetCounter() (int, error) {
	return r.Counter, nil
 }

`

	ctx := context.Background()
	lr, am, cb, pm, msgHandler, cleaner := s.PrepareLrAmCbPm()
	defer cleaner()
	changePulse(ctx, lr, msgHandler)
	err := cb.Build(map[string]string{"one": contractOneCode, "two": contractTwoCode})
	s.NoError(err)

	obj, prototype := s.getObjectInstance(ctx, am, cb, "one")

	for i := 0; i < 100; i++ {

	}

	resp, err := executeMethod(ctx, lr, pm, *obj, *prototype, 0, "GetChildCode", goplugintestutils.CBORMarshal(s.T(), []interface{}{}))
	s.NoError(err, "contract call")
	r := goplugintestutils.CBORUnMarshal(s.T(), resp.(*reply.CallMethod).Result)
	s.Equal([]interface{}{uint64(100), nil}, r)
}

func (s *LogicRunnerFuncSuite) TestPrototypeMismatchError() {
	if parallel {
		s.T().Parallel()
	}
	testContract := `
package main

import (
	"github.com/insolar/insolar/logicrunner/goplugin/foundation"
	"github.com/insolar/insolar/application/proxy/first"
	"github.com/insolar/insolar/insolar"
)

type Contract struct {
	foundation.BaseContract
}

func (c *Contract) Test(firstRef *insolar.Reference) (string, error) {
	return first.GetObject(*firstRef).GetName()
}
`

	// right contract
	firstContract := `
package main
import "github.com/insolar/insolar/logicrunner/goplugin/foundation"

type First struct {
	foundation.BaseContract
}

func (c *First) GetName() (string, error) {
	return "first", nil
}
`

	// malicious contract with same method signature and another behaviour
	secondContract := `
package main
import "github.com/insolar/insolar/logicrunner/goplugin/foundation"

type First struct {
	foundation.BaseContract
}

func (c *First) GetName() (string, error) {
	return "YOU ARE ROBBED!", nil
}
`
	ctx := context.TODO()
	lr, am, cb, pm, msgHandler, cleaner := s.PrepareLrAmCbPm()
	defer cleaner()
	changePulse(ctx, lr, msgHandler)

	err := cb.Build(map[string]string{"test": testContract, "first": firstContract, "second": secondContract})
	s.NoError(err)

	testObj, testPrototype := s.getObjectInstance(ctx, am, cb, "test")
	secondObj, _ := s.getObjectInstance(ctx, am, cb, "second")

	s.NoError(err, "create contract")
	s.NotEqual(secondObj, nil, "contract created")

	resp, err := executeMethod(ctx, lr, pm, *testObj, *testPrototype, 0, "Test", *secondObj)
	s.NoError(err, "contract call")

	ch := new(codec.CborHandle)
	res := []interface{}{&foundation.Error{}}
	err = codec.NewDecoderBytes(resp.(*reply.CallMethod).Result, ch).Decode(&res)
	s.Equal(map[interface{}]interface{}(map[interface{}]interface{}{"S": "[ RouteCall ] on calling main API: CallMethod returns error: proxy call error: try to call method of prototype as method of another prototype"}), res[1])
}

func (s *LogicRunnerFuncSuite) getObjectInstance(ctx context.Context, am artifacts.Client, cb *goplugintestutils.ContractsBuilder, contractName string) (*insolar.Reference, *insolar.Reference) {
	domain, err := insolar.NewReferenceFromBase58("4K3NiGuqYGqKPnYp6XeGd2kdN4P9veL6rYcWkLKWXZCu.7ZQboaH24PH42sqZKUvoa7UBrpuuubRtShp6CKNuWGZa")
	s.Require().NoError(err)

	proto := testutils.RandomRef()

	contractID, err := am.RegisterRequest(
		ctx,
		insolar.GenesisRecord.Ref(),
		&message.Parcel{Msg: &message.CallMethod{CallType: message.CTSaveAsChild, Prototype: &proto}},
	)
	s.NoError(err)
	objectRef := getRefFromID(contractID)

	_, err = am.ActivateObject(
		ctx,
		*domain,
		*objectRef,
		insolar.GenesisRecord.Ref(),
		*cb.Prototypes[contractName],
		false,
		goplugintestutils.CBORMarshal(s.T(), nil),
	)
	s.NoError(err, "create contract")
	s.NotEqual(objectRef, nil, "contract created")

	return objectRef, cb.Prototypes[contractName]
}

func TestLogicRunnerFunc(t *testing.T) {
	if err := log.SetLevel("debug"); err != nil {
		log.Error("Failed to set logLevel to debug: ", err.Error())
	}

	t.Parallel()
	suite.Run(t, new(LogicRunnerFuncSuite))
}

func (s *LogicRunnerFuncSuite) TestImmutableAnnotation() {
	if parallel {
		s.T().Parallel()
	}
	var codeOne = `
package main

import "github.com/insolar/insolar/logicrunner/goplugin/foundation"
import "github.com/insolar/insolar/application/proxy/two"

type One struct {
	foundation.BaseContract
}

func (r *One) ExternalImmutableCall() (int, error) {
	holder := two.New()
	objTwo, err := holder.AsChild(r.GetReference())
	if err != nil {
		return 0, err
	}
	return objTwo.ReturnNumberAsImmutable()
}

func (r *One) ExternalImmutableCallMakesExternalCall() (error) {
	holder := two.New()
	objTwo, err := holder.AsChild(r.GetReference())
	if err != nil {
		return err
	}
	return objTwo.Immutable()
}
`

	var codeTwo = `
package main

import "github.com/insolar/insolar/logicrunner/goplugin/foundation"
import "github.com/insolar/insolar/application/proxy/three"

type Two struct {
	foundation.BaseContract
}

func New() (*Two, error) {
	return &Two{}, nil
}

func (r *Two) ReturnNumber() (int, error) {
	return 42, nil
}

//ins:immutable
func (r *Two) Immutable() (error) {
	holder := three.New()
	objThree, err := holder.AsChild(r.GetReference())
	if err != nil {
		return err
	}
	return objThree.DoNothing()
}

`

	var codeThree = `
package main

import "github.com/insolar/insolar/logicrunner/goplugin/foundation"

type Three struct {
	foundation.BaseContract
}

func New() (*Three, error) {
	return &Three{}, nil
}

func (r *Three) DoNothing() (error) {
	return nil
}

`

	ctx := context.TODO()
	lr, am, cb, pm, msgHandler, cleaner := s.PrepareLrAmCbPm()
	defer cleaner()
	changePulse(ctx, lr, msgHandler)

	err := cb.Build(map[string]string{"one": codeOne, "two": codeTwo, "three": codeThree})
	s.NoError(err)

	obj, prototype := s.getObjectInstance(ctx, am, cb, "one")

	res, err := executeMethod(ctx, lr, pm, *obj, *prototype, 0, "ExternalImmutableCall")
	s.NoError(err)
	resParsed := goplugintestutils.CBORUnMarshalToSlice(s.T(), res.(*reply.CallMethod).Result)
	s.Equal(uint64(42), resParsed[0])
	s.Equal(nil, resParsed[1])

	res, err = executeMethod(ctx, lr, pm, *obj, *prototype, 0, "ExternalImmutableCallMakesExternalCall")
	s.NoError(err, "contract call")
	resParsed = goplugintestutils.CBORUnMarshalToSlice(s.T(), res.(*reply.CallMethod).Result)
	s.Equal(map[interface{}]interface{}{"S": "[ RouteCall ] on calling main API: Try to call route from immutable method"}, resParsed[0])
}<|MERGE_RESOLUTION|>--- conflicted
+++ resolved
@@ -168,11 +168,8 @@
 	MessageBusTrivialBehavior(mb, lr)
 	pm := l.GetPulseManager()
 
-<<<<<<< HEAD
+	s.incrementPulseHelper(ctx, lr, pm, messageHandler,indexStor)
 	s.incrementPulseHelper(ctx, lr, pm, indexStor)
-=======
-	s.incrementPulseHelper(ctx, lr, pm, messageHandler)
->>>>>>> 24f1dbc8
 
 	cb := goplugintestutils.NewContractBuilder(am, s.icc)
 
@@ -183,16 +180,13 @@
 	}
 }
 
-<<<<<<< HEAD
 func (s *LogicRunnerFuncSuite) incrementPulseHelper(
 	ctx context.Context,
 	lr insolar.LogicRunner,
 	pm insolar.PulseManager,
+	messageHandler *artifactmanager.MessageHandler,
 	index *object.InMemoryIndex,
 ) {
-=======
-func (s *LogicRunnerFuncSuite) incrementPulseHelper(ctx context.Context, lr insolar.LogicRunner, pm insolar.PulseManager, messageHandler *artifactmanager.MessageHandler) {
->>>>>>> 24f1dbc8
 	pulseStorage := pm.(*pulsemanager.PulseManager).PulseAccessor
 
 	currentPulse, _ := pulseStorage.Latest(ctx)
@@ -202,7 +196,8 @@
 	err := pm.Set(ctx, newPulse, true)
 	s.Require().NoError(err)
 
-<<<<<<< HEAD
+	messageHandler.FlowDispatcher.ChangePulse(ctx, newPulse)
+
 	var hotIndexes []message.HotIndex
 
 	bucks := index.ForPNAndJet(ctx, insolar.FirstPulseNumber, *insolar.NewJetID(0, nil))
@@ -214,9 +209,6 @@
 			Index:    encoded,
 		})
 	}
-=======
-	messageHandler.FlowDispatcher.ChangePulse(ctx, newPulse)
->>>>>>> 24f1dbc8
 
 	rootJetId := *insolar.NewJetID(0, nil)
 	_, err = lr.(*LogicRunner).MessageBus.Send(
