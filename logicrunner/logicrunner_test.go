/*
 *    Copyright 2018 Insolar
 *
 *    Licensed under the Apache License, Version 2.0 (the "License");
 *    you may not use this file except in compliance with the License.
 *    You may obtain a copy of the License at
 *
 *        http://www.apache.org/licenses/LICENSE-2.0
 *
 *    Unless required by applicable law or agreed to in writing, software
 *    distributed under the License is distributed on an "AS IS" BASIS,
 *    WITHOUT WARRANTIES OR CONDITIONS OF ANY KIND, either express or implied.
 *    See the License for the specific language governing permissions and
 *    limitations under the License.
 */

package logicrunner

import (
	"crypto/ecdsa"
	"crypto/rand"
	"fmt"
	"io/ioutil"
	"os"
	"testing"

	"github.com/insolar/insolar/application/contract/member"
	"github.com/insolar/insolar/application/contract/member/signer"
	"github.com/insolar/insolar/application/contract/rootdomain"
	"github.com/insolar/insolar/configuration"
	"github.com/insolar/insolar/core"
	"github.com/insolar/insolar/core/message"
	"github.com/insolar/insolar/core/reply"
	cryptoHelper "github.com/insolar/insolar/cryptohelpers/ecdsa"
	"github.com/insolar/insolar/ledger/ledgertestutils"
	"github.com/insolar/insolar/log"
	"github.com/insolar/insolar/logicrunner/goplugin/foundation"
	"github.com/insolar/insolar/logicrunner/goplugin/goplugintestutils"
	"github.com/insolar/insolar/pulsar"
	"github.com/insolar/insolar/pulsar/entropygenerator"
	"github.com/insolar/insolar/testutils"
	"github.com/insolar/insolar/testutils/testmessagebus"
	"github.com/pkg/errors"
	"github.com/stretchr/testify/assert"
	"github.com/ugorji/go/codec"
)

var icc = ""
var runnerbin = ""
var parallel = true

func TestMain(m *testing.M) {
	var err error
	err = log.SetLevel("Debug")
	if err != nil {
		log.Errorln(err.Error())
	}
	if runnerbin, icc, err = goplugintestutils.Build(); err != nil {
		fmt.Println("Logic runner build failed, skip tests:", err.Error())
		os.Exit(1)
	}
	os.Exit(m.Run())
}

func MessageBusTrivialBehavior(mb *testmessagebus.TestMessageBus, lr core.LogicRunner) {
	mb.ReRegister(core.TypeCallMethod, lr.Execute)
	mb.ReRegister(core.TypeCallConstructor, lr.Execute)
	mb.ReRegister(core.TypeValidateCaseBind, lr.ValidateCaseBind)
	mb.ReRegister(core.TypeValidationResults, lr.ProcessValidationResults)
	mb.ReRegister(core.TypeExecutorResults, lr.ExecutorResults)
}

func PrepareLrAmCbPm(t testing.TB) (core.LogicRunner, core.ArtifactManager, *goplugintestutils.ContractsBuilder, core.PulseManager, func()) {
	lrSock := os.TempDir() + "/" + testutils.RandomString() + ".sock"
	rundSock := os.TempDir() + "/" + testutils.RandomString() + ".sock"

	rundCleaner, err := testutils.StartInsgorund(runnerbin, "unix", rundSock, "unix", lrSock)
	assert.NoError(t, err)

	lr, err := NewLogicRunner(&configuration.LogicRunner{
		RPCListen:   lrSock,
		RPCProtocol: "unix",
		GoPlugin: &configuration.GoPlugin{
			RunnerListen:   rundSock,
			RunnerProtocol: "unix",
		},
	})
	assert.NoError(t, err, "Initialize runner")

	l, cleaner := ledgertestutils.TmpLedger(t, lr, "")
	mb := testmessagebus.NewTestMessageBus()
	assert.NoError(t, lr.Start(core.Components{
		Ledger:     l,
		MessageBus: mb,
	}), "starting logicrunner")
	MessageBusTrivialBehavior(mb, lr)
	pm := l.GetPulseManager()
	err = pm.Set(*pulsar.NewPulse(0, 10, &entropygenerator.StandardEntropyGenerator{}))
	assert.NoError(t, err)
	if err != nil {
		t.Fatal("pulse set died, ", err)
	}
	am := l.GetArtifactManager()
	cb := goplugintestutils.NewContractBuilder(am, icc)

	return lr, am, cb, pm, func() {
		cb.Clean()
		lr.Stop()
		cleaner()
		rundCleaner()
	}
}

func ValidateAllResults(t testing.TB, lr core.LogicRunner, mustfail ...core.RecordRef) {
	failmap := make(map[core.RecordRef]struct{})
	for _, r := range mustfail {
		failmap[r] = struct{}{}
	}
	rlr := lr.(*LogicRunner)
	rlr.caseBindMutex.Lock()
	rlrcbr := rlr.caseBind.Records
	rlr.caseBind.Records = make(map[core.RecordRef][]core.CaseRecord)
	rlr.caseBindMutex.Unlock()
	for ref, cr := range rlrcbr {
		assert.Equal(t, configuration.NewPulsar().NumberDelta, uint32(rlr.caseBind.Pulse.PulseNumber), "right pulsenumber")
		vstep, err := lr.Validate(ref, rlr.caseBind.Pulse, cr)
		if _, ok := failmap[ref]; ok {
			assert.Error(t, err, "validation")
			assert.True(t, len(cr) > vstep, "Validation failed before end")
		} else {
			assert.NoError(t, err, "validation")
			assert.Equal(t, len(cr), vstep, "Validation passed to the end")
		}
	}
}

func TestTypeCompatibility(t *testing.T) {
	var _ core.LogicRunner = (*LogicRunner)(nil)
}

type testExecutor struct {
	constructorResponses []*testResp
	methodResponses      []*testResp
}

func (r *testExecutor) Stop() error {
	return nil
}

type testResp struct {
	data []byte
	res  core.Arguments
	err  error
}

func newTestExecutor() *testExecutor {
	return &testExecutor{
		constructorResponses: make([]*testResp, 0),
		methodResponses:      make([]*testResp, 0),
	}
}

func (r *testExecutor) CallMethod(ctx *core.LogicCallContext, code core.RecordRef, data []byte, method string, args core.Arguments) ([]byte, core.Arguments, error) {
	if len(r.methodResponses) < 1 {
		panic(errors.New("no expected 'CallMethod' calls"))
	}

	res := r.methodResponses[0]
	r.methodResponses = r.methodResponses[1:]
	return res.data, res.res, res.err
}

func (r *testExecutor) CallConstructor(ctx *core.LogicCallContext, code core.RecordRef, name string, args core.Arguments) ([]byte, error) {
	if len(r.constructorResponses) < 1 {
		panic(errors.New("no expected 'CallConstructor' calls"))
	}

	res := r.constructorResponses[0]
	r.constructorResponses = r.constructorResponses[1:]
	return res.data, res.err
}

func TestBasics(t *testing.T) {
	if parallel {
		t.Parallel()
	}
	lr, err := NewLogicRunner(&configuration.LogicRunner{})
	assert.NoError(t, err)
	lr.OnPulse(*pulsar.NewPulse(configuration.NewPulsar().NumberDelta, 0, &entropygenerator.StandardEntropyGenerator{}))

	mb := testmessagebus.NewTestMessageBus()
	comps := core.Components{
		Ledger:     &testLedger{am: goplugintestutils.NewTestArtifactManager()},
		MessageBus: mb,
	}
	assert.NoError(t, lr.Start(comps))
	assert.IsType(t, &LogicRunner{}, lr)
	MessageBusTrivialBehavior(mb, lr)

	_, err = lr.GetExecutor(core.MachineTypeGoPlugin)
	assert.Error(t, err)

	te := newTestExecutor()

	err = lr.RegisterExecutor(core.MachineTypeGoPlugin, te)
	assert.NoError(t, err)

	te2, err := lr.GetExecutor(core.MachineTypeGoPlugin)
	assert.NoError(t, err)
	assert.Equal(t, te, te2)
}

type testLedger struct {
	am core.ArtifactManager
}

func (r *testLedger) GetPulseManager() core.PulseManager {
	panic("implement me")
}

func (r *testLedger) GetJetCoordinator() core.JetCoordinator {
	panic("implement me")
}

func (r *testLedger) Start(components core.Components) error   { return nil }
func (r *testLedger) Stop() error                              { return nil }
func (r *testLedger) GetArtifactManager() core.ArtifactManager { return r.am }

func (r *testLedger) HandleMessage(core.Message) (core.Reply, error) {
	panic("implement me")
}

func TestExecution(t *testing.T) {
	if parallel {
		t.Parallel()
	}
	am := goplugintestutils.NewTestArtifactManager()
	ld := &testLedger{am: am}
	lr, err := NewLogicRunner(&configuration.LogicRunner{})
	assert.NoError(t, err)
	mb := testmessagebus.NewTestMessageBus()
	MessageBusTrivialBehavior(mb, lr)
	lr.Start(core.Components{
		Ledger:     ld,
		MessageBus: mb,
	})
	lr.OnPulse(*pulsar.NewPulse(configuration.NewPulsar().NumberDelta, 0, &entropygenerator.StandardEntropyGenerator{}))

	codeRef := core.NewRefFromBase58("someCode")
	dataRef := core.NewRefFromBase58("someObject")
	classRef := core.NewRefFromBase58("someClass")
	am.Objects[dataRef] = &goplugintestutils.TestObjectDescriptor{
		AM:    am,
		Data:  []byte("origData"),
		Code:  &codeRef,
		Class: &classRef,
	}
	am.Classes[classRef] = &goplugintestutils.TestClassDescriptor{AM: am, ARef: &classRef, ACode: &codeRef}
	am.Codes[codeRef] = &goplugintestutils.TestCodeDescriptor{ARef: codeRef, AMachineType: core.MachineTypeGoPlugin}

	te := newTestExecutor()
	te.methodResponses = append(te.methodResponses, &testResp{data: []byte("data"), res: core.Arguments("res")})

	err = lr.RegisterExecutor(core.MachineTypeGoPlugin, te)
	assert.NoError(t, err)

	resp, err := lr.Execute(&message.CallMethod{ObjectRef: dataRef})
	assert.NoError(t, err)
	assert.Equal(t, []byte("data"), resp.(*reply.CallMethod).Data)
	assert.Equal(t, []byte("res"), resp.(*reply.CallMethod).Result)

	te.constructorResponses = append(te.constructorResponses, &testResp{data: []byte("data"), res: core.Arguments("res")})
	resp, err = lr.Execute(&message.CallConstructor{ClassRef: classRef})
	assert.NoError(t, err)
}

func TestContractCallingContract(t *testing.T) {
	if parallel {
		t.Parallel()
	}
	var contractOneCode = `
package main

import "github.com/insolar/insolar/logicrunner/goplugin/foundation"
import "github.com/insolar/insolar/application/proxy/two"
import "github.com/insolar/insolar/core"

type One struct {
	foundation.BaseContract
	Friend core.RecordRef
}

func (r *One) Hello(s string) string {
	holder := two.New()
	friend := holder.AsChild(r.GetReference())
	res := friend.Hello(s)
	r.Friend = friend.GetReference()
	return "Hi, " + s + "! Two said: " + res
}

func (r *One) Again(s string) string {
	res := two.GetObject(r.Friend).Hello(s)
	return "Hi, " + s + "! Two said: " + res
}

func (r *One)GetFriend() core.RecordRef {
	return r.Friend
}
`

	var contractTwoCode = `
package main

import (
	"fmt"

	"github.com/insolar/insolar/logicrunner/goplugin/foundation"
)

type Two struct {
	foundation.BaseContract
	X int
}

func New() *Two {
	return &Two{X:0};
}

func (r *Two) Hello(s string) string {
	r.X ++
	return fmt.Sprintf("Hello you too, %s. %d times!", s, r.X)
}
`

	lr, am, cb, _, cleaner := PrepareLrAmCbPm(t)
	defer cleaner()

	err := cb.Build(map[string]string{"one": contractOneCode, "two": contractTwoCode})
	assert.NoError(t, err)

	obj, err := am.RegisterRequest(&message.CallConstructor{})
	_, err = am.ActivateObject(
		core.RecordRef{}, *obj,
		*cb.Classes["one"],
		*am.GenesisRef(),
		goplugintestutils.CBORMarshal(t, &struct{}{}),
	)
	assert.NoError(t, err)

	resp, err := lr.Execute(&message.CallMethod{
		ObjectRef: *obj,
		Method:    "Hello",
		Arguments: goplugintestutils.CBORMarshal(t, []interface{}{"ins"}),
	})
	assert.NoError(t, err, "contract call")
	r := goplugintestutils.CBORUnMarshal(t, resp.(*reply.CallMethod).Result)
	f := r.([]interface{})[0]
	assert.Equal(t, "Hi, ins! Two said: Hello you too, ins. 1 times!", f)

	for i := 2; i <= 5; i++ {
		resp, err := lr.Execute(&message.CallMethod{
			ObjectRef: *obj,
			Method:    "Again",
			Arguments: goplugintestutils.CBORMarshal(t, []interface{}{"ins"}),
		})
		assert.NoError(t, err, "contract call")
		r := goplugintestutils.CBORUnMarshal(t, resp.(*reply.CallMethod).Result)
		f := r.([]interface{})[0]
		assert.Equal(t, fmt.Sprintf("Hi, ins! Two said: Hello you too, ins. %d times!", i), f)
	}

	resp, err = lr.Execute(&message.CallMethod{
		ObjectRef: *obj,
		Method:    "GetFriend",
		Arguments: goplugintestutils.CBORMarshal(t, []interface{}{}),
	})
	assert.NoError(t, err, "contract call")
	r = goplugintestutils.CBORUnMarshal(t, resp.(*reply.CallMethod).Result)
	r0 := r.([]interface{})[0].([]uint8)
	var two core.RecordRef
	for i := 0; i < 64; i++ {
		two[i] = r0[i]
	}

	for i := 6; i <= 9; i++ {
		resp, err := lr.Execute(&message.CallMethod{
			ObjectRef: two,
			Method:    "Hello",
			Arguments: goplugintestutils.CBORMarshal(t, []interface{}{"Insolar"}),
		})
		assert.NoError(t, err, "contract call")
		r := goplugintestutils.CBORUnMarshal(t, resp.(*reply.CallMethod).Result)
		f := r.([]interface{})[0]
		assert.Equal(t, fmt.Sprintf("Hello you too, Insolar. %d times!", i), f)
	}
	ValidateAllResults(t, lr)

}

func TestInjectingDelegate(t *testing.T) {
	if parallel {
		t.Parallel()
	}
	var contractOneCode = `
package main

import "github.com/insolar/insolar/logicrunner/goplugin/foundation"
import "github.com/insolar/insolar/application/proxy/two"

type One struct {
	foundation.BaseContract
}

func (r *One) Hello(s string) string {
	holder := two.New()
	friend := holder.AsDelegate(r.GetReference())

	res := friend.Hello(s)

	return "Hi, " + s + "! Two said: " + res
}

func (r *One) HelloFromDelegate(s string) string {
	friend := two.GetImplementationFrom(r.GetReference())
	return friend.Hello(s)
}
`

	var contractTwoCode = `
package main

import (
	"fmt"

	"github.com/insolar/insolar/logicrunner/goplugin/foundation"
)

type Two struct {
	foundation.BaseContract
	X int
}

func New() *Two {
	return &Two{X:322};
}

func (r *Two) Hello(s string) string {
	r.X *= 2
	return fmt.Sprintf("Hello you too, %s. %d times!", s, r.X)
}
`
<<<<<<< HEAD
	lr, am, cb, _, cleaner := PrepareLrAmCbPm(t)
	gp := lr.(*LogicRunner).Executors[core.MachineTypeGoPlugin]
=======
	lr, am, cb, cleaner := PrepareLrAmCb(t)
>>>>>>> fe060458
	defer cleaner()

	data := goplugintestutils.CBORMarshal(t, &struct{}{})

	err := cb.Build(map[string]string{"one": contractOneCode, "two": contractTwoCode})
	assert.NoError(t, err)

	obj, err := am.RegisterRequest(&message.CallConstructor{})
	_, err = am.ActivateObject(
		core.RecordRef{}, *obj,
		*cb.Classes["one"],
		*am.GenesisRef(),
		data,
	)
	assert.NoError(t, err)

	resp, err := lr.Execute(&message.CallMethod{
		ObjectRef: *obj,
		Method:    "Hello",
		Arguments: goplugintestutils.CBORMarshal(t, []interface{}{"ins"}),
	})

	assert.NoError(t, err)
	r := goplugintestutils.CBORUnMarshal(t, resp.(*reply.CallMethod).Result)
	assert.Equal(t, []interface{}([]interface{}{string("Hi, ins! Two said: Hello you too, ins. 644 times!")}), r)

	resp, err = lr.Execute(&message.CallMethod{
		ObjectRef: *obj,
		Method:    "HelloFromDelegate",
		Arguments: goplugintestutils.CBORMarshal(t, []interface{}{"ins"}),
	})

	assert.NoError(t, err)
	r = goplugintestutils.CBORUnMarshal(t, resp.(*reply.CallMethod).Result)
	assert.Equal(t, []interface{}([]interface{}{string("Hello you too, ins. 1288 times!")}), r)

}

func TestBasicNotificationCall(t *testing.T) {
	if parallel {
		t.Parallel()
	}
	var contractOneCode = `
package main

import "github.com/insolar/insolar/logicrunner/goplugin/foundation"
import "github.com/insolar/insolar/application/proxy/two"

type One struct {
	foundation.BaseContract
}

func (r *One) Hello() {
	holder := two.New()
	friend := holder.AsDelegate(r.GetReference())
	friend.HelloNoWait()
}
`

	var contractTwoCode = `
package main

import (
	"fmt"

	"github.com/insolar/insolar/logicrunner/goplugin/foundation"
)

type Two struct {
	foundation.BaseContract
	X int
}

func New() *Two {
	return &Two{X:322};
}

func (r *Two) Hello() string {
	r.X *= 2
	return fmt.Sprintf("Hello %d times!", r.X)
}
`
	// TODO: use am := testutil.NewTestArtifactManager() here
<<<<<<< HEAD
	lr, am, cb, _, cleaner := PrepareLrAmCbPm(t)
	gp := lr.(*LogicRunner).Executors[core.MachineTypeGoPlugin]
=======
	lr, am, cb, cleaner := PrepareLrAmCb(t)
>>>>>>> fe060458
	defer cleaner()

	err := cb.Build(map[string]string{"one": contractOneCode, "two": contractTwoCode})
	assert.NoError(t, err)

	obj, err := am.RegisterRequest(&message.CallConstructor{})
	_, err = am.ActivateObject(
		core.RecordRef{},
		*obj,
		*cb.Classes["one"],
		*am.GenesisRef(),
		goplugintestutils.CBORMarshal(t, &struct{}{}),
	)
	assert.NoError(t, err)

	_, err = lr.Execute(&message.CallMethod{
		ObjectRef: *obj,
		Method:    "Hello",
		Arguments: goplugintestutils.CBORMarshal(t, []interface{}{}),
	})
	assert.NoError(t, err, "contract call")

}

func TestContextPassing(t *testing.T) {
	if parallel {
		t.Parallel()
	}
	var code = `
package main

import "github.com/insolar/insolar/logicrunner/goplugin/foundation"

type One struct {
	foundation.BaseContract
}

func (r *One) Hello() string {
	return r.GetClass().String()
}
`
	lr, _, cb, _, cleaner := PrepareLrAmCbPm(t)
	gp := lr.(*LogicRunner).Executors[core.MachineTypeGoPlugin]
	defer cleaner()

	data := goplugintestutils.CBORMarshal(t, &struct{}{})
	argsSerialized := goplugintestutils.CBORMarshal(t, []struct{}{})

	err := cb.Build(map[string]string{"one": code})
	assert.NoError(t, err)

	_, res, err := gp.CallMethod(
		&core.LogicCallContext{Class: cb.Classes["one"]}, *cb.Codes["one"],
		data, "Hello", argsSerialized,
	)
	assert.NoError(t, err)

	resParsed := goplugintestutils.CBORUnMarshalToSlice(t, res)
	assert.Equal(t, cb.Classes["one"].String(), resParsed[0])
}

func TestDeactivation(t *testing.T) {
	if parallel {
		t.Parallel()
	}
	var code = `
package main

import "github.com/insolar/insolar/logicrunner/goplugin/foundation"

type One struct {
	foundation.BaseContract
}

func (r *One) Kill() {
	r.SelfDestruct()
}
`
	lr, am, cb, _, cleaner := PrepareLrAmCbPm(t)
	defer cleaner()

	err := cb.Build(map[string]string{"one": code})
	assert.NoError(t, err)

	obj, err := am.RegisterRequest(&message.CallConstructor{})
	_, err = am.ActivateObject(
		core.RecordRef{}, *obj,
		*cb.Classes["one"],
		*am.GenesisRef(),
		goplugintestutils.CBORMarshal(t, &struct{}{}),
	)
	assert.NoError(t, err)

	_, err = lr.Execute(&message.CallMethod{
		ObjectRef: *obj,
		Method:    "Kill",
		Arguments: goplugintestutils.CBORMarshal(t, []interface{}{}),
	})
	assert.NoError(t, err, "contract call")
}

func TestPanic(t *testing.T) {
	if parallel {
		t.Parallel()
	}
	var code = `
package main

import "github.com/insolar/insolar/logicrunner/goplugin/foundation"

type One struct {
	foundation.BaseContract
}

func (r *One) Panic() {
	panic("haha")
}
func (r *One) NotPanic() {
}
`
	lr, am, cb, _, cleaner := PrepareLrAmCbPm(t)
	defer cleaner()

	err := cb.Build(map[string]string{"one": code})
	assert.NoError(t, err)

	obj, err := am.RegisterRequest(&message.CallConstructor{})
	_, err = am.ActivateObject(
		core.RecordRef{}, *obj,
		*cb.Classes["one"],
		*am.GenesisRef(),
		goplugintestutils.CBORMarshal(t, &struct{}{}),
	)
	assert.NoError(t, err)

	_, err = lr.Execute(&message.CallMethod{
		ObjectRef: *obj,
		Method:    "Panic",
		Arguments: goplugintestutils.CBORMarshal(t, []interface{}{}),
	})
	assert.Error(t, err)

	_, err = lr.Execute(&message.CallMethod{
		ObjectRef: *obj,
		Method:    "NotPanic",
		Arguments: goplugintestutils.CBORMarshal(t, []interface{}{}),
	})
	assert.NoError(t, err)
}

func TestGetChildren(t *testing.T) {
	if parallel {
		t.Parallel()
	}
	goContract := `
package main

import (
	"github.com/insolar/insolar/logicrunner/goplugin/foundation"
	"github.com/insolar/insolar/application/proxy/child"
)

type Contract struct {
	foundation.BaseContract
}

func (c *Contract) NewChilds(cnt int) int {
	s := 0
	for i := 1; i < cnt; i++ {
        child.New(i).AsChild(c.GetReference())
		s += i
	} 
	return s
}

func (c *Contract) SumChilds() int {
	s := 0
	childs, err := c.GetChildrenTyped(child.GetClass())
	if err != nil {
		panic(err)
	}
	for _, chref := range childs {
		o := child.GetObject(chref)
		s += o.GetNum()
	}
	return s
}

func (c *Contract) GetChildRefs() (ret []string) {
	childs, err := c.GetChildrenTyped(child.GetClass())
	if err != nil {
		panic(err)
	}

	for _, chref := range childs {
		ret = append(ret, chref.String())
	}
	return ret
}
`
	goChild := `
package main
import "github.com/insolar/insolar/logicrunner/goplugin/foundation"

type Child struct {
	foundation.BaseContract
	Num int
}

func (c *Child) GetNum() int {
	return c.Num
}


func New(n int) *Child {
	return &Child{Num: n};
}
`
	lr, am, cb, _, cleaner := PrepareLrAmCbPm(t)
	defer cleaner()

	err := cb.Build(map[string]string{"child": goChild})
	assert.NoError(t, err)
	err = cb.Build(map[string]string{"contract": goContract})
	assert.NoError(t, err)

	domain := core.NewRefFromBase58("c1")
	contract, err := am.RegisterRequest(&message.CallConstructor{ClassRef: core.NewRefFromBase58("dassads")})
	_, err = am.ActivateObject(domain, *contract, *cb.Classes["contract"], *am.GenesisRef(), goplugintestutils.CBORMarshal(t, nil))
	assert.NoError(t, err, "create contract")
	assert.NotEqual(t, contract, nil, "contract created")

	resp, err := lr.Execute(&message.CallMethod{
		ObjectRef: *contract,
		Method:    "NewChilds",
		Arguments: goplugintestutils.CBORMarshal(t, []interface{}{10}),
	})
	assert.NoError(t, err, "contract call")
	r := goplugintestutils.CBORUnMarshal(t, resp.(*reply.CallMethod).Result)
	assert.Equal(t, []interface{}([]interface{}{uint64(45)}), r)

	resp, err = lr.Execute(&message.CallMethod{
		ObjectRef: *contract,
		Method:    "SumChilds",
		Arguments: goplugintestutils.CBORMarshal(t, []interface{}{}),
	})
	assert.NoError(t, err, "contract call")

	ValidateAllResults(t, lr)

	assert.NoError(t, err, "contract call")
	r = goplugintestutils.CBORUnMarshal(t, resp.(*reply.CallMethod).Result)
	assert.Equal(t, []interface{}([]interface{}{uint64(45)}), r)
}

func TestFailValidate(t *testing.T) {
	if parallel {
		t.Parallel()
	}
	goContract := `
package main

import (
	"math/rand"
	"time"
	"github.com/insolar/insolar/logicrunner/goplugin/foundation"
)

type Contract struct {
	foundation.BaseContract
}

func (c *Contract) Rand() int {
	rand.Seed(time.Now().UnixNano())
	return rand.Intn(77)
}
`
	lr, am, cb, _, cleaner := PrepareLrAmCbPm(t)
	defer cleaner()

	err := cb.Build(map[string]string{"contract": goContract})
	assert.NoError(t, err)

	domain := core.NewRefFromBase58("c1")
	contract, err := am.RegisterRequest(&message.CallConstructor{ClassRef: core.NewRefFromBase58("dassads")})
	_, err = am.ActivateObject(domain, *contract, *cb.Classes["contract"], *am.GenesisRef(), goplugintestutils.CBORMarshal(t, nil))
	assert.NoError(t, err, "create contract")
	assert.NotEqual(t, contract, nil, "contract created")

	for i := 0; i < 5; i++ {
		_, err = lr.Execute(&message.CallMethod{
			ObjectRef: *contract,
			Method:    "Rand",
			Arguments: goplugintestutils.CBORMarshal(t, []interface{}{}),
		})
		assert.NoError(t, err, "contract call")
	}
	ValidateAllResults(t, lr, *contract)
}

func TestErrorInterface(t *testing.T) {
	if parallel {
		t.Parallel()
	}
	var contractOneCode = `
package main

import (
	"github.com/insolar/insolar/logicrunner/goplugin/foundation"
	"github.com/insolar/insolar/application/proxy/two"
)

type One struct {
	foundation.BaseContract
}

func (r *One) AnError() error {
	holder := two.New()
	friend := holder.AsChild(r.GetReference())

	return friend.AnError()
}

func (r *One) NoError() error {
	holder := two.New()
	friend := holder.AsChild(r.GetReference())

	return friend.NoError()
}
`

	var contractTwoCode = `
package main

import (
	"errors"

	"github.com/insolar/insolar/logicrunner/goplugin/foundation"
)

type Two struct {
	foundation.BaseContract
}
func New() *Two {
	return &Two{}
}
func (r *Two) AnError() error {
	return errors.New("an error")
}
func (r *Two) NoError() error {
	return nil
}
`
	lr, am, cb, _, cleaner := PrepareLrAmCbPm(t)
	defer cleaner()

	err := cb.Build(map[string]string{
		"one": contractOneCode,
		"two": contractTwoCode,
	})
	assert.NoError(t, err)

	domain := core.NewRefFromBase58("c1")
	contract, err := am.RegisterRequest(&message.CallConstructor{})
	_, err = am.ActivateObject(domain, *contract, *cb.Classes["one"], *am.GenesisRef(), goplugintestutils.CBORMarshal(t, nil))
	assert.NoError(t, err, "create contract")
	assert.NotEqual(t, contract, nil, "contract created")

	resp, err := lr.Execute(&message.CallMethod{
		ObjectRef: *contract,
		Method:    "AnError",
		Arguments: goplugintestutils.CBORMarshal(t, []interface{}{}),
	})
	assert.NoError(t, err, "contract call")

	ValidateAllResults(t, lr)

	ch := new(codec.CborHandle)
	res := []interface{}{&foundation.Error{}}
	err = codec.NewDecoderBytes(resp.(*reply.CallMethod).Result, ch).Decode(&res)
	assert.NoError(t, err, "contract call")
	assert.Equal(t, &foundation.Error{S: "an error"}, res[0])

	resp, err = lr.Execute(&message.CallMethod{
		ObjectRef: *contract,
		Method:    "NoError",
		Arguments: goplugintestutils.CBORMarshal(t, []interface{}{}),
	})
	assert.NoError(t, err, "contract call")

	ValidateAllResults(t, lr)

	r := goplugintestutils.CBORUnMarshal(t, resp.(*reply.CallMethod).Result)
	assert.Equal(t, []interface{}([]interface{}{nil}), r)
}

func TestNilResult(t *testing.T) {
	if parallel {
		t.Parallel()
	}
	var contractOneCode = `
package main

import (
	"github.com/insolar/insolar/logicrunner/goplugin/foundation"
	"github.com/insolar/insolar/application/proxy/two"
)

type One struct {
	foundation.BaseContract
}

func (r *One) Hello() *string {
	holder := two.New()
	friend := holder.AsChild(r.GetReference())

	return friend.Hello()
}
`

	var contractTwoCode = `
package main

import (
	"github.com/insolar/insolar/logicrunner/goplugin/foundation"
)

type Two struct {
	foundation.BaseContract
}
func New() *Two {
	return &Two{}
}
func (r *Two) Hello() *string {
	return nil
}
`
	lr, am, cb, _, cleaner := PrepareLrAmCbPm(t)
	defer cleaner()

	err := cb.Build(map[string]string{
		"one": contractOneCode,
		"two": contractTwoCode,
	})
	assert.NoError(t, err)

	domain := core.NewRefFromBase58("c1")
	contract, err := am.RegisterRequest(&message.CallConstructor{})
	_, err = am.ActivateObject(domain, *contract, *cb.Classes["one"], *am.GenesisRef(), goplugintestutils.CBORMarshal(t, nil))
	assert.NoError(t, err, "create contract")
	assert.NotEqual(t, contract, nil, "contract created")

	resp, err := lr.Execute(&message.CallMethod{
		ObjectRef: *contract,
		Method:    "Hello",
		Arguments: goplugintestutils.CBORMarshal(t, []interface{}{}),
	})
	assert.NoError(t, err, "contract call")

	ValidateAllResults(t, lr)

	r := goplugintestutils.CBORUnMarshal(t, resp.(*reply.CallMethod).Result)
	assert.Equal(t, []interface{}([]interface{}{nil}), r)
}

type Caller struct {
	member string
	key    *ecdsa.PrivateKey
	lr     core.LogicRunner
	t      *testing.T
}

func (s *Caller) SignedCall(ref core.RecordRef, delegate core.RecordRef, method string, params []interface{}, resp []interface{}) {
	seed := make([]byte, 32)
	_, err := rand.Read(seed)
	assert.NoError(s.t, err)

	buf := goplugintestutils.CBORMarshal(s.t, params)

	serialized, err := signer.Serialize(ref[:], delegate[:], method, buf, seed)
	assert.NoError(s.t, err)

	sign, err := cryptoHelper.Sign(serialized, s.key)
	assert.NoError(s.t, err)
	res, err := s.lr.Execute(&message.CallMethod{
		ObjectRef: core.NewRefFromBase58(s.member),
		Method:    "AuthorizedCall",
		Arguments: goplugintestutils.CBORMarshal(s.t, []interface{}{ref, delegate, method, buf, seed, sign}),
	})
	assert.NoError(s.t, err, "contract call")
	result := goplugintestutils.CBORUnMarshal(s.t, res.(*reply.CallMethod).Result).([]interface{})
	assert.Nil(s.t, result[1])
	if result[0] != nil {
		ch := new(codec.CborHandle)
		err = codec.NewDecoderBytes(result[0].([]byte), ch).Decode(&resp)
	}
}

func TestRootDomainContract(t *testing.T) {
	if parallel {
		t.Parallel()
	}
	rootDomainCode, err := ioutil.ReadFile("../application/contract/rootdomain/rootdomain.go" +
		"")
	if err != nil {
		fmt.Print(err)
	}
	memberCode, err := ioutil.ReadFile("../application/contract/member/member.go")
	if err != nil {
		fmt.Print(err)
	}
	allowanceCode, err := ioutil.ReadFile("../application/contract/allowance/allowance.go")
	if err != nil {
		fmt.Print(err)
	}
	walletCode, err := ioutil.ReadFile("../application/contract/wallet/wallet.go")
	if err != nil {
		fmt.Print(err)
	}

	lr, am, cb, _, cleaner := PrepareLrAmCbPm(t)
	defer cleaner()
	err = cb.Build(map[string]string{"member": string(memberCode), "allowance": string(allowanceCode), "wallet": string(walletCode), "rootdomain": string(rootDomainCode)})
	assert.NoError(t, err)

	// Initializing Root Domain
	rootDomainRef, err := am.RegisterRequest(&message.BootstrapRequest{Name: "c1"})
	_, err = am.ActivateObject(core.RecordRef{}, *rootDomainRef, *cb.Classes["rootdomain"], *am.GenesisRef(), goplugintestutils.CBORMarshal(t, nil))
	assert.NoError(t, err, "create contract")
	assert.NotEqual(t, rootDomainRef, nil, "contract created")

	// Creating Root member
	rootKey, err := cryptoHelper.GeneratePrivateKey()
	assert.NoError(t, err)
	rootPubKey, err := cryptoHelper.ExportPublicKey(&rootKey.PublicKey)
	assert.NoError(t, err)

	rootMemberRef, err := am.RegisterRequest(&message.BootstrapRequest{Name: "c2"})
	assert.NoError(t, err)
	_, err = am.ActivateObject(core.RecordRef{}, *rootMemberRef, *cb.Classes["member"], *rootDomainRef, goplugintestutils.CBORMarshal(t, member.New("root", rootPubKey)))
	assert.NoError(t, err)

	// Updating root domain with root member
	_, err = am.UpdateObject(core.RecordRef{}, core.RecordRef{}, *rootDomainRef, goplugintestutils.CBORMarshal(t, rootdomain.RootDomain{RootMember: *rootMemberRef}))
	assert.NoError(t, err)

	root := Caller{rootMemberRef.String(), rootKey, lr, t}

	// Creating Member1
	member1Key, err := cryptoHelper.GeneratePrivateKey()
	assert.NoError(t, err)
	member1PubKey, err := cryptoHelper.ExportPublicKey(&member1Key.PublicKey)
	assert.NoError(t, err)

	res1 := []interface{}{""}
	root.SignedCall(*rootDomainRef, core.RecordRef{}, "CreateMember", []interface{}{"Member1", member1PubKey}, res1)
	member1Ref := res1[0].(string)
	assert.NotEqual(t, "", member1Ref)

	// Creating Member2
	member2Key, err := cryptoHelper.GeneratePrivateKey()
	assert.NoError(t, err)
	member2PubKey, err := cryptoHelper.ExportPublicKey(&member2Key.PublicKey)
	assert.NoError(t, err)

	res2 := []interface{}{""}
	root.SignedCall(*rootDomainRef, core.RecordRef{}, "CreateMember", []interface{}{"Member2", member2PubKey}, res2)
	member2Ref := res2[0].(string)
	assert.NotEqual(t, "", member2Ref)

	// Transfer 1 coin from Member1 to Member2
	member1 := Caller{member1Ref, member1Key, lr, t}
	z := core.NewRefFromBase58(member2Ref)
	member1.SignedCall(core.NewRefFromBase58(member1Ref), *cb.Classes["wallet"], "Transfer", []interface{}{1, &z}, nil)

	// Verify Member1 balance
	res3 := []interface{}{0}
	root.SignedCall(core.NewRefFromBase58(member1Ref), *cb.Classes["wallet"], "GetTotalBalance", []interface{}{}, res3)
	assert.Equal(t, 999, res3[0])

	// Verify Member2 balance
	res4 := []interface{}{0}
	root.SignedCall(core.NewRefFromBase58(member2Ref), *cb.Classes["wallet"], "GetTotalBalance", []interface{}{}, res4)
	assert.Equal(t, 1001, res4[0])
}

func TestFullValidationCycle(t *testing.T) {
	if parallel {
		t.Parallel()
	}
	goContract := `
package main

import (
	"github.com/insolar/insolar/logicrunner/goplugin/foundation"
	"github.com/insolar/insolar/application/proxy/child"
)

type Contract struct {
	foundation.BaseContract
}

func (c *Contract) NewChilds(cnt int) int {
	s := 0
	for i := 1; i < cnt; i++ {
        child.New(i).AsChild(c.GetReference())
		s += i
	} 
	return s
}

func (c *Contract) SumChilds() int {
	s := 0
	childs, err := c.GetChildrenTyped(child.GetClass())
	if err != nil {
		panic(err)
	}
	for _, chref := range childs {
		o := child.GetObject(chref)
		s += o.GetNum()
	}
	return s
}

func (c *Contract) GetChildRefs() (ret []string) {
	childs, err := c.GetChildrenTyped(child.GetClass())
	if err != nil {
		panic(err)
	}

	for _, chref := range childs {
		ret = append(ret, chref.String())
	}
	return ret
}
`
	goChild := `
package main
import "github.com/insolar/insolar/logicrunner/goplugin/foundation"

type Child struct {
	foundation.BaseContract
	Num int
}

func (c *Child) GetNum() int {
	return c.Num
}


func New(n int) *Child {
	return &Child{Num: n};
}
`
	lr, am, cb, pm, cleaner := PrepareLrAmCbPm(t)
	defer cleaner()

	err := cb.Build(map[string]string{"child": goChild, "contract": goContract})
	assert.NoError(t, err)

	domain := core.NewRefFromBase58("c1")
	contract, err := am.RegisterRequest(&message.CallConstructor{ClassRef: core.NewRefFromBase58("dassads")})
	_, err = am.ActivateObject(domain, *contract, *cb.Classes["contract"], *am.GenesisRef(), goplugintestutils.CBORMarshal(t, nil))
	assert.NoError(t, err, "create contract")
	assert.NotEqual(t, contract, nil, "contract created")

	resp, err := lr.Execute(&message.CallMethod{
		ObjectRef: *contract,
		Method:    "NewChilds",
		Arguments: goplugintestutils.CBORMarshal(t, []interface{}{1}),
	})
	assert.NoError(t, err, "contract call")
	r := goplugintestutils.CBORUnMarshal(t, resp.(*reply.CallMethod).Result)
	assert.Equal(t, []interface{}([]interface{}{uint64(0)}), r)

	mb := lr.(*LogicRunner).MessageBus.(*testmessagebus.TestMessageBus)
	var toValidate []core.Message
	mb.ReRegister(core.TypeValidateCaseBind, func(m core.Message) (core.Reply, error) {
		toValidate = append(toValidate, m)
		return nil, nil
	})
	var toExecute []core.Message
	mb.ReRegister(core.TypeExecutorResults, func(m core.Message) (core.Reply, error) {
		toExecute = append(toExecute, m)
		return nil, nil
	})
	var toCheckValidate []core.Message
	mb.ReRegister(core.TypeValidationResults, func(m core.Message) (core.Reply, error) {
		toCheckValidate = append(toCheckValidate, m)
		return nil, nil
	})
	// end of pulse, now send everything to right places
	err = pm.Set(*pulsar.NewPulse(10, 10, &entropygenerator.StandardEntropyGenerator{}))
	assert.NoError(t, err)

	for _, m := range toValidate {
		lr.ValidateCaseBind(m)
	}

	for _, m := range toExecute {
		lr.ExecutorResults(m)
	}

	for _, m := range toCheckValidate {
		lr.ProcessValidationResults(m)
	}

}<|MERGE_RESOLUTION|>--- conflicted
+++ resolved
@@ -449,12 +449,8 @@
 	return fmt.Sprintf("Hello you too, %s. %d times!", s, r.X)
 }
 `
-<<<<<<< HEAD
 	lr, am, cb, _, cleaner := PrepareLrAmCbPm(t)
 	gp := lr.(*LogicRunner).Executors[core.MachineTypeGoPlugin]
-=======
-	lr, am, cb, cleaner := PrepareLrAmCb(t)
->>>>>>> fe060458
 	defer cleaner()
 
 	data := goplugintestutils.CBORMarshal(t, &struct{}{})
@@ -538,12 +534,7 @@
 }
 `
 	// TODO: use am := testutil.NewTestArtifactManager() here
-<<<<<<< HEAD
 	lr, am, cb, _, cleaner := PrepareLrAmCbPm(t)
-	gp := lr.(*LogicRunner).Executors[core.MachineTypeGoPlugin]
-=======
-	lr, am, cb, cleaner := PrepareLrAmCb(t)
->>>>>>> fe060458
 	defer cleaner()
 
 	err := cb.Build(map[string]string{"one": contractOneCode, "two": contractTwoCode})
@@ -1250,5 +1241,4 @@
 	for _, m := range toCheckValidate {
 		lr.ProcessValidationResults(m)
 	}
-
 }