//
// Copyright 2019 Insolar Technologies GmbH
//
// Licensed under the Apache License, Version 2.0 (the "License");
// you may not use this file except in compliance with the License.
// You may obtain a copy of the License at
//
//     http://www.apache.org/licenses/LICENSE-2.0
//
// Unless required by applicable law or agreed to in writing, software
// distributed under the License is distributed on an "AS IS" BASIS,
// WITHOUT WARRANTIES OR CONDITIONS OF ANY KIND, either express or implied.
// See the License for the specific language governing permissions and
// limitations under the License.
//

package goplugintestutils

import (
	"context"
	"go/build"
	"io/ioutil"
	"os"
	"os/exec"
	"path/filepath"
	"regexp"
	"strings"
	"testing"
	"time"

	"github.com/pkg/errors"
	"github.com/stretchr/testify/assert"

	"github.com/insolar/insolar/insolar"
	"github.com/insolar/insolar/insolar/api"
	"github.com/insolar/insolar/insolar/flow"
	"github.com/insolar/insolar/insolar/jet"
	"github.com/insolar/insolar/insolar/pulse"
	"github.com/insolar/insolar/insolar/record"
	"github.com/insolar/insolar/instrumentation/inslogger"
	"github.com/insolar/insolar/log"
	"github.com/insolar/insolar/logicrunner/artifacts"
	"github.com/insolar/insolar/testutils"
)

// PrependGoPath prepends `path` to GOPATH environment variable
// accounting for possibly for default value. Returns new value.
// NOTE: that environment is not changed
func PrependGoPath(path string) string {
	gopath := os.Getenv("GOPATH")
	if gopath == "" {
		gopath = build.Default.GOPATH
	}

	return path + string(os.PathListSeparator) + gopath
}

// WriteFile dumps `text` into file named `name` into directory `dir`.
// Creates directory if needed as well as file
func WriteFile(dir string, name string, text string) error {
	err := os.MkdirAll(dir, 0775)
	if err != nil {
		return err
	}
	return ioutil.WriteFile(filepath.Join(dir, name), []byte(text), 0644)
}

// CBORMarshal - testing serialize helper
func CBORMarshal(t testing.TB, o interface{}) []byte {
	data, err := insolar.Serialize(o)
	assert.NoError(t, err, "Marshal")
	return data
}

// ContractsBuilder for tests
type ContractsBuilder struct {
	root    string
	IccPath string

	pulseAccessor   pulse.Accessor
	artifactManager artifacts.Client
	jetCoordinator  jet.Coordinator

	Prototypes map[string]*insolar.Reference
	Codes      map[string]*insolar.Reference
}

// NewContractBuilder returns a new `ContractsBuilder`, takes in: path to tmp directory,
// artifact manager, ...
func NewContractBuilder(icc string, am artifacts.Client, pa pulse.Accessor, jc jet.Coordinator) *ContractsBuilder {
	tmpDir, err := ioutil.TempDir("", "test-")
	if err != nil {
		return nil
	}

	cb := &ContractsBuilder{
		root:    tmpDir,
		IccPath: icc,

		pulseAccessor:   pa,
		artifactManager: am,
		jetCoordinator:  jc,

		Prototypes: make(map[string]*insolar.Reference),
		Codes:      make(map[string]*insolar.Reference),
	}
	return cb
}

// NotifyAboutPulse deletes tmp directory used for contracts building
func (cb *ContractsBuilder) Clean() {
	log.Debugf("Cleaning build directory %q", cb.root)
	err := os.RemoveAll(cb.root) // nolint: errcheck
	if err != nil {
		panic(err)
	}
}

// Build ...
func (cb *ContractsBuilder) Build(ctx context.Context, contracts map[string]string) error {
	for name := range contracts {
		nonce := testutils.RandomRef()
		pulse, err := cb.pulseAccessor.Latest(ctx)
		if err != nil {
			return errors.Wrap(err, "can't get current pulse")
		}
		request := record.IncomingRequest{
			CallType:  record.CTDeployPrototype,
			Prototype: &nonce,
			Reason:    api.MakeReason(pulse.PulseNumber, []byte(name)),
			APINode:   cb.jetCoordinator.Me(),
		}
		protoID, err := cb.registerRequest(ctx, &request)

		if err != nil {
			return errors.Wrap(err, "[ Build ] Can't RegisterIncomingRequest")
		}
<<<<<<< HEAD

=======
>>>>>>> 314b9ba5
		protoRef := insolar.NewReference(*protoID)
		log.Debugf("Registered prototype %q for contract %q in %q", protoRef.String(), name, cb.root)
		cb.Prototypes[name] = protoRef
	}

	re := regexp.MustCompile(`package\s+\S+`)
	for name, code := range contracts {
		code = re.ReplaceAllString(code, "package main")
		err := WriteFile(filepath.Join(cb.root, "src/contract", name), "main.go", code)
		if err != nil {
			return errors.Wrap(err, "[ buildPrototypes ] Can't WriteFile")
		}
		err = cb.proxy(name)
		if err != nil {
			return errors.Wrap(err, "[ Build ] Can't call proxy")
		}
		err = cb.wrapper(name)
		if err != nil {
			return errors.Wrap(err, "[ Build ] Can't call wrapper")
		}
	}

	for name := range contracts {
		log.Debugf("Building plugin for contract %q in %q", name, cb.root)
		err := cb.plugin(name)
		if err != nil {
			return errors.Wrap(err, "[ Build ] Can't call plugin")
		}
		log.Debugf("Built plugin for contract %q", name)

		pluginBinary, err := ioutil.ReadFile(filepath.Join(cb.root, "plugins", name+".so"))
		if err != nil {
			return errors.Wrap(err, "[ Build ] Can't ReadFile")
		}

		log.Debugf("Deploying code for contract %q", name)
		codeID, err := cb.artifactManager.DeployCode(
			ctx,
<<<<<<< HEAD
			*insolar.NewReference(insolar.RootDomainID),
			*insolar.NewReference(*codeReq),
			pluginBinary,
			insolar.MachineTypeGoPlugin,
=======
			insolar.Reference{}, insolar.Reference{},
			pluginBinary, insolar.MachineTypeGoPlugin,
>>>>>>> 314b9ba5
		)
		if err != nil {
			return errors.Wrap(err, "[ Build ] DeployCode returns error")
		}

<<<<<<< HEAD
		res := newRequestResult(nil, *insolar.NewReference(*codeReq))
		err = cb.artifactManager.RegisterResult(ctx, *insolar.NewReference(*codeReq), res)
		if err != nil {
			return errors.Wrap(err, "[ Build ] RegisterResult for code returns error")
		}

=======
>>>>>>> 314b9ba5
		codeRef := insolar.NewReference(*codeID)

		log.Debugf("Deployed code %q for contract %q in %q", codeRef.String(), name, cb.root)
		cb.Codes[name] = codeRef

		// FIXME: It's a temporary fix and should not be here. Ii will NOT work properly on production. Remove it ASAP!
		err = cb.artifactManager.ActivatePrototype(
			ctx,
			*cb.Prototypes[name],
			insolar.GenesisRecord.Ref(), // FIXME: Only bootstrap can do this!
			*codeRef,
			nil,
		)
		if err != nil {
			return errors.Wrap(err, "[ Build ] Can't ActivatePrototype")
		}
	}

	return nil
}

// Using registerRequest without VM is a tmp solution while there is no logic of contract uploading in VM
// Because of this we need copy some logic in test code
func (cb *ContractsBuilder) registerRequest(ctx context.Context, request *record.IncomingRequest) (*insolar.ID, error) {
	var err error
	var lastPulse insolar.PulseNumber

	retries := 5
	logger := inslogger.FromContext(ctx)

	if cb.pulseAccessor == nil {
		logger.Warnf("[ registerRequest ] No pulse accessor passed: no retries for register request")
		return cb.artifactManager.RegisterIncomingRequest(ctx, request)
	}

	for current := 1; current <= retries; current++ {
		currentPulse, err := cb.pulseAccessor.Latest(ctx)
		if err != nil {
			return nil, errors.Wrap(err, "[ registerRequest ] Can't get latest pulse")
		}

		if currentPulse.PulseNumber == lastPulse {
			logger.Debugf("[ registerRequest ]  wait for pulse change. Current: %d", currentPulse)
			time.Sleep(100 * time.Millisecond)
			continue
		}
		lastPulse = currentPulse.PulseNumber

		contractID, err := cb.artifactManager.RegisterIncomingRequest(ctx, request)
		if err == nil || !strings.Contains(err.Error(), flow.ErrCancelled.Error()) {
			return contractID, err
		}

		logger.Debugf("[ registerRequest ] retry. attempt: %d/%d", current, retries)
	}
	return nil, errors.Wrap(err, "flow cancelled, retries exceeded")
}

func (cb *ContractsBuilder) proxy(name string) error {
	dstDir := filepath.Join(cb.root, "src/github.com/insolar/insolar/application/proxy", name)

	err := os.MkdirAll(dstDir, 0777)
	if err != nil {
		return errors.Wrap(err, "[ proxy ]")
	}

	contractPath := filepath.Join(cb.root, "src/contract", name, "main.go")

	out, err := exec.Command(
		cb.IccPath, "proxy",
		"-o", filepath.Join(dstDir, "main.go"),
		"--code-reference", cb.Prototypes[name].String(),
		contractPath,
	).CombinedOutput()
	if err != nil {
		return errors.Wrap(err, "can't generate proxy: "+string(out))
	}
	return nil
}

func (cb *ContractsBuilder) wrapper(name string) error {
	contractPath := filepath.Join(cb.root, "src/contract", name, "main.go")
	wrapperPath := filepath.Join(cb.root, "src/contract", name, "main_wrapper.go")

	out, err := exec.Command(cb.IccPath, "wrapper", "-o", wrapperPath, contractPath).CombinedOutput()
	if err != nil {
		return errors.Wrap(err, "can't generate wrapper for contract '"+name+"': "+string(out))
	}
	return nil
}

// Plugin ...
func (cb *ContractsBuilder) plugin(name string) error {
	dstDir := filepath.Join(cb.root, "plugins")

	err := os.MkdirAll(dstDir, 0777)
	if err != nil {
		return errors.Wrap(err, "[ plugin ]")
	}

	cmd := exec.Command(
		"go", "build",
		"-buildmode=plugin",
		"-o", filepath.Join(dstDir, name+".so"),
		filepath.Join(cb.root, "src/contract", name),
	)
	cmd.Env = append(os.Environ(), "GOPATH="+PrependGoPath(cb.root))
	out, err := cmd.CombinedOutput()
	if err != nil {
		return errors.Wrap(err, "can't build contract: "+string(out))
	}
	return nil
}<|MERGE_RESOLUTION|>--- conflicted
+++ resolved
@@ -135,10 +135,6 @@
 		if err != nil {
 			return errors.Wrap(err, "[ Build ] Can't RegisterIncomingRequest")
 		}
-<<<<<<< HEAD
-
-=======
->>>>>>> 314b9ba5
 		protoRef := insolar.NewReference(*protoID)
 		log.Debugf("Registered prototype %q for contract %q in %q", protoRef.String(), name, cb.root)
 		cb.Prototypes[name] = protoRef
@@ -177,29 +173,13 @@
 		log.Debugf("Deploying code for contract %q", name)
 		codeID, err := cb.artifactManager.DeployCode(
 			ctx,
-<<<<<<< HEAD
-			*insolar.NewReference(insolar.RootDomainID),
-			*insolar.NewReference(*codeReq),
-			pluginBinary,
-			insolar.MachineTypeGoPlugin,
-=======
-			insolar.Reference{}, insolar.Reference{},
+			*insolar.NewReference(insolar.RootDomainID), insolar.NewEmptyReference(),
 			pluginBinary, insolar.MachineTypeGoPlugin,
->>>>>>> 314b9ba5
 		)
 		if err != nil {
 			return errors.Wrap(err, "[ Build ] DeployCode returns error")
 		}
 
-<<<<<<< HEAD
-		res := newRequestResult(nil, *insolar.NewReference(*codeReq))
-		err = cb.artifactManager.RegisterResult(ctx, *insolar.NewReference(*codeReq), res)
-		if err != nil {
-			return errors.Wrap(err, "[ Build ] RegisterResult for code returns error")
-		}
-
-=======
->>>>>>> 314b9ba5
 		codeRef := insolar.NewReference(*codeID)
 
 		log.Debugf("Deployed code %q for contract %q in %q", codeRef.String(), name, cb.root)
