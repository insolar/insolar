--- conflicted
+++ resolved
@@ -96,7 +96,6 @@
 	return cb
 }
 
-// NotifyAboutPulse deletes tmp directory used for contracts building
 func (cb *ContractsBuilder) Clean() {
 	log.Debugf("Cleaning build directory %q", cb.root)
 	err := os.RemoveAll(cb.root) // nolint: errcheck
@@ -228,12 +227,8 @@
 }
 
 func (cb *ContractsBuilder) proxy(name string) error {
-<<<<<<< HEAD
 	root := insolar.RootModuleDir()
 	dstDir := filepath.Join(root, "application/proxy", name)
-=======
-	dstDir := filepath.Join(cb.root, "src/proxy", name)
->>>>>>> a48781bc
 
 	err := os.MkdirAll(dstDir, 0777)
 	if err != nil {
