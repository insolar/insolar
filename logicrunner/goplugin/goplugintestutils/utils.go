--- conflicted
+++ resolved
@@ -64,289 +64,6 @@
 	return ioutil.WriteFile(filepath.Join(dir, name), []byte(text), 0644)
 }
 
-<<<<<<< HEAD
-// TestCodeDescriptor implementation for tests
-type TestCodeDescriptor struct {
-	ARef         insolar.Reference
-	ACode        []byte
-	AMachineType insolar.MachineType
-}
-
-// Ref implementation for tests
-func (t *TestCodeDescriptor) Ref() *insolar.Reference {
-	return &t.ARef
-}
-
-// MachineType implementation for tests
-func (t *TestCodeDescriptor) MachineType() insolar.MachineType {
-	return t.AMachineType
-}
-
-// Code implementation for tests
-func (t *TestCodeDescriptor) Code() ([]byte, error) {
-	return t.ACode, nil
-}
-
-// TestObjectDescriptor implementation for tests
-type TestObjectDescriptor struct {
-	AM                *TestArtifactManager
-	ARef              *insolar.Reference
-	Data              []byte
-	State             *insolar.ID
-	PrototypeRef      *insolar.Reference
-	Delegates         map[insolar.Reference]insolar.Reference
-	ChildrenContainer []insolar.Reference
-}
-
-func (t *TestObjectDescriptor) HasPendingRequests() bool {
-	panic("implement me")
-}
-
-// Parent implementation for tests
-func (t *TestObjectDescriptor) Parent() *insolar.Reference {
-	panic("implement me")
-}
-
-// ChildPointer implementation for tests
-func (t *TestObjectDescriptor) ChildPointer() *insolar.ID {
-	panic("not implemented")
-}
-
-// HeadRef implementation for tests
-func (t *TestObjectDescriptor) HeadRef() *insolar.Reference {
-	return t.ARef
-}
-
-// StateID implementation for tests
-func (t *TestObjectDescriptor) StateID() *insolar.ID {
-	return t.State
-}
-
-// Memory implementation for tests
-func (t *TestObjectDescriptor) Memory() []byte {
-	return t.Data
-}
-
-// IsPrototype implementation for tests
-func (t *TestObjectDescriptor) IsPrototype() bool {
-	return false
-}
-
-// Prototype implementation for tests
-func (t *TestObjectDescriptor) Prototype() (*insolar.Reference, error) {
-	if t.PrototypeRef == nil {
-		panic("No prototype")
-	}
-	return t.PrototypeRef, nil
-}
-
-// Code implementation for tests
-func (t *TestObjectDescriptor) Code() (*insolar.Reference, error) {
-	if t.PrototypeRef == nil {
-		panic("No code")
-	}
-	return t.PrototypeRef, nil
-}
-
-// TestArtifactManager implementation for tests
-type TestArtifactManager struct {
-	Types      []insolar.MachineType
-	Codes      map[insolar.Reference]*TestCodeDescriptor
-	Objects    map[insolar.Reference]*TestObjectDescriptor
-	Prototypes map[insolar.Reference]*TestObjectDescriptor
-}
-
-func (t *TestArtifactManager) InjectCodeDescriptor(_ insolar.Reference, _ artifacts.CodeDescriptor) {
-	panic("implement me")
-}
-func (t *TestArtifactManager) InjectObjectDescriptor(_ insolar.Reference, _ artifacts.ObjectDescriptor) {
-	panic("implement me")
-}
-func (t *TestArtifactManager) InjectFinish() {
-	panic("implement me")
-}
-
-func (t *TestArtifactManager) GetPendingRequest(ctx context.Context, objectID insolar.ID) (*insolar.Reference, *record.IncomingRequest, error) {
-	panic("implement me")
-}
-
-func (t *TestArtifactManager) HasPendingRequests(ctx context.Context, object insolar.Reference) (bool, error) {
-	panic("implement me")
-}
-
-// State implementation for tests
-func (t *TestArtifactManager) State() []byte {
-	panic("implement me")
-}
-
-// GetChildren implementation for tests
-func (t *TestArtifactManager) GetChildren(ctx context.Context, parent insolar.Reference, pulse *insolar.PulseNumber) (artifacts.RefIterator, error) {
-	panic("implement me")
-}
-
-// NewTestArtifactManager implementation for tests
-func NewTestArtifactManager() *TestArtifactManager {
-	return &TestArtifactManager{
-		Codes:      make(map[insolar.Reference]*TestCodeDescriptor),
-		Objects:    make(map[insolar.Reference]*TestObjectDescriptor),
-		Prototypes: make(map[insolar.Reference]*TestObjectDescriptor),
-	}
-}
-
-// RegisterIncomingRequest implementation for tests
-func (t *TestArtifactManager) RegisterIncomingRequest(ctx context.Context, req *record.IncomingRequest) (*insolar.ID, error) {
-	nonce := testutils.RandomID()
-	return &nonce, nil
-}
-
-// RegisterOutgoingRequest implementation for tests
-func (t *TestArtifactManager) RegisterOutgoingRequest(ctx context.Context, req *record.OutgoingRequest) (*insolar.ID, error) {
-	nonce := testutils.RandomID()
-	return &nonce, nil
-}
-
-// RegisterResult saves VM method call result.
-func (t *TestArtifactManager) RegisterResult(
-	ctx context.Context, object, request insolar.Reference, payload []byte,
-) (*insolar.ID, error) {
-	panic("implement me")
-}
-
-// GetObject implementation for tests
-func (t *TestArtifactManager) GetObject(ctx context.Context, object insolar.Reference) (artifacts.ObjectDescriptor, error) {
-	res, ok := t.Objects[object]
-	if !ok {
-		return nil, errors.New("No object")
-	}
-	return res, nil
-}
-
-// GetDelegate implementation for tests
-func (t *TestArtifactManager) GetDelegate(ctx context.Context, head, asClass insolar.Reference) (*insolar.Reference, error) {
-	obj, ok := t.Objects[head]
-	if !ok {
-		return nil, errors.New("No object")
-	}
-
-	res, ok := obj.Delegates[asClass]
-	if !ok {
-		return nil, errors.New("No delegate")
-	}
-
-	return &res, nil
-}
-
-// DeployCode implementation for tests
-func (t *TestArtifactManager) DeployCode(ctx context.Context, domain insolar.Reference, request insolar.Reference, code []byte, mt insolar.MachineType) (*insolar.ID, error) {
-	ref := testutils.RandomRef()
-
-	t.Codes[ref] = &TestCodeDescriptor{
-		ARef:         ref,
-		ACode:        code,
-		AMachineType: insolar.MachineTypeGoPlugin,
-	}
-	id := ref.Record()
-	return id, nil
-}
-
-// GetCode implementation for tests
-func (t *TestArtifactManager) GetCode(ctx context.Context, code insolar.Reference) (artifacts.CodeDescriptor, error) {
-	res, ok := t.Codes[code]
-	if !ok {
-		return nil, errors.New("No code")
-	}
-	return res, nil
-}
-
-// ActivatePrototype implementation for tests
-func (t *TestArtifactManager) ActivatePrototype(
-	ctx context.Context,
-	request, parent, code insolar.Reference,
-	memory []byte,
-) error {
-	id := testutils.RandomID()
-
-	t.Prototypes[request] = &TestObjectDescriptor{
-		AM:           t,
-		ARef:         &request,
-		Data:         memory,
-		State:        &id,
-		PrototypeRef: &code,
-		Delegates:    make(map[insolar.Reference]insolar.Reference),
-	}
-
-	return nil
-}
-
-// ActivateObject implementation for tests
-func (t *TestArtifactManager) ActivateObject(
-	ctx context.Context,
-	request, parent, prototype insolar.Reference,
-	asDelegate bool,
-	memory []byte,
-) error {
-	id := testutils.RandomID()
-
-	t.Objects[request] = &TestObjectDescriptor{
-		AM:           t,
-		ARef:         &request,
-		Data:         memory,
-		State:        &id,
-		PrototypeRef: &prototype,
-		Delegates:    make(map[insolar.Reference]insolar.Reference),
-	}
-	if asDelegate {
-		pObj, ok := t.Objects[parent]
-		if !ok {
-			return errors.New("No parent to inject delegate into")
-		}
-
-		pObj.Delegates[prototype] = request
-	}
-
-	return nil
-}
-
-// DeactivateObject implementation for tests
-func (t *TestArtifactManager) DeactivateObject(
-	ctx context.Context,
-	request insolar.Reference, obj artifacts.ObjectDescriptor,
-	result []byte,
-) error {
-	panic("not implemented")
-}
-
-// UpdateObject implementation for tests
-func (t *TestArtifactManager) UpdateObject(
-	ctx context.Context,
-	request insolar.Reference,
-	object artifacts.ObjectDescriptor,
-	memory []byte,
-	result []byte,
-) error {
-	objDesc, ok := t.Objects[*object.HeadRef()]
-	if !ok {
-		return errors.New("No object to update")
-	}
-
-	objDesc.Data = memory
-
-	return nil
-}
-
-// RegisterValidation implementation for tests
-func (t *TestArtifactManager) RegisterValidation(
-	ctx context.Context,
-	object insolar.Reference,
-	state insolar.ID,
-	isValid bool,
-	validationMessages []insolar.Message,
-) error {
-	panic("implement me")
-}
-
-=======
->>>>>>> ea02f5a4
 // CBORMarshal - testing serialize helper
 func CBORMarshal(t testing.TB, o interface{}) []byte {
 	data, err := insolar.Serialize(o)
