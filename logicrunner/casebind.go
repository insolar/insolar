//
// Copyright 2019 Insolar Technologies GmbH
//
// Licensed under the Apache License, Version 2.0 (the "License");
// you may not use this file except in compliance with the License.
// You may obtain a copy of the License at
//
//     http://www.apache.org/licenses/LICENSE-2.0
//
// Unless required by applicable law or agreed to in writing, software
// distributed under the License is distributed on an "AS IS" BASIS,
// WITHOUT WARRANTIES OR CONDITIONS OF ANY KIND, either express or implied.
// See the License for the specific language governing permissions and
// limitations under the License.
//

package logicrunner

import (
	"context"
	"encoding/gob"

	"github.com/insolar/insolar/insolar"
	"github.com/insolar/insolar/insolar/message"
)

type CaseRequest struct {
	Parcel     insolar.Parcel
	Request    insolar.Reference
	MessageBus insolar.MessageBus
	Reply      insolar.Reply
	Error      string
}

// CaseBinder is a whole result of executor efforts on every object it seen on this pulse
type CaseBind struct {
	Requests []CaseRequest
}

func NewCaseBind() *CaseBind {
	return &CaseBind{Requests: make([]CaseRequest, 0)}
}

func NewCaseBindFromValidateMessage(ctx context.Context, mb insolar.MessageBus, msg *message.ValidateCaseBind) *CaseBind {
	res := &CaseBind{
		Requests: make([]CaseRequest, len(msg.Requests)),
	}
	for i, req := range msg.Requests {
		// TODO: here we used message bus player
		res.Requests[i] = CaseRequest{
			Parcel:  req.Parcel,
			Request: req.Request,
			Reply:   req.Reply,
			Error:   req.Error,
		}
	}
	return res
}

func NewCaseBindFromExecutorResultsMessage(msg *message.ExecutorResults) *CaseBind {
	panic("not implemented")
}

func (cb *CaseBind) getCaseBindForMessage(_ context.Context) []message.CaseBindRequest {
	return make([]message.CaseBindRequest, 0)
	// TODO: we don't validate at the moment, just send empty case bind
	//
	//if cb == nil {
	//	return make([]message.CaseBindRequest, 0)
	//}
	//
	//requests := make([]message.CaseBindRequest, len(cb.Requests))
	//
	//for i, req := range cb.Requests {
	//	var buf bytes.Buffer
	//	err := req.MessageBus.(insolar.TapeWriter).WriteTape(ctx, &buf)
	//	if err != nil {
	//		panic("couldn't write tape: " + err.Error())
	//	}
	//	requests[i] = message.CaseBindRequest{
	//		Parcel:         req.Parcel,
	//		Request:        req.Request,
	//		MessageBusTape: buf.Bytes(),
	//		Reply:          req.Reply,
	//		Error:          req.Error,
	//	}
	//}
	//
	//return requests
}

func (cb *CaseBind) ToValidateMessage(ctx context.Context, ref Ref, pulse insolar.Pulse) *message.ValidateCaseBind {
	res := &message.ValidateCaseBind{
		RecordRef: ref,
		Requests:  cb.getCaseBindForMessage(ctx),
		Pulse:     pulse,
	}
	return res
}

func (cb *CaseBind) NewRequest(p insolar.Parcel, request Ref, mb insolar.MessageBus) *CaseRequest {
	res := CaseRequest{
		Parcel:     p,
		Request:    request,
		MessageBus: mb,
	}
	cb.Requests = append(cb.Requests, res)
	return &cb.Requests[len(cb.Requests)-1]
}

type CaseBindReplay struct {
	Pulse    insolar.Pulse
	CaseBind CaseBind
	Request  int
	Record   int
	Steps    int
	Fail     int
}

func NewCaseBindReplay(cb CaseBind) *CaseBindReplay {
	return &CaseBindReplay{
		CaseBind: cb,
		Request:  -1,
		Record:   -1,
	}
}

func (r *CaseBindReplay) NextRequest() *CaseRequest {
	if r.Request+1 >= len(r.CaseBind.Requests) {
		return nil
	}
	r.Request++
	return &r.CaseBind.Requests[r.Request]
}

func (lr *LogicRunner) Validate(ctx context.Context, ref Ref, p insolar.Pulse, cb CaseBind) (int, error) {
	//os := LogicRunner.UpsertObjectState(ref)
	//vs := os.StartValidation(ref)
	//
	//vs.Lock()
	//defer vs.Unlock()
	//
	//checker := &ValidationChecker{
	//	LogicRunner: LogicRunner,
	//	cb: NewCaseBindReplay(cb),
	//}
	//vs.Behaviour = checker
	//
	//for {
	//	request := checker.NextRequest()
	//	if request == nil {
	//		break
	//	}
	//
	//	traceID := "TODO" // FIXME
	//
	//	ctx = inslogger.ContextWithTrace(ctx, traceID)
	//
	//	// TODO: here we were injecting message bus into context
	//
	//	sender := request.Parcel.GetSender()
	//	vs.Current = &CurrentExecution{
	//		Context:       ctx,
	//		Request:       &request.Request,
	//		RequesterNode: &sender,
	//	}
	//
	//	rep, err := func() (insolar.Reply, error) {
	//		vs.Unlock()
	//		defer vs.Lock()
	//		return LogicRunner.executeAndReply(ctx, vs, request.Parcel)
	//	}()
	//
	//	err = vs.Behaviour.Result(rep, err)
	//	if err != nil {
	//		return 0, errors.Wrap(err, "validation step failed")
	//	}
	//}
	return 1, nil
}

<<<<<<< HEAD
func (lr *LogicRunner) HandleValidateCaseBindMessage(ctx context.Context, inmsg insolar.Parcel) (insolar.Reply, error) {
	ctx = loggerWithTargetID(ctx, inmsg)
	inslogger.FromContext(ctx).Debug("LogicRunner.HandleValidateCaseBindMessage starts ...")
	msg, ok := inmsg.Message().(*message.ValidateCaseBind)
	if !ok {
		return nil, errors.New("Execute( ! message.ValidateCaseBindInterface )")
	}

	procCheckRole := CheckOurRole{
		msg:  msg,
		role: insolar.DynamicRoleVirtualValidator,
		lr:   lr,
		pulseNumber: lr.pulse(ctx).PulseNumber,
	}
	if err := procCheckRole.Proceed(ctx); err != nil {
		// rewrite "can't execute this object" to "flow cancelled" for force retry message
		// just temporary fix till mb moved to watermill
		if err == flow.ErrCancelled || err == ErrCantExecute {
			return nil, flow.ErrCancelled
		}
		return nil, errors.Wrap(err, "[ HandleValidateCaseBindMessage ] can't play role")
	}

	passedStepsCount, validationError := lr.Validate(
		ctx, msg.GetReference(), msg.GetPulse(), *NewCaseBindFromValidateMessage(ctx, lr.MessageBus, msg),
	)
	errstr := ""
	if validationError != nil {
		errstr = validationError.Error()
	}

	_, err := lr.MessageBus.Send(ctx, &message.ValidationResults{
		RecordRef:        msg.GetReference(),
		PassedStepsCount: passedStepsCount,
		Error:            errstr,
	}, nil)

	return &reply.OK{}, err
}

func (lr *LogicRunner) HandleValidationResultsMessage(ctx context.Context, inmsg insolar.Parcel) (insolar.Reply, error) {
	ctx = loggerWithTargetID(ctx, inmsg)
	inslogger.FromContext(ctx).Debug("LogicRunner.HandleValidationResultsMessage starts ...")
	_, ok := inmsg.Message().(*message.ValidationResults)
	if !ok {
		return nil, errors.Errorf("HandleValidationResultsMessage got argument typed %t", inmsg)
	}

	return &reply.OK{}, nil
}

=======
>>>>>>> 8cc8b413
func init() {
	gob.Register(&CaseRequest{})
	gob.Register(&CaseBind{})
}<|MERGE_RESOLUTION|>--- conflicted
+++ resolved
@@ -179,60 +179,6 @@
 	return 1, nil
 }
 
-<<<<<<< HEAD
-func (lr *LogicRunner) HandleValidateCaseBindMessage(ctx context.Context, inmsg insolar.Parcel) (insolar.Reply, error) {
-	ctx = loggerWithTargetID(ctx, inmsg)
-	inslogger.FromContext(ctx).Debug("LogicRunner.HandleValidateCaseBindMessage starts ...")
-	msg, ok := inmsg.Message().(*message.ValidateCaseBind)
-	if !ok {
-		return nil, errors.New("Execute( ! message.ValidateCaseBindInterface )")
-	}
-
-	procCheckRole := CheckOurRole{
-		msg:  msg,
-		role: insolar.DynamicRoleVirtualValidator,
-		lr:   lr,
-		pulseNumber: lr.pulse(ctx).PulseNumber,
-	}
-	if err := procCheckRole.Proceed(ctx); err != nil {
-		// rewrite "can't execute this object" to "flow cancelled" for force retry message
-		// just temporary fix till mb moved to watermill
-		if err == flow.ErrCancelled || err == ErrCantExecute {
-			return nil, flow.ErrCancelled
-		}
-		return nil, errors.Wrap(err, "[ HandleValidateCaseBindMessage ] can't play role")
-	}
-
-	passedStepsCount, validationError := lr.Validate(
-		ctx, msg.GetReference(), msg.GetPulse(), *NewCaseBindFromValidateMessage(ctx, lr.MessageBus, msg),
-	)
-	errstr := ""
-	if validationError != nil {
-		errstr = validationError.Error()
-	}
-
-	_, err := lr.MessageBus.Send(ctx, &message.ValidationResults{
-		RecordRef:        msg.GetReference(),
-		PassedStepsCount: passedStepsCount,
-		Error:            errstr,
-	}, nil)
-
-	return &reply.OK{}, err
-}
-
-func (lr *LogicRunner) HandleValidationResultsMessage(ctx context.Context, inmsg insolar.Parcel) (insolar.Reply, error) {
-	ctx = loggerWithTargetID(ctx, inmsg)
-	inslogger.FromContext(ctx).Debug("LogicRunner.HandleValidationResultsMessage starts ...")
-	_, ok := inmsg.Message().(*message.ValidationResults)
-	if !ok {
-		return nil, errors.Errorf("HandleValidationResultsMessage got argument typed %t", inmsg)
-	}
-
-	return &reply.OK{}, nil
-}
-
-=======
->>>>>>> 8cc8b413
 func init() {
 	gob.Register(&CaseRequest{})
 	gob.Register(&CaseBind{})
