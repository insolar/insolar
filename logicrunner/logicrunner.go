--- conflicted
+++ resolved
@@ -27,7 +27,6 @@
 	"sync"
 	"time"
 
-<<<<<<< HEAD
 	"github.com/ThreeDotsLabs/watermill"
 	watermillMsg "github.com/ThreeDotsLabs/watermill/message"
 	"github.com/ThreeDotsLabs/watermill/message/infrastructure/gochannel"
@@ -35,10 +34,8 @@
 	"github.com/insolar/insolar/insolar/flow"
 	"github.com/insolar/insolar/insolar/flow/bus"
 	"github.com/insolar/insolar/insolar/flow/handler"
-=======
 	"go.opencensus.io/trace"
 
->>>>>>> 66d7f9fe
 	"github.com/insolar/insolar/ledger/storage/pulse"
 	"github.com/insolar/insolar/logicrunner/artifacts"
 
@@ -484,9 +481,9 @@
 	if os.ExecutionState == nil {
 		// we are first, strange, soon ExecuteResults message should come
 		os.ExecutionState = &ExecutionState{
-			Ref:       *ref,
-			Queue:     make([]ExecutionQueueElement, 0),
-			pending:   message.NotPending,
+			Ref:     *ref,
+			Queue:   make([]ExecutionQueueElement, 0),
+			pending: message.NotPending,
 		}
 		os.Unlock()
 		return &reply.OK{}, nil
@@ -806,8 +803,8 @@
 	state.Lock()
 	if state.ExecutionState == nil {
 		state.ExecutionState = &ExecutionState{
-			Ref:       ref,
-			Queue:     make([]ExecutionQueueElement, 0),
+			Ref:   ref,
+			Queue: make([]ExecutionQueueElement, 0),
 		}
 	}
 	es := state.ExecutionState
