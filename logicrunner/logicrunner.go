--- conflicted
+++ resolved
@@ -881,8 +881,6 @@
 			if !isAuthorized {
 				if es.Current != nil {
 					es.pending = InPending
-<<<<<<< HEAD
-=======
 
 				// TODO: this should return delegation token to continue execution of the pending
 				messages = append(
@@ -899,7 +897,6 @@
 					es.pending = NotPending
 				}
 				state.ExecutionState = nil
->>>>>>> 2ebe0392
 				}
 
 				queue := es.releaseQueue()
@@ -921,12 +918,6 @@
 				)
 			}
 
-<<<<<<< HEAD
-			// TODO: if Current is not nil then we should request here for a delegation token
-			// to continue execution of the current request
-
-=======
->>>>>>> 2ebe0392
 			if es.Current == nil && len(es.Queue) == 0 {
 				state.ExecutionState = nil
 			}
