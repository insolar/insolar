--- conflicted
+++ resolved
@@ -150,42 +150,14 @@
 			Message: msg,
 		}
 	}
-<<<<<<< HEAD
-	lr.FlowDispatcher = dispatcher.NewDispatcher(
-		lr.PulseAccessor,
-=======
 	lr.FlowDispatcher = dispatcher.NewDispatcher(lr.PulseAccessor,
->>>>>>> cf506c61
 		func(msg *watermillMsg.Message) flow.Handle {
 			return initHandle(msg).Present
 		}, func(msg *watermillMsg.Message) flow.Handle {
 			return initHandle(msg).Future
 		}, func(msg *watermillMsg.Message) flow.Handle {
 			return initHandle(msg).Past
-<<<<<<< HEAD
-		},
-	)
-
-	innerInitHandle := func(msg *watermillMsg.Message) *InnerInit {
-		return &InnerInit{
-			dep:     dep,
-			Message: msg,
-		}
-	}
-
-	lr.InnerFlowDispatcher = dispatcher.NewDispatcher(
-		lr.PulseAccessor,
-		func(msg *watermillMsg.Message) flow.Handle {
-			return innerInitHandle(msg).Present
-		}, func(msg *watermillMsg.Message) flow.Handle {
-			return innerInitHandle(msg).Present
-		}, func(msg *watermillMsg.Message) flow.Handle {
-			return innerInitHandle(msg).Present
-		},
-	)
-=======
 		})
->>>>>>> cf506c61
 }
 
 func (lr *LogicRunner) initializeBuiltin(_ context.Context) error {
