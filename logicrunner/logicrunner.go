/*
 *    Copyright 2018 Insolar
 *
 *    Licensed under the Apache License, Version 2.0 (the "License");
 *    you may not use this file except in compliance with the License.
 *    You may obtain a copy of the License at
 *
 *        http://www.apache.org/licenses/LICENSE-2.0
 *
 *    Unless required by applicable law or agreed to in writing, software
 *    distributed under the License is distributed on an "AS IS" BASIS,
 *    WITHOUT WARRANTIES OR CONDITIONS OF ANY KIND, either express or implied.
 *    See the License for the specific language governing permissions and
 *    limitations under the License.
 */

// Package logicrunner - infrastructure for executing smartcontracts
package logicrunner

import (
	"bytes"
	"context"
	"encoding/gob"
	"net"
	"sync"
	"time"

	"github.com/pkg/errors"

	"github.com/insolar/insolar/configuration"
	"github.com/insolar/insolar/core"
	"github.com/insolar/insolar/core/message"
	"github.com/insolar/insolar/core/reply"
	"github.com/insolar/insolar/core/utils"
	"github.com/insolar/insolar/instrumentation/inslogger"
	"github.com/insolar/insolar/logicrunner/builtin"
	"github.com/insolar/insolar/logicrunner/goplugin"
)

type Ref = core.RecordRef

// Context of one contract execution
type ObjectState struct {
	sync.Mutex
	Ref *Ref

	ExecutionState *ExecutionState
	Validation     *ExecutionState
	Consensus      *Consensus
}

type ExecutionState struct {
	sync.Mutex
	objectbody *ObjectBody
	deactivate bool
	nonce      uint64

	Behaviour ValidationBehaviour
	Current   *CurrentExecution
	Queue     []ExecutionQueueElement
}

type CurrentExecution struct {
	sync.Mutex
	Context      context.Context
	LogicContext *core.LogicCallContext
	Request      *Ref
}

type ExecutionQueueResult struct {
	reply        core.Reply
	err          error
	somebodyElse bool
}

type ExecutionQueueElement struct {
	ctx     context.Context
	parcel  core.Parcel
	request *Ref
	pulse   core.PulseNumber
	result  chan ExecutionQueueResult
}

type Error struct {
	Err      error
	Request  *Ref
	Contract *Ref
	Method   string
}

func (lre Error) Error() string {
	var buffer bytes.Buffer

	buffer.WriteString(lre.Err.Error())
	if lre.Contract != nil {
		buffer.WriteString(" Contract=" + lre.Contract.String())
	}
	if lre.Method != "" {
		buffer.WriteString(" Method=" + lre.Method)
	}
	if lre.Request != nil {
		buffer.WriteString(" Request=" + lre.Request.String())
	}

	return buffer.String()
}

func (os *ObjectState) MustModeState(mode string) (res *ExecutionState) {
	switch mode {
	case "execution":
		res = os.ExecutionState
	case "validation":
		res = os.Validation
	default:
		panic("'" + mode + "' is unknown object processing mode")
	}
	if res == nil {
		panic("object is not in " + mode + " mode")
	}
	return res
}

func (os *ObjectState) WrapError(err error, message string) error {
	if err == nil {
		err = errors.New(message)
	} else {
		err = errors.Wrap(err, message)
	}
	return Error{
		Err:      err,
		Contract: os.Ref,
	}
}

func (es *ExecutionState) WrapError(err error, message string) error {
	if err == nil {
		err = errors.New(message)
	} else {
		err = errors.Wrap(err, message)
	}
	res := Error{Err: err}
	if es.objectbody != nil {
		res.Contract = es.objectbody.objDescriptor.HeadRef()
	}
	if es.Current != nil {
		res.Request = es.Current.Request
	}
	return res
}

func (es *ExecutionState) ReleaseQueue() {
	es.Lock()
	defer es.Unlock()

	q := es.Queue
	es.Queue = make([]ExecutionQueueElement, 0)

	for _, qe := range q {
		qe.result <- ExecutionQueueResult{somebodyElse: true}
		close(qe.result)
	}
}

// LogicRunner is a general interface of contract executor
type LogicRunner struct {
	// FIXME: Ledger component is deprecated. Inject required sub-components.
	MessageBus                 core.MessageBus                 `inject:""`
	Ledger                     core.Ledger                     `inject:""`
	NodeNetwork                core.NodeNetwork                `inject:""`
	PlatformCryptographyScheme core.PlatformCryptographyScheme `inject:""`
	ParcelFactory              message.ParcelFactory           `inject:""`
	PulseManager               core.PulseManager               `inject:""`
	ArtifactManager            core.ArtifactManager            `inject:""`
	JetCoordinator             core.JetCoordinator             `inject:""`

	Executors    [core.MachineTypesLastID]core.MachineLogicExecutor
	machinePrefs []core.MachineType
	Cfg          *configuration.LogicRunner

	state      map[Ref]*ObjectState // if object exists, we are validating or executing it right now
	stateMutex sync.Mutex

	sock net.Listener
}

// NewLogicRunner is constructor for LogicRunner
func NewLogicRunner(cfg *configuration.LogicRunner) (*LogicRunner, error) {
	if cfg == nil {
		return nil, errors.New("LogicRunner have nil configuration")
	}
	res := LogicRunner{
		Cfg:   cfg,
		state: make(map[Ref]*ObjectState),
	}
	return &res, nil
}

// Start starts logic runner component
func (lr *LogicRunner) Start(ctx context.Context) error {
	if lr.Cfg.BuiltIn != nil {
		bi := builtin.NewBuiltIn(lr.MessageBus, lr.ArtifactManager)
		if err := lr.RegisterExecutor(core.MachineTypeBuiltin, bi); err != nil {
			return err
		}
		lr.machinePrefs = append(lr.machinePrefs, core.MachineTypeBuiltin)
	}

	if lr.Cfg.GoPlugin != nil {
		if lr.Cfg.RPCListen != "" {
			StartRPC(ctx, lr, lr.PulseManager)
		}

		gp, err := goplugin.NewGoPlugin(lr.Cfg, lr.MessageBus, lr.ArtifactManager)
		if err != nil {
			return err
		}
		if err := lr.RegisterExecutor(core.MachineTypeGoPlugin, gp); err != nil {
			return err
		}
		lr.machinePrefs = append(lr.machinePrefs, core.MachineTypeGoPlugin)
	}

	lr.RegisterHandlers()

	return nil
}

func (lr *LogicRunner) RegisterHandlers() {
	lr.MessageBus.MustRegister(core.TypeCallMethod, lr.Execute)
	lr.MessageBus.MustRegister(core.TypeCallConstructor, lr.Execute)
	lr.MessageBus.MustRegister(core.TypeExecutorResults, lr.ExecutorResults)
	lr.MessageBus.MustRegister(core.TypeValidateCaseBind, lr.ValidateCaseBind)
	lr.MessageBus.MustRegister(core.TypeValidationResults, lr.ProcessValidationResults)
}

// Stop stops logic runner component and its executors
func (lr *LogicRunner) Stop(ctx context.Context) error {
	reterr := error(nil)
	for _, e := range lr.Executors {
		if e == nil {
			continue
		}
		err := e.Stop()
		if err != nil {
			reterr = errors.Wrap(reterr, err.Error())
		}
	}

	if lr.sock != nil {
		if err := lr.sock.Close(); err != nil {
			return err
		}
	}

	return reterr
}

func (lr *LogicRunner) CheckOurRole(ctx context.Context, msg core.Message, role core.DynamicRole) error {
	// TODO do map of supported objects for pulse, go to jetCoordinator only if map is empty for ref
	target := msg.DefaultTarget()
	isAuthorized, err := lr.JetCoordinator.IsAuthorized(
		ctx, role, target.Record(), lr.pulse(ctx).PulseNumber, lr.NodeNetwork.GetOrigin().ID(),
	)
	if err != nil {
		return errors.Wrap(err, "authorization failed with error")
	}
	if !isAuthorized {
		return errors.New("can't execute this object")
	}
	return nil
}

func (lr *LogicRunner) RegisterRequest(ctx context.Context, parcel core.Parcel) (*Ref, error) {
	id, err := lr.ArtifactManager.RegisterRequest(ctx, parcel)
	if err != nil {
		return nil, err
	}

	// TODO: use proper conversion
	res := &Ref{}
	res.SetRecord(*id)
	return res, nil
}

// Execute runs a method on an object, ATM just thin proxy to `GoPlugin.Exec`
func (lr *LogicRunner) Execute(ctx context.Context, parcel core.Parcel) (core.Reply, error) {
	msg, ok := parcel.Message().(message.IBaseLogicMessage)
	if !ok {
		return nil, errors.New("Execute( ! message.IBaseLogicMessage )")
	}
	ref := msg.GetReference()

	err := lr.CheckOurRole(ctx, msg, core.DynamicRoleVirtualExecutor)
	if err != nil {
		return nil, errors.Wrap(err, "can't play role")
	}

	os := lr.UpsertObjectState(ref)

	os.Lock()
	if os.ExecutionState == nil {
		os.ExecutionState = &ExecutionState{
			Queue:     make([]ExecutionQueueElement, 0),
			Behaviour: &ValidationSaver{lr: lr, caseBind: NewCaseBind()},
		}
	}
	es := os.ExecutionState
	os.Unlock()

	es.Lock()
	if es.Current != nil {
		// TODO: check no wait call
		if inslogger.TraceID(es.Current.Context) == inslogger.TraceID(ctx) {
			es.Unlock()
			return nil, os.WrapError(nil, "loop detected")
		}
	}
	es.Unlock()

	request, err := lr.RegisterRequest(ctx, parcel)
	if err != nil {
		return nil, os.WrapError(err, "can't create request")
	}

	qElement := ExecutionQueueElement{
		ctx:     ctx,
		parcel:  parcel,
		request: request,
		pulse:   lr.pulse(ctx).PulseNumber,
		result:  make(chan ExecutionQueueResult, 1),
	}

	es.Lock()
	es.Queue = append(es.Queue, qElement)

	if es.Current == nil {
		inslogger.FromContext(ctx).Debug("Starting a new queue processor")
		go lr.ProcessExecutionQueue(ctx, es)
	}
	es.Unlock()

	if msg, ok := parcel.Message().(*message.CallMethod); ok && msg.ReturnMode == message.ReturnNoWait {
		return &reply.CallMethod{}, nil
	}

	res := <-qElement.result
	if res.err != nil {
		return nil, res.err
	} else if res.somebodyElse {
		panic("not implemented, should be implemented as part of async contract calls")
	}
	return res.reply, nil
}

func (lr *LogicRunner) ProcessExecutionQueue(ctx context.Context, es *ExecutionState) {
	// Current == nil indicates that we have no queue processor
	// and one should be started
	defer func() {
		inslogger.FromContext(ctx).Debug("Quiting queue processing, empty")
		es.Lock()
		es.Current = nil
		es.Unlock()
	}()

	for {
		es.Lock()
		q := es.Queue
		if len(q) == 0 {
			es.Unlock()
			return
		}
		qe, q := q[0], q[1:]
		es.Queue = q

		es.Current = &CurrentExecution{
			Request: qe.request,
		}
		es.Unlock()

		res := ExecutionQueueResult{}

		finish := func() {
			qe.result <- res
			close(qe.result)
		}

		recordingBus, err := lr.MessageBus.NewRecorder(qe.ctx, *lr.pulse(qe.ctx))
		if err != nil {
			res.err = err
			finish()
			continue
		}

		es.Current.Context = core.ContextWithMessageBus(qe.ctx, recordingBus)

		inslogger.FromContext(qe.ctx).Debug("Registering request within execution behaviour")
		es.Behaviour.(*ValidationSaver).NewRequest(
			qe.parcel.Message(), *qe.request, recordingBus,
		)

		res.reply, res.err = lr.executeOrValidate(es.Current.Context, es, qe.parcel)
		// TODO: check pulse change and do different things

		inslogger.FromContext(qe.ctx).Debug("Registering result within execution behaviour")
		err = es.Behaviour.Result(res.reply, res.err)
		if err != nil {
			res.err = err
		}

		finish()
	}
}

func (lr *LogicRunner) executeOrValidate(
	ctx context.Context, es *ExecutionState, parcel core.Parcel,
) (
	core.Reply, error,
) {
	msg := parcel.Message().(message.IBaseLogicMessage)
	ref := msg.GetReference()

	es.Current.LogicContext = &core.LogicCallContext{
		Mode:            es.Behaviour.Mode(),
		Caller:          msg.GetCaller(),
		Callee:          &ref,
		Request:         es.Current.Request,
		Time:            time.Now(), // TODO: probably we should take it earlier
		Pulse:           *lr.pulse(ctx),
		TraceID:         inslogger.TraceID(ctx),
		CallerPrototype: msg.GetCallerPrototype(),
	}

	switch m := msg.(type) {
	case *message.CallMethod:
		re, err := lr.executeMethodCall(ctx, es, m)
		return re, err

	case *message.CallConstructor:
		re, err := lr.executeConstructorCall(ctx, es, m)
		return re, err

	default:
		panic("Unknown e type")
	}
}

// ObjectBody is an inner representation of object and all it accessory
// make it private again when we start it serialize before sending
type ObjectBody struct {
	objDescriptor   core.ObjectDescriptor
	Object          []byte
	Prototype       *Ref
	CodeMachineType core.MachineType
	CodeRef         *Ref
	Parent          *Ref
}

func init() {
	gob.Register(&ObjectBody{})
}

func (lr *LogicRunner) executeMethodCall(ctx context.Context, es *ExecutionState, m *message.CallMethod) (core.Reply, error) {
	if es.objectbody == nil {
		objDesc, protoDesc, codeDesc, err := lr.getDescriptorsByObjectRef(ctx, m.ObjectRef)
		if err != nil {
			return nil, errors.Wrap(err, "couldn't get descriptors by object reference")
		}
		es.objectbody = &ObjectBody{
			objDescriptor:   objDesc,
			Object:          objDesc.Memory(),
			Prototype:       protoDesc.HeadRef(),
			CodeMachineType: codeDesc.MachineType(),
			CodeRef:         codeDesc.Ref(),
			Parent:          objDesc.Parent(),
		}
		inslogger.FromContext(ctx).Info("LogicRunner.executeMethodCall starts")
	}

	es.Current.LogicContext.Prototype = es.objectbody.Prototype
	es.Current.LogicContext.Code = es.objectbody.CodeRef
	es.Current.LogicContext.Parent = es.objectbody.Parent
	// it's needed to assure that we call method on ref, that has same prototype as proxy, that we import in contract code
	if !m.ProxyPrototype.IsEmpty() && !m.ProxyPrototype.Equal(*es.objectbody.Prototype) {
		return nil, errors.New("proxy call error: try to call method of prototype as method of another prototype")
	}

	executor, err := lr.GetExecutor(es.objectbody.CodeMachineType)
	if err != nil {
		return nil, es.WrapError(err, "no executor registered")
	}

	newData, result, err := executor.CallMethod(
		ctx, es.Current.LogicContext, *es.objectbody.CodeRef, es.objectbody.Object, m.Method, m.Arguments,
	)
	if err != nil {
		return nil, es.WrapError(err, "executor error")
	}

	am := lr.ArtifactManager
	if es.deactivate {
		_, err = am.DeactivateObject(
			ctx, Ref{}, *es.Current.Request, es.objectbody.objDescriptor,
		)
	} else {
		od, e := am.UpdateObject(ctx, Ref{}, *es.Current.Request, es.objectbody.objDescriptor, newData)
		err = e
		if od != nil && e == nil {
			es.objectbody.objDescriptor = od
		}
	}
	if err != nil {
		return nil, es.WrapError(err, "couldn't update object")
	}
<<<<<<< HEAD

	var codeDesc core.CodeDescriptor
	utils.MeasureExecutionTime(ctx, "logicrunner.getObjectMessage lr.ArtifactManager.GetCode", func() {
		codeDesc, err = lr.ArtifactManager.GetCode(ctx, *codeRef)
	})

=======
	_, err = am.RegisterResult(ctx, *es.Current.Request, result)
>>>>>>> 95d5bdad
	if err != nil {
		return nil, es.WrapError(err, "couldn't save results")
	}

	es.objectbody.Object = newData

	return &reply.CallMethod{Data: newData, Result: result}, nil
}

func (lr *LogicRunner) getDescriptorsByPrototypeRef(
	ctx context.Context, protoRef Ref,
) (
	core.ObjectDescriptor, core.CodeDescriptor, error,
) {
	protoDesc, err := lr.ArtifactManager.GetObject(ctx, protoRef, nil, false)
	if err != nil {
		return nil, nil, errors.Wrap(err, "couldn't get prototype descriptor")
	}
	codeRef, err := protoDesc.Code()
	if err != nil {
		return nil, nil, errors.Wrap(err, "couldn't get code reference")
	}
	// we don't want to record GetCode messages because of cache
	ctx = core.ContextWithMessageBus(ctx, lr.MessageBus)
	codeDesc, err := lr.ArtifactManager.GetCode(ctx, *codeRef)
	if err != nil {
		return nil, nil, errors.Wrap(err, "couldn't get code descriptor")
	}

	return protoDesc, codeDesc, nil
}

func (lr *LogicRunner) getDescriptorsByObjectRef(
	ctx context.Context, objRef Ref,
) (
	core.ObjectDescriptor, core.ObjectDescriptor, core.CodeDescriptor, error,
) {
	objDesc, err := lr.ArtifactManager.GetObject(ctx, objRef, nil, false)
	if err != nil {
		return nil, nil, nil, errors.Wrap(err, "couldn't get object")
	}

	protoRef, err := objDesc.Prototype()
	if err != nil {
		return nil, nil, nil, errors.Wrap(err, "couldn't get prototype reference")
	}

	protoDesc, codeDesc, err := lr.getDescriptorsByPrototypeRef(ctx, *protoRef)
	if err != nil {
		return nil, nil, nil, errors.Wrap(err, "couldn't resolve prototype reference to descriptors")
	}

<<<<<<< HEAD
	var codeDesc core.CodeDescriptor
	utils.MeasureExecutionTime(ctx, "logicRunner.executeConstructorCall: lr.ArtifactManager.GetCode", func() {
		codeDesc, err = lr.ArtifactManager.GetCode(ctx, *codeRef)
	})

=======
	return objDesc, protoDesc, codeDesc, nil
}

func (lr *LogicRunner) executeConstructorCall(
	ctx context.Context, es *ExecutionState, m *message.CallConstructor,
) (
	core.Reply, error,
) {
	if es.Current.LogicContext.Caller.IsEmpty() {
		return nil, es.WrapError(nil, "Call constructor from nowhere")
	}

	protoDesc, codeDesc, err := lr.getDescriptorsByPrototypeRef(ctx, m.PrototypeRef)
>>>>>>> 95d5bdad
	if err != nil {
		return nil, es.WrapError(err, "couldn't descriptors")
	}
	es.Current.LogicContext.Prototype = protoDesc.HeadRef()
	es.Current.LogicContext.Code = codeDesc.Ref()

	executor, err := lr.GetExecutor(codeDesc.MachineType())
	if err != nil {
		return nil, es.WrapError(err, "no executer registered")
	}

	newData, err := executor.CallConstructor(ctx, es.Current.LogicContext, *codeDesc.Ref(), m.Name, m.Arguments)
	if err != nil {
		return nil, es.WrapError(err, "executer error")
	}

	switch m.SaveAs {
	case message.Child, message.Delegate:
		_, err = lr.ArtifactManager.ActivateObject(
			ctx,
			Ref{}, *es.Current.Request, m.ParentRef, m.PrototypeRef, m.SaveAs == message.Delegate, newData,
		)
		return &reply.CallConstructor{Object: es.Current.Request}, err
	default:
		return nil, es.WrapError(nil, "unsupported type of save object")
	}
}

func (lr *LogicRunner) OnPulse(ctx context.Context, pulse core.Pulse) error {
	// start of new Pulse, lock CaseBind data, copy it, clean original, unlock original

	lr.stateMutex.Lock()
	defer lr.stateMutex.Unlock()

	messages := make([]core.Message, 0)

	// send copy for validation
	for ref, state := range lr.state {
		state.RefreshConsensus()

		if es := state.ExecutionState; es != nil {
			caseBind := es.Behaviour.(*ValidationSaver).caseBind
			messages = append(
				messages,
				caseBind.ToValidateMessage(ctx, ref, pulse),
				caseBind.ToExecutorResultsMessage(ref),
			)

			es.ReleaseQueue()

			// TODO: if Current is not nil then we should request here for a delegation token
			// to continue execution of the current request

			es.Lock()
			if es.Current == nil {
				state.ExecutionState = nil
			}
			es.Unlock()
		}
	}

	for _, msg := range messages {
		_, err := lr.MessageBus.Send(ctx, msg, pulse, nil)
		if err != nil {
			return errors.New("error while sending caseBind data to new executor")
		}
	}

	return nil
}<|MERGE_RESOLUTION|>--- conflicted
+++ resolved
@@ -31,7 +31,6 @@
 	"github.com/insolar/insolar/core"
 	"github.com/insolar/insolar/core/message"
 	"github.com/insolar/insolar/core/reply"
-	"github.com/insolar/insolar/core/utils"
 	"github.com/insolar/insolar/instrumentation/inslogger"
 	"github.com/insolar/insolar/logicrunner/builtin"
 	"github.com/insolar/insolar/logicrunner/goplugin"
@@ -511,16 +510,7 @@
 	if err != nil {
 		return nil, es.WrapError(err, "couldn't update object")
 	}
-<<<<<<< HEAD
-
-	var codeDesc core.CodeDescriptor
-	utils.MeasureExecutionTime(ctx, "logicrunner.getObjectMessage lr.ArtifactManager.GetCode", func() {
-		codeDesc, err = lr.ArtifactManager.GetCode(ctx, *codeRef)
-	})
-
-=======
 	_, err = am.RegisterResult(ctx, *es.Current.Request, result)
->>>>>>> 95d5bdad
 	if err != nil {
 		return nil, es.WrapError(err, "couldn't save results")
 	}
@@ -573,13 +563,6 @@
 		return nil, nil, nil, errors.Wrap(err, "couldn't resolve prototype reference to descriptors")
 	}
 
-<<<<<<< HEAD
-	var codeDesc core.CodeDescriptor
-	utils.MeasureExecutionTime(ctx, "logicRunner.executeConstructorCall: lr.ArtifactManager.GetCode", func() {
-		codeDesc, err = lr.ArtifactManager.GetCode(ctx, *codeRef)
-	})
-
-=======
 	return objDesc, protoDesc, codeDesc, nil
 }
 
@@ -593,7 +576,6 @@
 	}
 
 	protoDesc, codeDesc, err := lr.getDescriptorsByPrototypeRef(ctx, m.PrototypeRef)
->>>>>>> 95d5bdad
 	if err != nil {
 		return nil, es.WrapError(err, "couldn't descriptors")
 	}
