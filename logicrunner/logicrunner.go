//
// Copyright 2019 Insolar Technologies GmbH
//
// Licensed under the Apache License, Version 2.0 (the "License");
// you may not use this file except in compliance with the License.
// You may obtain a copy of the License at
//
//     http://www.apache.org/licenses/LICENSE-2.0
//
// Unless required by applicable law or agreed to in writing, software
// distributed under the License is distributed on an "AS IS" BASIS,
// WITHOUT WARRANTIES OR CONDITIONS OF ANY KIND, either express or implied.
// See the License for the specific language governing permissions and
// limitations under the License.
//

// Package logicrunner - infrastructure for executing smartcontracts
package logicrunner

import (
	"bytes"
	"context"
	"strconv"
	"sync"

	"github.com/pkg/errors"
	"go.opencensus.io/trace"

	"github.com/ThreeDotsLabs/watermill"
	watermillMsg "github.com/ThreeDotsLabs/watermill/message"
	"github.com/ThreeDotsLabs/watermill/message/infrastructure/gochannel"

	wmBus "github.com/insolar/insolar/insolar/bus"
	"github.com/insolar/insolar/insolar/flow"
	"github.com/insolar/insolar/insolar/flow/bus"
	"github.com/insolar/insolar/insolar/flow/dispatcher"
	"github.com/insolar/insolar/log"

	"github.com/insolar/insolar/configuration"
	"github.com/insolar/insolar/insolar"
	"github.com/insolar/insolar/insolar/jet"
	"github.com/insolar/insolar/insolar/message"
	"github.com/insolar/insolar/insolar/pulse"
	"github.com/insolar/insolar/insolar/record"
	"github.com/insolar/insolar/insolar/reply"
	"github.com/insolar/insolar/instrumentation/inslogger"
	"github.com/insolar/insolar/instrumentation/instracer"
	"github.com/insolar/insolar/logicrunner/artifacts"
	"github.com/insolar/insolar/logicrunner/builtin"
	lrCommon "github.com/insolar/insolar/logicrunner/common"
	"github.com/insolar/insolar/logicrunner/goplugin"
)

const maxQueueLength = 10

type Ref = insolar.Reference

// Context of one contract execution
type ObjectState struct {
	sync.Mutex

	ExecutionState *ExecutionState
	Validation     *ExecutionState
}

type Error struct {
	Err      error
	Request  *Ref
	Contract *Ref
	Method   string
}

func (lre Error) Error() string {
	var buffer bytes.Buffer

	buffer.WriteString(lre.Err.Error())
	if lre.Contract != nil {
		buffer.WriteString(" Contract=" + lre.Contract.String())
	}
	if lre.Method != "" {
		buffer.WriteString(" Method=" + lre.Method)
	}
	if lre.Request != nil {
		buffer.WriteString(" Request=" + lre.Request.String())
	}

	return buffer.String()
}

func (st *ObjectState) GetModeState(mode insolar.CallMode) (rv *ExecutionState, err error) {
	switch mode {
	case insolar.ExecuteCallMode:
		rv = st.ExecutionState
	case insolar.ValidateCallMode:
		rv = st.Validation
	default:
		err = errors.Errorf("'%d' is unknown object processing mode", mode)
	}

	if rv == nil && err != nil {
		err = errors.Errorf("object is not in '%s' mode", mode)
	}
	return rv, err
}

func (st *ObjectState) MustModeState(mode insolar.CallMode) *ExecutionState {
	res, err := st.GetModeState(mode)
	if err != nil {
		panic(err)
	}
	if res.CurrentList.Empty() {
		panic("object " + res.Ref.String() + " has no Current")
	}
	return res
}

func (st *ObjectState) WrapError(err error, message string) error {
	if err == nil {
		err = errors.New(message)
	} else {
		err = errors.Wrap(err, message)
	}
	return Error{
		Err: err,
	}
}

func makeWMMessage(ctx context.Context, payLoad watermillMsg.Payload, msgType string) *watermillMsg.Message {
	wmMsg := watermillMsg.NewMessage(watermill.NewUUID(), payLoad)
	wmMsg.Metadata.Set(wmBus.MetaTraceID, inslogger.TraceID(ctx))
	wmMsg.Metadata.Set(MessageTypeField, msgType)

	return wmMsg
}

// LogicRunner is a general interface of contract executor
type LogicRunner struct {
	MessageBus                 insolar.MessageBus                 `inject:""`
	ContractRequester          insolar.ContractRequester          `inject:""`
	NodeNetwork                insolar.NodeNetwork                `inject:""`
	PlatformCryptographyScheme insolar.PlatformCryptographyScheme `inject:""`
	ParcelFactory              message.ParcelFactory              `inject:""`
	PulseAccessor              pulse.Accessor                     `inject:""`
	ArtifactManager            artifacts.Client                   `inject:""`
	DescriptorsCache           artifacts.DescriptorsCache         `inject:""`
	JetCoordinator             jet.Coordinator                    `inject:""`

	Executors    [insolar.MachineTypesLastID]insolar.MachineLogicExecutor
	machinePrefs []insolar.MachineType
	Cfg          *configuration.LogicRunner

	state      map[Ref]*ObjectState // if object exists, we are validating or executing it right now
	stateMutex sync.RWMutex

	rpc *lrCommon.RPC

	stopLock   sync.Mutex
	isStopping bool
	stopChan   chan struct{}

	// Inner dispatcher will be merged with FlowDispatcher after
	// complete migration to watermill.
	FlowDispatcher      *dispatcher.Dispatcher
	innerFlowDispatcher *dispatcher.Dispatcher
	publisher           watermillMsg.Publisher
	router              *watermillMsg.Router
}

// NewLogicRunner is constructor for LogicRunner
func NewLogicRunner(cfg *configuration.LogicRunner) (*LogicRunner, error) {
	if cfg == nil {
		return nil, errors.New("LogicRunner have nil configuration")
	}
	res := LogicRunner{
		Cfg:   cfg,
		state: make(map[Ref]*ObjectState),
	}
	res.rpc = lrCommon.NewRPC(NewRPCMethods(&res), cfg)

	err := initHandlers(&res)
	if err != nil {
		return nil, errors.Wrap(err, "Error while init handlers for logic runner:")
	}

	return &res, nil
}

func initHandlers(lr *LogicRunner) error {
	wmLogger := log.NewWatermillLogAdapter(inslogger.FromContext(context.Background()))
	pubSub := gochannel.NewGoChannel(gochannel.Config{}, wmLogger)

	dep := &Dependencies{
		Publisher: pubSub,
		lr:        lr,
	}

	initHandle := func(msg bus.Message) *Init {
		return &Init{
			dep:     dep,
			Message: msg,
		}
	}
	lr.FlowDispatcher = dispatcher.NewDispatcher(func(msg bus.Message) flow.Handle {
		return initHandle(msg).Present
	}, func(msg bus.Message) flow.Handle {
		return initHandle(msg).Future
	})

	innerInitHandle := func(msg bus.Message) *InnerInit {
		innerMsg := msg.WatermillMsg
		return &InnerInit{
			dep:     dep,
			Message: innerMsg,
		}
	}

	lr.innerFlowDispatcher = dispatcher.NewDispatcher(func(msg bus.Message) flow.Handle {
		return innerInitHandle(msg).Present
	}, func(msg bus.Message) flow.Handle {
		return innerInitHandle(msg).Present
	})

	router, err := watermillMsg.NewRouter(watermillMsg.RouterConfig{}, wmLogger)
	if err != nil {
		return errors.Wrap(err, "Error while creating new watermill router")
	}

	router.AddNoPublisherHandler(
		"InnerMsgHandler",
		InnerMsgTopic,
		pubSub,
		lr.innerFlowDispatcher.InnerSubscriber,
	)
	go func() {
		if err := router.Run(); err != nil {
			ctx := context.Background()
			inslogger.FromContext(ctx).Error("Error while running router", err)
		}
	}()
	<-router.Running()

	lr.router = router
	lr.publisher = pubSub

	return nil
}

func (lr *LogicRunner) initializeBuiltin(_ context.Context) error {
	bi := builtin.NewBuiltIn(lr.MessageBus, lr.ArtifactManager)
	if err := lr.RegisterExecutor(insolar.MachineTypeBuiltin, bi); err != nil {
		return err
	}
	lr.machinePrefs = append(lr.machinePrefs, insolar.MachineTypeBuiltin)

	// TODO: insert all necessary descriptors here
	codeDescriptors := builtin.InitializeCodeDescriptors()
	for _, codeDescriptor := range codeDescriptors {
		lr.ArtifactManager.InjectCodeDescriptor(*codeDescriptor.Ref(), codeDescriptor)
	}

	prototypeDescriptors := builtin.InitializePrototypeDescriptors()
	for _, prototypeDescriptor := range prototypeDescriptors {
		lr.ArtifactManager.InjectObjectDescriptor(*prototypeDescriptor.HeadRef(), prototypeDescriptor)
	}

	lr.ArtifactManager.InjectFinish()

	lrCommon.CurrentProxyCtx = builtin.NewProxyHelper(NewRPCMethods(lr))

	return nil
}

func (lr *LogicRunner) initializeGoPlugin(ctx context.Context) error {
	if lr.Cfg.RPCListen != "" {
		lr.rpc.Start(ctx)
	}

	gp, err := goplugin.NewGoPlugin(lr.Cfg, lr.MessageBus, lr.ArtifactManager)
	if err != nil {
		return err
	}
	if err := lr.RegisterExecutor(insolar.MachineTypeGoPlugin, gp); err != nil {
		return err
	}
	lr.machinePrefs = append(lr.machinePrefs, insolar.MachineTypeGoPlugin)
	return nil
}

// Start starts logic runner component
func (lr *LogicRunner) Start(ctx context.Context) error {
	if lr.Cfg.BuiltIn != nil {
		log.Error("Initializing builtin")
		if err := lr.initializeBuiltin(ctx); err != nil {
			log.Errorf("Initializing builtin not done: %s", err.Error())
			return err
		}
		log.Error("Initializing builtin done")
	}

	if lr.Cfg.GoPlugin != nil {
		if err := lr.initializeGoPlugin(ctx); err != nil {
			return err
		}
	}

	lr.RegisterHandlers()

	return nil
}

func (lr *LogicRunner) RegisterHandlers() {
	lr.MessageBus.MustRegister(insolar.TypeCallMethod, lr.FlowDispatcher.WrapBusHandle)
	lr.MessageBus.MustRegister(insolar.TypeExecutorResults, lr.FlowDispatcher.WrapBusHandle)
	lr.MessageBus.MustRegister(insolar.TypePendingFinished, lr.FlowDispatcher.WrapBusHandle)
	lr.MessageBus.MustRegister(insolar.TypeAdditionalCallFromPreviousExecutor, lr.FlowDispatcher.WrapBusHandle)
	lr.MessageBus.MustRegister(insolar.TypeStillExecuting, lr.FlowDispatcher.WrapBusHandle)
	lr.MessageBus.MustRegister(insolar.TypeAbandonedRequestsNotification, lr.FlowDispatcher.WrapBusHandle)
}

// Stop stops logic runner component and its executors
func (lr *LogicRunner) Stop(ctx context.Context) error {
	reterr := error(nil)
	for _, e := range lr.Executors {
		if e == nil {
			continue
		}
		err := e.Stop()
		if err != nil {
			reterr = errors.Wrap(reterr, err.Error())
		}
	}

	if err := lr.rpc.Stop(ctx); err != nil {
		return err
	}
	if err := lr.router.Close(); err != nil {
		return err
	}

	return reterr
}

func (lr *LogicRunner) GracefulStop(ctx context.Context) error {
	inslogger.FromContext(ctx).Debug("LogicRunner.GracefulStop starts ...")

	lr.stopLock.Lock()
	if !lr.isStopping {
		lr.isStopping = true
		lr.stopChan = make(chan struct{}, 1)
	}
	lr.stopLock.Unlock()

	inslogger.FromContext(ctx).Debug("LogicRunner.GracefulStop wait ...")
	<-lr.stopChan
	inslogger.FromContext(ctx).Debug("LogicRunner.GracefulStop ends ...")
	return nil
}

func (lr *LogicRunner) CheckOurRole(ctx context.Context, msg insolar.Message, role insolar.DynamicRole) error {
	// TODO do map of supported objects for pulse, go to jetCoordinator only if map is empty for ref
	target := msg.DefaultTarget()
	isAuthorized, err := lr.JetCoordinator.IsAuthorized(
		ctx, role, *target.Record(), lr.pulse(ctx).PulseNumber, lr.JetCoordinator.Me(),
	)
	if err != nil {
		return errors.Wrap(err, "authorization failed with error")
	}
	if !isAuthorized {
		return errors.New("can't execute this object")
	}
	return nil
}

func loggerWithTargetID(ctx context.Context, msg insolar.Parcel) context.Context {
	ctx, _ = inslogger.WithField(ctx, "targetid", msg.DefaultTarget().String())
	return ctx
}

// values here (boolean flags) are inverted here, since it's common "predicate" checking function
func noLoopCheckerPredicate(current *Transcript, args interface{}) bool {
	apiReqID := args.(string)
	if current.SentResult ||
		current.Request.ReturnMode == record.ReturnNoWait ||
		current.Request.APIRequestID != apiReqID {
		return true
	}
	return false
}

func (lr *LogicRunner) CheckExecutionLoop(
	ctx context.Context, es *ExecutionState, parcel insolar.Parcel) bool {
	if es.CurrentList.Empty() {
		return false
	}

	msg, ok := parcel.Message().(*message.CallMethod)
	if ok && msg.ReturnMode == record.ReturnNoWait {
		return false
	}

	if es.CurrentList.Check(noLoopCheckerPredicate, msg.APIRequestID) {
		return false
	}

	inslogger.FromContext(ctx).Debug("loop detected")
	return true
}

// finishPendingIfNeeded checks whether last execution was a pending one.
// If this is true as a side effect the function sends a PendingFinished
// message to the current executor
func (lr *LogicRunner) finishPendingIfNeeded(ctx context.Context, es *ExecutionState) {
	es.Lock()
	defer es.Unlock()

	if es.pending != message.InPending {
		return
	}

	es.pending = message.NotPending
	es.PendingConfirmed = false

	pulseObj := lr.pulse(ctx)
	meCurrent, _ := lr.JetCoordinator.IsAuthorized(
		ctx, insolar.DynamicRoleVirtualExecutor, *es.Ref.Record(), pulseObj.PulseNumber, lr.JetCoordinator.Me(),
	)
	if !meCurrent {
		go func() {
			msg := message.PendingFinished{Reference: es.Ref}
			_, err := lr.MessageBus.Send(ctx, &msg, nil)
			if err != nil {
				inslogger.FromContext(ctx).Error("Unable to send PendingFinished message:", err)
			}
		}()
	}
}

func (lr *LogicRunner) executeOrValidate(ctx context.Context, es *ExecutionState, current *Transcript) {

	inslogger.FromContext(ctx).Debug("executeOrValidate")

	ctx, span := instracer.StartSpan(ctx, "LogicRunner.ExecuteOrValidate")
	defer span.End()

	var re insolar.Reply
	var err error
	switch current.Request.CallType {
	case record.CTMethod:
		re, err = lr.executeMethodCall(ctx, es, current)

	case record.CTSaveAsChild, record.CTSaveAsDelegate:
		re, err = lr.executeConstructorCall(ctx, es, current)

	default:
		panic("Unknown e type")
	}
	errstr := ""
	if err != nil {
		inslogger.FromContext(ctx).Warn("contract execution error: ", err)
		errstr = err.Error()
	}

	es.Lock()
	defer es.Unlock()

	current.SentResult = true
	if current.Request.ReturnMode != record.ReturnResult {
		return
	}

	target := *current.RequesterNode
	request := *current.RequestRef
	seq := current.Request.Sequence

	go func() {
		inslogger.FromContext(ctx).Debugf("Sending Method Results for %#v", request)

		_, err := lr.MessageBus.Send(
			ctx,
			&message.ReturnResults{
				Caller:   lr.NodeNetwork.GetOrigin().ID(),
				Target:   target,
				Sequence: seq,
				Reply:    re,
				Error:    errstr,
			},
			&insolar.MessageSendOptions{
				Receiver: &target,
			},
		)
		if err != nil {
			inslogger.FromContext(ctx).Error("couldn't deliver results: ", err)
		}
	}()
}

func (lr *LogicRunner) executeMethodCall(ctx context.Context, es *ExecutionState, current *Transcript) (insolar.Reply, error) {
	ctx, span := instracer.StartSpan(ctx, "LogicRunner.executeMethodCall")
	defer span.End()

	request := current.Request

	objDesc, err := lr.ArtifactManager.GetObject(ctx, *request.Object)
	if err != nil {
		return nil, errors.Wrap(err, "couldn't get object")
	}
	current.ObjectDescriptor = objDesc

	protoDesc, codeDesc, err := lr.DescriptorsCache.ByObjectDescriptor(ctx, objDesc)
	if err != nil {
		return nil, errors.Wrap(err, "couldn't get descriptors by prototype reference")
	}

	current.LogicContext.Prototype = protoDesc.HeadRef()
	current.LogicContext.Code = codeDesc.Ref()
	current.LogicContext.Parent = current.ObjectDescriptor.Parent()
	// it's needed to assure that we call method on ref, that has same prototype as proxy, that we import in contract code
	if request.Prototype != nil && !request.Prototype.Equal(*protoDesc.HeadRef()) {
		return nil, errors.New("proxy call error: try to call method of prototype as method of another prototype")
	}

	executor, err := lr.GetExecutor(codeDesc.MachineType())
	if err != nil {
		return nil, es.WrapError(current, err, "no executor registered")
	}

	newData, result, err := executor.CallMethod(
		ctx, current.LogicContext, *codeDesc.Ref(), current.ObjectDescriptor.Memory(), request.Method, request.Arguments,
	)
	if err != nil {
		return nil, es.WrapError(current, err, "executor error")
	}

	am := lr.ArtifactManager
<<<<<<< HEAD
	if current.Deactivate {
		err := am.DeactivateObject(
=======
	if !current.LogicContext.Immutable && current.Deactivate { // nolint:gocritic
		_, err := am.DeactivateObject(
>>>>>>> 9535b626
			ctx, *current.RequestRef, current.ObjectDescriptor, result,
		)
		if err != nil {
			return nil, es.WrapError(current, err, "couldn't deactivate object")
		}
<<<<<<< HEAD
	} else if !bytes.Equal(current.ObjectDescriptor.Memory(), newData) {
		err := am.UpdateObject(
=======
	} else if !current.LogicContext.Immutable && !bytes.Equal(current.ObjectDescriptor.Memory(), newData) {
		_, err := am.UpdateObject(
>>>>>>> 9535b626
			ctx, *current.RequestRef, current.ObjectDescriptor, newData, result,
		)
		if err != nil {
			return nil, es.WrapError(current, err, "couldn't update object")
		}
	} else {
		_, err = am.RegisterResult(ctx, *request.Object, *current.RequestRef, result)
		if err != nil {
			return nil, es.WrapError(current, err, "couldn't save results")
		}
	}

	return &reply.CallMethod{Result: result}, nil
}

func (lr *LogicRunner) executeConstructorCall(
	ctx context.Context, es *ExecutionState, current *Transcript,
) (
	insolar.Reply, error,
) {
	ctx, span := instracer.StartSpan(ctx, "LogicRunner.executeConstructorCall")
	defer span.End()

	request := current.Request

	if current.LogicContext.Caller.IsEmpty() {
		return nil, es.WrapError(current, nil, "Call constructor from nowhere")
	}

	if request.Prototype == nil {
		return nil, es.WrapError(current, nil, "prototype reference is required")
	}

	protoDesc, codeDesc, err := lr.DescriptorsCache.ByPrototypeRef(ctx, *request.Prototype)
	if err != nil {
		return nil, es.WrapError(current, err, "couldn't descriptors")
	}

	current.LogicContext.Prototype = protoDesc.HeadRef()
	current.LogicContext.Code = codeDesc.Ref()

	executor, err := lr.GetExecutor(codeDesc.MachineType())
	if err != nil {
		return nil, es.WrapError(current, err, "no executer registered")
	}

	newData, err := executor.CallConstructor(ctx, current.LogicContext, *codeDesc.Ref(), request.Method, request.Arguments)
	if err != nil {
		return nil, es.WrapError(current, err, "executer error")
	}

	switch request.CallType {
	case record.CTSaveAsChild, record.CTSaveAsDelegate:
		err = lr.ArtifactManager.ActivateObject(
			ctx,
			*current.RequestRef, *request.Base, *request.Prototype, request.CallType == record.CTSaveAsDelegate, newData,
		)
		if err != nil {
			return nil, es.WrapError(current, err, "couldn't activate object")
		}
		return &reply.CallConstructor{Object: current.RequestRef}, err

	default:
		return nil, es.WrapError(current, nil, "unsupported type of save object")
	}
}

func (lr *LogicRunner) startGetLedgerPendingRequest(ctx context.Context, es *ExecutionState) {
	err := lr.publisher.Publish(InnerMsgTopic, makeWMMessage(ctx, es.Ref.Bytes(), getLedgerPendingRequestMsg))
	if err != nil {
		inslogger.FromContext(ctx).Warnf("can't send getLedgerPendingRequestMsg: ", err)
	}
}

func (lr *LogicRunner) OnPulse(ctx context.Context, pulse insolar.Pulse) error {
	lr.stateMutex.Lock()

	lr.FlowDispatcher.ChangePulse(ctx, pulse)
	lr.innerFlowDispatcher.ChangePulse(ctx, pulse)

	ctx, span := instracer.StartSpan(ctx, "pulse.logicrunner")
	defer span.End()

	messages := make([]insolar.Message, 0)

	for ref, state := range lr.state {
		meNext, _ := lr.JetCoordinator.IsAuthorized(
			ctx, insolar.DynamicRoleVirtualExecutor, *ref.Record(), pulse.PulseNumber, lr.JetCoordinator.Me(),
		)
		state.Lock()

		if es := state.ExecutionState; es != nil {
			es.Lock()

			toSend := es.OnPulse(ctx, meNext)
			messages = append(messages, toSend...)

			if !meNext {
				if es.CurrentList.Empty() {
					state.ExecutionState = nil
				}
			} else if es.pending == message.NotPending && es.LedgerHasMoreRequests {
				lr.startGetLedgerPendingRequest(ctx, es)
			}

			es.Unlock()
		}

		if state.ExecutionState == nil && state.Validation == nil {
			delete(lr.state, ref)
		}

		state.Unlock()
	}

	lr.stateMutex.Unlock()

	if len(messages) > 0 {
		go lr.sendOnPulseMessagesAsync(ctx, messages)
	}

	lr.stopIfNeeded(ctx)

	return nil
}

func (lr *LogicRunner) stopIfNeeded(ctx context.Context) {
	// lock is required to access lr.state
	lr.stateMutex.Lock()
	defer lr.stateMutex.Unlock()

	if len(lr.state) == 0 {
		lr.stopLock.Lock()
		if lr.isStopping {
			inslogger.FromContext(ctx).Debug("LogicRunner ready to stop")
			lr.stopChan <- struct{}{}
		}
		lr.stopLock.Unlock()
	}
}

func (lr *LogicRunner) HandleAbandonedRequestsNotificationMessage(
	ctx context.Context, parcel insolar.Parcel,
) (
	insolar.Reply, error,
) {
	return lr.FlowDispatcher.WrapBusHandle(ctx, parcel)
}

func (lr *LogicRunner) sendOnPulseMessagesAsync(ctx context.Context, messages []insolar.Message) {
	ctx, spanMessages := instracer.StartSpan(ctx, "pulse.logicrunner sending messages")
	spanMessages.AddAttributes(trace.StringAttribute("numMessages", strconv.Itoa(len(messages))))

	var sendWg sync.WaitGroup
	sendWg.Add(len(messages))

	for _, msg := range messages {
		go lr.sendOnPulseMessage(ctx, msg, &sendWg)
	}

	sendWg.Wait()
	spanMessages.End()
}

func (lr *LogicRunner) sendOnPulseMessage(ctx context.Context, msg insolar.Message, sendWg *sync.WaitGroup) {
	defer sendWg.Done()
	_, err := lr.MessageBus.Send(ctx, msg, nil)
	if err != nil {
		inslogger.FromContext(ctx).Error(errors.Wrap(err, "error while sending validation data on pulse"))
	}
}

func convertQueueToMessageQueue(ctx context.Context, queue []*Transcript) []message.ExecutionQueueElement {
	mq := make([]message.ExecutionQueueElement, 0)
	var traces string
	for _, elem := range queue {
		mq = append(mq, message.ExecutionQueueElement{
			Parcel:  elem.Parcel,
			Request: elem.RequestRef,
		})

		traces += inslogger.TraceID(elem.Context) + ", "
	}

	inslogger.FromContext(ctx).Debug("convertQueueToMessageQueue: ", traces)

	return mq
}<|MERGE_RESOLUTION|>--- conflicted
+++ resolved
@@ -532,25 +532,15 @@
 	}
 
 	am := lr.ArtifactManager
-<<<<<<< HEAD
-	if current.Deactivate {
+	if !current.LogicContext.Immutable && current.Deactivate { // nolint:gocritic
 		err := am.DeactivateObject(
-=======
-	if !current.LogicContext.Immutable && current.Deactivate { // nolint:gocritic
-		_, err := am.DeactivateObject(
->>>>>>> 9535b626
 			ctx, *current.RequestRef, current.ObjectDescriptor, result,
 		)
 		if err != nil {
 			return nil, es.WrapError(current, err, "couldn't deactivate object")
 		}
-<<<<<<< HEAD
-	} else if !bytes.Equal(current.ObjectDescriptor.Memory(), newData) {
+	} else if !current.LogicContext.Immutable && !bytes.Equal(current.ObjectDescriptor.Memory(), newData) {
 		err := am.UpdateObject(
-=======
-	} else if !current.LogicContext.Immutable && !bytes.Equal(current.ObjectDescriptor.Memory(), newData) {
-		_, err := am.UpdateObject(
->>>>>>> 9535b626
 			ctx, *current.RequestRef, current.ObjectDescriptor, newData, result,
 		)
 		if err != nil {
