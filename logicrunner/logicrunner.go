//
// Copyright 2019 Insolar Technologies GmbH
//
// Licensed under the Apache License, Version 2.0 (the "License");
// you may not use this file except in compliance with the License.
// You may obtain a copy of the License at
//
//     http://www.apache.org/licenses/LICENSE-2.0
//
// Unless required by applicable law or agreed to in writing, software
// distributed under the License is distributed on an "AS IS" BASIS,
// WITHOUT WARRANTIES OR CONDITIONS OF ANY KIND, either express or implied.
// See the License for the specific language governing permissions and
// limitations under the License.
//

// Package logicrunner - infrastructure for executing smartcontracts
package logicrunner

import (
	"bytes"
	"context"
	"encoding/gob"
	"net"
	"strconv"
	"strings"
	"sync"
	"time"

	"github.com/ThreeDotsLabs/watermill"
	watermillMsg "github.com/ThreeDotsLabs/watermill/message"
	"github.com/ThreeDotsLabs/watermill/message/infrastructure/gochannel"

	wmBus "github.com/insolar/insolar/insolar/bus"
	"github.com/insolar/insolar/insolar/flow"
	"github.com/insolar/insolar/insolar/flow/bus"
	"github.com/insolar/insolar/insolar/flow/dispatcher"
	"github.com/insolar/insolar/insolar/jet"
	"go.opencensus.io/trace"

	"github.com/insolar/insolar/insolar/pulse"
	"github.com/insolar/insolar/logicrunner/artifacts"

	"github.com/insolar/insolar/instrumentation/instracer"

	"github.com/pkg/errors"

	"github.com/insolar/insolar/configuration"
	"github.com/insolar/insolar/insolar"
	"github.com/insolar/insolar/insolar/message"
	"github.com/insolar/insolar/insolar/reply"
	"github.com/insolar/insolar/instrumentation/inslogger"
	"github.com/insolar/insolar/logicrunner/builtin"
	"github.com/insolar/insolar/logicrunner/goplugin"
)

const maxQueueLength = 10

type Ref = insolar.Reference

// Context of one contract execution
type ObjectState struct {
	sync.Mutex

	ExecutionState *ExecutionState
	Validation     *ExecutionState
	Consensus      *Consensus
}

type CurrentExecution struct {
	Context       context.Context
	LogicContext  *insolar.LogicCallContext
	Request       *Ref
	Sequence      uint64
	RequesterNode *Ref
	ReturnMode    message.MethodReturnMode
	SentResult    bool
}

type ExecutionQueueElement struct {
	ctx        context.Context
	parcel     insolar.Parcel
	request    *Ref
	fromLedger bool
}

type Error struct {
	Err      error
	Request  *Ref
	Contract *Ref
	Method   string
}

func (lre Error) Error() string {
	var buffer bytes.Buffer

	buffer.WriteString(lre.Err.Error())
	if lre.Contract != nil {
		buffer.WriteString(" Contract=" + lre.Contract.String())
	}
	if lre.Method != "" {
		buffer.WriteString(" Method=" + lre.Method)
	}
	if lre.Request != nil {
		buffer.WriteString(" Request=" + lre.Request.String())
	}

	return buffer.String()
}

func (st *ObjectState) MustModeState(mode string) (res *ExecutionState) {
	switch mode {
	case "execution":
		res = st.ExecutionState
	case "validation":
		res = st.Validation
	default:
		panic("'" + mode + "' is unknown object processing mode")
	}
	if res == nil {
		panic("object is not in " + mode + " mode")
	}
	return res
}

func (st *ObjectState) WrapError(err error, message string) error {
	if err == nil {
		err = errors.New(message)
	} else {
		err = errors.Wrap(err, message)
	}
	return Error{
		Err: err,
	}
}

func makeWMMessage(ctx context.Context, payLoad watermillMsg.Payload, msgType string) *watermillMsg.Message {
	wmMsg := watermillMsg.NewMessage(watermill.NewUUID(), payLoad)
	wmMsg.Metadata.Set(wmBus.MetaTraceID, inslogger.TraceID(ctx))
	wmMsg.Metadata.Set(MessageTypeField, msgType)

	return wmMsg
}

// LogicRunner is a general interface of contract executor
type LogicRunner struct {
	MessageBus                 insolar.MessageBus                 `inject:""`
	ContractRequester          insolar.ContractRequester          `inject:""`
	NodeNetwork                insolar.NodeNetwork                `inject:""`
	PlatformCryptographyScheme insolar.PlatformCryptographyScheme `inject:""`
	ParcelFactory              message.ParcelFactory              `inject:""`
	PulseAccessor              pulse.Accessor                     `inject:""`
	ArtifactManager            artifacts.Client                   `inject:""`
	JetCoordinator             jet.Coordinator                    `inject:""`

	Executors    [insolar.MachineTypesLastID]insolar.MachineLogicExecutor
	machinePrefs []insolar.MachineType
	Cfg          *configuration.LogicRunner

	state      map[Ref]*ObjectState // if object exists, we are validating or executing it right now
	stateMutex sync.RWMutex

<<<<<<< HEAD
=======
	// Inner dispatcher will be merged with FlowDispatcher after
	// complete migration to watermill.
	FlowDispatcher      *dispatcher.Dispatcher
	InnerFlowDispatcher *dispatcher.Dispatcher

>>>>>>> 64194250
	sock net.Listener

	stopLock   sync.Mutex
	isStopping bool
	stopChan   chan struct{}

	FlowDispatcher  *dispatcher.Dispatcher
	innerDispatcher *dispatcher.Dispatcher
	publisher       watermillMsg.Publisher
	router          *watermillMsg.Router
}

// NewLogicRunner is constructor for LogicRunner
func NewLogicRunner(cfg *configuration.LogicRunner) (*LogicRunner, error) {
	if cfg == nil {
		return nil, errors.New("LogicRunner have nil configuration")
	}
	res := LogicRunner{
		Cfg:   cfg,
		state: make(map[Ref]*ObjectState),
	}

	err := initHandlers(&res)
	if err != nil {
		return nil, errors.Wrap(err, "Error while init handlers for logic runner:")
	}

	return &res, nil
}

func initHandlers(lr *LogicRunner) error {
	wmLogger := watermill.NewStdLogger(false, false)
	pubSub := gochannel.NewGoChannel(gochannel.Config{}, wmLogger)

	dep := &Dependencies{
		Publisher: pubSub,
		lr:        lr,
	}

	initHandle := func(msg bus.Message) *Init {
		return &Init{
			dep:     dep,
			Message: msg,
		}
	}
	lr.FlowDispatcher = dispatcher.NewDispatcher(func(msg bus.Message) flow.Handle {
		return initHandle(msg).Present
	}, func(msg bus.Message) flow.Handle {
		return initHandle(msg).Future
	})

	innerInitHandle := func(msg bus.Message) *InnerInit {
		innerMsg := msg.WatermillMsg
		return &InnerInit{
			dep:     dep,
			Message: innerMsg,
		}
	}

<<<<<<< HEAD
	lr.innerDispatcher = dispatcher.NewDispatcher(func(msg bus.Message) flow.Handle {
=======
	lr.InnerFlowDispatcher = dispatcher.NewDispatcher(func(msg bus.Message) flow.Handle {
>>>>>>> 64194250
		return innerInitHandle(msg).Present
	}, func(msg bus.Message) flow.Handle {
		return innerInitHandle(msg).Present
	})

	router, err := watermillMsg.NewRouter(watermillMsg.RouterConfig{}, wmLogger)
	if err != nil {
		return errors.Wrap(err, "Error while creating new watermill router")
	}

	router.AddNoPublisherHandler(
		"InnerMsgHandler",
		InnerMsgTopic,
		pubSub,
<<<<<<< HEAD
		lr.innerDispatcher.InnerSubscriber,
=======
		lr.InnerFlowDispatcher.InnerSubscriber,
>>>>>>> 64194250
	)
	go func() {
		if err := router.Run(); err != nil {
			ctx := context.Background()
			inslogger.FromContext(ctx).Error("Error while running router", err)
		}
	}()
	<-router.Running()

	lr.router = router
	lr.publisher = pubSub

	return nil
}

// Start starts logic runner component
func (lr *LogicRunner) Start(ctx context.Context) error {
	if lr.Cfg.BuiltIn != nil {
		bi := builtin.NewBuiltIn(lr.MessageBus, lr.ArtifactManager)
		if err := lr.RegisterExecutor(insolar.MachineTypeBuiltin, bi); err != nil {
			return err
		}
		lr.machinePrefs = append(lr.machinePrefs, insolar.MachineTypeBuiltin)
	}

	if lr.Cfg.GoPlugin != nil {
		if lr.Cfg.RPCListen != "" {
			StartRPC(ctx, lr)
		}

		gp, err := goplugin.NewGoPlugin(lr.Cfg, lr.MessageBus, lr.ArtifactManager)
		if err != nil {
			return err
		}
		if err := lr.RegisterExecutor(insolar.MachineTypeGoPlugin, gp); err != nil {
			return err
		}
		lr.machinePrefs = append(lr.machinePrefs, insolar.MachineTypeGoPlugin)
	}

	lr.RegisterHandlers()

	return nil
}

func (lr *LogicRunner) RegisterHandlers() {
	lr.MessageBus.MustRegister(insolar.TypeCallMethod, lr.FlowDispatcher.WrapBusHandle)
	lr.MessageBus.MustRegister(insolar.TypeExecutorResults, lr.FlowDispatcher.WrapBusHandle)
	lr.MessageBus.MustRegister(insolar.TypeValidateCaseBind, lr.HandleValidateCaseBindMessage)
	lr.MessageBus.MustRegister(insolar.TypeValidationResults, lr.HandleValidationResultsMessage)
	lr.MessageBus.MustRegister(insolar.TypePendingFinished, lr.FlowDispatcher.WrapBusHandle)
	lr.MessageBus.MustRegister(insolar.TypeStillExecuting, lr.FlowDispatcher.WrapBusHandle)
	lr.MessageBus.MustRegister(insolar.TypeAbandonedRequestsNotification, lr.FlowDispatcher.WrapBusHandle)
}

// Stop stops logic runner component and its executors
func (lr *LogicRunner) Stop(ctx context.Context) error {
	reterr := error(nil)
	for _, e := range lr.Executors {
		if e == nil {
			continue
		}
		err := e.Stop()
		if err != nil {
			reterr = errors.Wrap(reterr, err.Error())
		}
	}

	if lr.sock != nil {
		if err := lr.sock.Close(); err != nil {
			return err
		}
	}

	lr.router.Close()

	return reterr
}

func (lr *LogicRunner) GracefulStop(ctx context.Context) error {
	inslogger.FromContext(ctx).Debug("LogicRunner.GracefulStop starts ...")

	lr.stopLock.Lock()
	if !lr.isStopping {
		lr.isStopping = true
		lr.stopChan = make(chan struct{}, 1)
	}
	lr.stopLock.Unlock()

	inslogger.FromContext(ctx).Debug("LogicRunner.GracefulStop wait ...")
	<-lr.stopChan
	inslogger.FromContext(ctx).Debug("LogicRunner.GracefulStop ends ...")
	return nil
}

func (lr *LogicRunner) CheckOurRole(ctx context.Context, msg insolar.Message, role insolar.DynamicRole) error {
	// TODO do map of supported objects for pulse, go to jetCoordinator only if map is empty for ref
	target := msg.DefaultTarget()
	isAuthorized, err := lr.JetCoordinator.IsAuthorized(
		ctx, role, *target.Record(), lr.pulse(ctx).PulseNumber, lr.JetCoordinator.Me(),
	)
	if err != nil {
		return errors.Wrap(err, "authorization failed with error")
	}
	if !isAuthorized {
		return errors.New("can't execute this object")
	}
	return nil
}

func (lr *LogicRunner) RegisterRequest(ctx context.Context, parcel insolar.Parcel) (*Ref, error) {
	ctx, span := instracer.StartSpan(ctx, "LogicRunner.RegisterRequest")
	defer span.End()

	obj := parcel.Message().(*message.CallMethod).GetReference()
	id, err := lr.ArtifactManager.RegisterRequest(ctx, obj, parcel)
	if err != nil {
		return nil, err
	}

	res := obj
	res.SetRecord(*id)

	return &res, nil
}

func loggerWithTargetID(ctx context.Context, msg insolar.Parcel) context.Context {
	context, _ := inslogger.WithField(ctx, "targetid", msg.DefaultTarget().String())
	return context
}

func (lr *LogicRunner) CheckExecutionLoop(
	ctx context.Context, es *ExecutionState, parcel insolar.Parcel,
) bool {
	if es.Current == nil {
		return false
	}

	if es.Current.SentResult {
		return false
	}

	if es.Current.ReturnMode == message.ReturnNoWait {
		return false
	}

	msg, ok := parcel.Message().(*message.CallMethod)
	if ok && msg.ReturnMode == message.ReturnNoWait {
		return false
	}

	if inslogger.TraceID(es.Current.Context) != inslogger.TraceID(ctx) {
		return false
	}

	inslogger.FromContext(ctx).Debug("loop detected")

	return true
}

<<<<<<< HEAD
=======
func (lr *LogicRunner) StartQueueProcessorIfNeeded(
	ctx context.Context, es *ExecutionState,
) error {
	es.Lock()
	defer es.Unlock()

	if !es.haveSomeToProcess() {
		inslogger.FromContext(ctx).Debug("queue is empty. processor is not needed")
		return nil
	}

	if es.QueueProcessorActive {
		inslogger.FromContext(ctx).Debug("queue processor is already active. processor is not needed")
		return nil
	}

	if es.pending == message.PendingUnknown {
		return errors.New("shouldn't start queue processor with unknown pending state")
	} else if es.pending == message.InPending {
		inslogger.FromContext(ctx).Debug("object in pending. not starting queue processor")
		return nil
	}

	inslogger.FromContext(ctx).Debug("Starting a new queue processor")
	es.QueueProcessorActive = true
	go lr.ProcessExecutionQueue(ctx, es)
	go lr.getLedgerPendingRequest(ctx, es)

	return nil
}

func (lr *LogicRunner) ProcessExecutionQueue(ctx context.Context, es *ExecutionState) {
	for {
		es.Lock()
		if len(es.Queue) == 0 && es.LedgerQueueElement == nil {
			inslogger.FromContext(ctx).Debug("Quiting queue processing, empty")
			es.QueueProcessorActive = false
			es.Current = nil
			es.Unlock()
			return
		}

		var qe ExecutionQueueElement
		if es.LedgerQueueElement != nil {
			qe = *es.LedgerQueueElement
			es.LedgerQueueElement = nil
		} else {
			qe, es.Queue = es.Queue[0], es.Queue[1:]
		}

		sender := qe.parcel.GetSender()
		current := CurrentExecution{
			Request:       qe.request,
			RequesterNode: &sender,
			Context:       qe.ctx,
		}
		es.Current = &current

		if msg, ok := qe.parcel.Message().(*message.CallMethod); ok {
			current.ReturnMode = msg.ReturnMode
			current.Sequence = msg.Sequence
		}

		es.Unlock()

		lr.executeOrValidate(current.Context, es, qe.parcel)

		if qe.fromLedger {
			go lr.getLedgerPendingRequest(ctx, es)
		}

		lr.finishPendingIfNeeded(ctx, es)
	}
}

>>>>>>> 64194250
// finishPendingIfNeeded checks whether last execution was a pending one.
// If this is true as a side effect the function sends a PendingFinished
// message to the current executor
func (lr *LogicRunner) finishPendingIfNeeded(ctx context.Context, es *ExecutionState) {
	es.Lock()
	defer es.Unlock()

	if es.pending != message.InPending {
		return
	}

	es.pending = message.NotPending
	es.PendingConfirmed = false

	pulse := lr.pulse(ctx)
	meCurrent, _ := lr.JetCoordinator.IsAuthorized(
		ctx, insolar.DynamicRoleVirtualExecutor, *es.Ref.Record(), pulse.PulseNumber, lr.JetCoordinator.Me(),
	)
	if !meCurrent {
		es.objectbody = nil
		go func() {
			msg := message.PendingFinished{Reference: es.Ref}
			_, err := lr.MessageBus.Send(ctx, &msg, nil)
			if err != nil {
				inslogger.FromContext(ctx).Error("Unable to send PendingFinished message:", err)
			}
		}()
	}
}

func (lr *LogicRunner) executeOrValidate(
	ctx context.Context, es *ExecutionState, parcel insolar.Parcel,
) {
	ctx, span := instracer.StartSpan(ctx, "LogicRunner.ExecuteOrValidate")
	defer span.End()

	msg := parcel.Message().(*message.CallMethod)
	ref := msg.GetReference()

	es.Current.LogicContext = &insolar.LogicCallContext{
		Mode:            "execution",
		Caller:          msg.GetCaller(),
		Callee:          &ref,
		Request:         es.Current.Request,
		Time:            time.Now(), // TODO: probably we should take it earlier
		Pulse:           *lr.pulse(ctx),
		TraceID:         inslogger.TraceID(ctx),
		CallerPrototype: &msg.CallerPrototype,
	}

	var re insolar.Reply
	var err error
	switch msg.CallType {
	case message.CTMethod:
		es.Current.LogicContext.Immutable = msg.Immutable
		re, err = lr.executeMethodCall(ctx, es, msg)

	case message.CTSaveAsChild, message.CTSaveAsDelegate:
		re, err = lr.executeConstructorCall(ctx, es, msg)

	default:
		panic("Unknown e type")
	}
	errstr := ""
	if err != nil {
		inslogger.FromContext(ctx).Warn("contract execution error: ", err)
		errstr = err.Error()
	}

	es.Lock()
	defer es.Unlock()

	es.Current.SentResult = true
	if es.Current.ReturnMode != message.ReturnResult {
		return
	}

	target := *es.Current.RequesterNode
	request := *es.Current.Request
	seq := es.Current.Sequence

	go func() {
		inslogger.FromContext(ctx).Debugf("Sending Method Results for %#v", request)

		_, err := lr.MessageBus.Send(
			ctx,
			&message.ReturnResults{
				Caller:   lr.NodeNetwork.GetOrigin().ID(),
				Target:   target,
				Sequence: seq,
				Reply:    re,
				Error:    errstr,
			},
			&insolar.MessageSendOptions{
				Receiver: &target,
			},
		)
		if err != nil {
			inslogger.FromContext(ctx).Error("couldn't deliver results: ", err)
		}
	}()
}

func (lr *LogicRunner) getExecStateFromRef(ctx context.Context, rawRef []byte) *ExecutionState {
	ref := Ref{}.FromSlice(rawRef)

	// TODO: we should stop processing here if 'ref' doesn't exist. Made UpsertObjectState return error if so?
	os := lr.UpsertObjectState(ref)

	os.Lock()
	defer os.Unlock()
	if os.ExecutionState == nil {
		inslogger.FromContext(ctx).Info("[ ProcessExecutionQueue ] got not existing reference. It's strange")
		return nil
	}
	es := os.ExecutionState

	return es
}

func (lr *LogicRunner) unsafeGetLedgerPendingRequest(ctx context.Context, es *ExecutionState) *insolar.Reference {
	es.Lock()
	if es.LedgerQueueElement != nil || !es.LedgerHasMoreRequests {
		es.Unlock()
		return nil
	}
	es.Unlock()

	ledgerHasMore := true

	id := *es.Ref.Record()

	parcel, err := lr.ArtifactManager.GetPendingRequest(ctx, id)
	if err != nil {
		if err != insolar.ErrNoPendingRequest {
			inslogger.FromContext(ctx).Debug("GetPendingRequest failed with error")
			return nil
		}

		ledgerHasMore = false
	}
	es.Lock()
	defer es.Unlock()

	if !ledgerHasMore {
		es.LedgerHasMoreRequests = ledgerHasMore
		return nil
	}

	msg := parcel.Message().(*message.CallMethod)

	pulse := lr.pulse(ctx).PulseNumber
	authorized, err := lr.JetCoordinator.IsAuthorized(
		ctx, insolar.DynamicRoleVirtualExecutor, id, pulse, lr.JetCoordinator.Me(),
	)
	if err != nil {
		inslogger.FromContext(ctx).Debug("Authorization failed with error in getLedgerPendingRequest")
		return nil
	}

	if !authorized {
		inslogger.FromContext(ctx).Debug("pulse changed, can't process abandoned messages for this object")
		return nil
	}

	request := msg.GetReference()
	request.SetRecord(id)

	es.LedgerHasMoreRequests = ledgerHasMore
	es.LedgerQueueElement = &ExecutionQueueElement{
		ctx:        ctx,
		parcel:     parcel,
		request:    &request,
		fromLedger: true,
	}

	return msg.DefaultTarget()
}

// ObjectBody is an inner representation of object and all it accessory
// make it private again when we start it serialize before sending
type ObjectBody struct {
	objDescriptor   artifacts.ObjectDescriptor
	Object          []byte
	Prototype       *Ref
	CodeMachineType insolar.MachineType
	CodeRef         *Ref
	Parent          *Ref
}

func init() {
	gob.Register(&ObjectBody{})
}

func (lr *LogicRunner) executeMethodCall(ctx context.Context, es *ExecutionState, m *message.CallMethod) (insolar.Reply, error) {
	if es.objectbody == nil {
<<<<<<< HEAD

		objDesc, protoDesc, codeDesc, err := lr.getDescriptorsByObjectRef(ctx, m.ObjectRef)
=======
		objDesc, protoDesc, codeDesc, err := lr.getDescriptorsByObjectRef(ctx, *m.Object)
>>>>>>> 64194250
		if err != nil {
			return nil, errors.Wrap(err, "couldn't get descriptors by object reference")
		}

		es.objectbody = &ObjectBody{
			objDescriptor:   objDesc,
			Object:          objDesc.Memory(),
			Prototype:       protoDesc.HeadRef(),
			CodeMachineType: codeDesc.MachineType(),
			CodeRef:         codeDesc.Ref(),
			Parent:          objDesc.Parent(),
		}
		inslogger.FromContext(ctx).Info("LogicRunner.executeMethodCall starts")
	}

	current := *es.Current
	current.LogicContext.Prototype = es.objectbody.Prototype
	current.LogicContext.Code = es.objectbody.CodeRef
	current.LogicContext.Parent = es.objectbody.Parent
	// it's needed to assure that we call method on ref, that has same prototype as proxy, that we import in contract code
	if m.Prototype != nil && !m.Prototype.Equal(*es.objectbody.Prototype) {
		return nil, errors.New("proxy call error: try to call method of prototype as method of another prototype")
	}

	executor, err := lr.GetExecutor(es.objectbody.CodeMachineType)
	if err != nil {
		return nil, es.WrapError(err, "no executor registered")
	}

	newData, result, err := executor.CallMethod(
		ctx, current.LogicContext, *es.objectbody.CodeRef, es.objectbody.Object, m.Method, m.Arguments,
	)
	if err != nil {
		return nil, es.WrapError(err, "executor error")
	}

	am := lr.ArtifactManager
	if es.deactivate {
		_, err := am.DeactivateObject(
			ctx, Ref{}, *current.Request, es.objectbody.objDescriptor,
		)
		if err != nil {
			return nil, es.WrapError(err, "couldn't deactivate object")
		}
	} else if !bytes.Equal(es.objectbody.Object, newData) {
		od, err := am.UpdateObject(ctx, Ref{}, *current.Request, es.objectbody.objDescriptor, newData)
		if err != nil {
			if strings.Contains(err.Error(), "invalid state record") {
				es.objectbody = nil
			}
			return nil, es.WrapError(err, "couldn't update object")
		}
		es.objectbody.objDescriptor = od
	}
	_, err = am.RegisterResult(ctx, *m.Object, *current.Request, result)
	if err != nil {
		return nil, es.WrapError(err, "couldn't save results")
	}

	es.objectbody.Object = newData

	return &reply.CallMethod{Result: result}, nil
}

func (lr *LogicRunner) getDescriptorsByPrototypeRef(
	ctx context.Context, protoRef Ref,
) (
	artifacts.ObjectDescriptor, artifacts.CodeDescriptor, error,
) {
	protoDesc, err := lr.ArtifactManager.GetObject(ctx, protoRef, nil, false)
	if err != nil {
		return nil, nil, errors.Wrap(err, "couldn't get prototype descriptor")
	}
	codeRef, err := protoDesc.Code()
	if err != nil {
		return nil, nil, errors.Wrap(err, "couldn't get code reference")
	}
	codeDesc, err := lr.ArtifactManager.GetCode(ctx, *codeRef)
	if err != nil {
		return nil, nil, errors.Wrap(err, "couldn't get code descriptor")
	}

	return protoDesc, codeDesc, nil
}

func (lr *LogicRunner) getDescriptorsByObjectRef(
	ctx context.Context, objRef Ref,
) (
	artifacts.ObjectDescriptor, artifacts.ObjectDescriptor, artifacts.CodeDescriptor, error,
) {
	ctx, span := instracer.StartSpan(ctx, "LogicRunner.getDescriptorsByObjectRef")
	defer span.End()

	objDesc, err := lr.ArtifactManager.GetObject(ctx, objRef, nil, false)
	if err != nil {
		return nil, nil, nil, errors.Wrap(err, "couldn't get object")
	}

	protoRef, err := objDesc.Prototype()
	if err != nil {
		return nil, nil, nil, errors.Wrap(err, "couldn't get prototype reference")
	}

	protoDesc, codeDesc, err := lr.getDescriptorsByPrototypeRef(ctx, *protoRef)
	if err != nil {
		return nil, nil, nil, errors.Wrap(err, "couldn't resolve prototype reference to descriptors")
	}

	return objDesc, protoDesc, codeDesc, nil
}

func (lr *LogicRunner) executeConstructorCall(
	ctx context.Context, es *ExecutionState, m *message.CallMethod,
) (
	insolar.Reply, error,
) {
	current := *es.Current
	if current.LogicContext.Caller.IsEmpty() {
		return nil, es.WrapError(nil, "Call constructor from nowhere")
	}

	if m.Prototype == nil {
		return nil, es.WrapError(nil, "prototype reference is required")
	}

	protoDesc, codeDesc, err := lr.getDescriptorsByPrototypeRef(ctx, *m.Prototype)
	if err != nil {
		return nil, es.WrapError(err, "couldn't descriptors")
	}

	current.LogicContext.Prototype = protoDesc.HeadRef()
	current.LogicContext.Code = codeDesc.Ref()

	executor, err := lr.GetExecutor(codeDesc.MachineType())
	if err != nil {
		return nil, es.WrapError(err, "no executer registered")
	}

	newData, err := executor.CallConstructor(ctx, current.LogicContext, *codeDesc.Ref(), m.Method, m.Arguments)
	if err != nil {
		return nil, es.WrapError(err, "executer error")
	}

	switch m.CallType {
	case message.CTSaveAsChild, message.CTSaveAsDelegate:
		_, err = lr.ArtifactManager.ActivateObject(
			ctx,
			Ref{}, *current.Request, *m.Base, *m.Prototype, m.CallType == message.CTSaveAsDelegate, newData,
		)
		if err != nil {
			return nil, es.WrapError(err, "couldn't activate object")
		}
		_, err = lr.ArtifactManager.RegisterResult(ctx, *current.Request, *current.Request, nil)
		if err != nil {
			return nil, es.WrapError(err, "couldn't save results")
		}
		return &reply.CallConstructor{Object: current.Request}, err

	default:
		return nil, es.WrapError(nil, "unsupported type of save object")
	}
}

func (lr *LogicRunner) startGetLedgerPendingRequest(ctx context.Context, es *ExecutionState) {
	err := lr.publisher.Publish(InnerMsgTopic, makeWMMessage(ctx, es.Ref.Bytes(), getLedgerPendingRequestMsg))
	if err != nil {
		inslogger.FromContext(ctx).Warnf("can't send getLedgerPendingRequestMsg: ", err)
	}
}

func (lr *LogicRunner) OnPulse(ctx context.Context, pulse insolar.Pulse) error {
	lr.stateMutex.Lock()
	lr.FlowDispatcher.ChangePulse(ctx, pulse)
	lr.InnerFlowDispatcher.ChangePulse(ctx, pulse)

	ctx, span := instracer.StartSpan(ctx, "pulse.logicrunner")
	defer span.End()

	messages := make([]insolar.Message, 0)

	ctx, spanStates := instracer.StartSpan(ctx, "pulse.logicrunner processing of states")
	for ref, state := range lr.state {
		meNext, _ := lr.JetCoordinator.IsAuthorized(
			ctx, insolar.DynamicRoleVirtualExecutor, *ref.Record(), pulse.PulseNumber, lr.JetCoordinator.Me(),
		)
		state.Lock()

		// some old stuff
		state.RefreshConsensus()

		if es := state.ExecutionState; es != nil {
			es.Lock()

			// if we are executor again we just continue working
			// without sending data on next executor (because we are next executor)
			if !meNext {
				sendExecResults := false

				if es.Current != nil {
					es.pending = message.InPending
					sendExecResults = true

					// TODO: this should return delegation token to continue execution of the pending
					messages = append(
						messages,
						&message.StillExecuting{
							Reference: ref,
						},
					)
				} else {
					if es.pending == message.InPending && !es.PendingConfirmed {
						inslogger.FromContext(ctx).Warn(
							"looks like pending executor died, continuing execution",
						)
						es.pending = message.NotPending
						sendExecResults = true
						es.LedgerHasMoreRequests = true
					}

					state.ExecutionState = nil
				}

				queue, ledgerHasMoreRequest := es.releaseQueue()
				if len(queue) > 0 || sendExecResults {
					// TODO: we also should send when executed something for validation
					// TODO: now validation is disabled
					messagesQueue := convertQueueToMessageQueue(queue)

					messages = append(
						messages,
						//&message.ValidateCaseBind{
						//	Reference: ref,
						//	Requests:  requests,
						//	Pulse:     pulse,
						//},
						&message.ExecutorResults{
							RecordRef:             ref,
							Pending:               es.pending,
							Queue:                 messagesQueue,
							LedgerHasMoreRequests: es.LedgerHasMoreRequests || ledgerHasMoreRequest,
						},
					)
				}
			} else {
				if es.Current != nil {
					// no pending should be as we are executing
					if es.pending == message.InPending {
						inslogger.FromContext(ctx).Warn(
							"we are executing ATM, but ES marked as pending, shouldn't be",
						)
						es.pending = message.NotPending
					}
				} else if es.pending == message.InPending && !es.PendingConfirmed {
					inslogger.FromContext(ctx).Warn(
						"looks like pending executor died, continuing execution",
					)
					es.pending = message.NotPending
					es.objectbody = nil
					es.LedgerHasMoreRequests = true
					lr.startGetLedgerPendingRequest(ctx, es)
				}
				es.PendingConfirmed = false
			}

			es.Unlock()
		}

		if state.ExecutionState == nil && state.Validation == nil && state.Consensus == nil {
			delete(lr.state, ref)
		}

		state.Unlock()
	}
	spanStates.End()

	lr.stateMutex.Unlock()

	if len(messages) > 0 {
		go lr.sendOnPulseMessagesAsync(ctx, messages)
	}

	lr.stopIfNeeded(ctx)

	return nil
}

func (lr *LogicRunner) stopIfNeeded(ctx context.Context) {
	if len(lr.state) == 0 {
		lr.stopLock.Lock()
		if lr.isStopping {
			inslogger.FromContext(ctx).Debug("LogicRunner ready to stop")
			lr.stopChan <- struct{}{}
		}
		lr.stopLock.Unlock()
	}
}

func (lr *LogicRunner) HandleAbandonedRequestsNotificationMessage(
	ctx context.Context, parcel insolar.Parcel,
) (
	insolar.Reply, error,
) {
	return lr.FlowDispatcher.WrapBusHandle(ctx, parcel)
}

func (lr *LogicRunner) sendOnPulseMessagesAsync(ctx context.Context, messages []insolar.Message) {
	ctx, spanMessages := instracer.StartSpan(ctx, "pulse.logicrunner sending messages")
	spanMessages.AddAttributes(trace.StringAttribute("numMessages", strconv.Itoa(len(messages))))

	var sendWg sync.WaitGroup
	sendWg.Add(len(messages))

	for _, msg := range messages {
		go lr.sendOnPulseMessage(ctx, msg, &sendWg)
	}

	sendWg.Wait()
	spanMessages.End()
}

func (lr *LogicRunner) sendOnPulseMessage(ctx context.Context, msg insolar.Message, sendWg *sync.WaitGroup) {
	defer sendWg.Done()
	_, err := lr.MessageBus.Send(ctx, msg, nil)
	if err != nil {
		inslogger.FromContext(ctx).Error(errors.Wrap(err, "error while sending validation data on pulse"))
	}
}

func convertQueueToMessageQueue(queue []ExecutionQueueElement) []message.ExecutionQueueElement {
	mq := make([]message.ExecutionQueueElement, 0)
	for _, elem := range queue {
		mq = append(mq, message.ExecutionQueueElement{
			Parcel:  elem.parcel,
			Request: elem.request,
		})
	}

	return mq
<<<<<<< HEAD
=======
}

func (lr *LogicRunner) ClarifyPendingState(
	ctx context.Context, es *ExecutionState, parcel insolar.Parcel,
) error {
	es.Lock()
	if es.pending != message.PendingUnknown {
		es.Unlock()
		return nil
	}

	if parcel != nil {
		if parcel.Type() != insolar.TypeCallMethod {
			es.Unlock()
			es.pending = message.NotPending
			return nil
		}

		msg := parcel.Message().(*message.CallMethod)
		if msg.CallType != message.CTMethod {
			es.Unlock()
			es.pending = message.NotPending
			return nil
		}
	}

	es.Unlock()

	es.HasPendingCheckMutex.Lock()
	defer es.HasPendingCheckMutex.Unlock()

	es.Lock()
	if es.pending != message.PendingUnknown {
		es.Unlock()
		return nil
	}
	es.Unlock()

	has, err := lr.ArtifactManager.HasPendingRequests(ctx, es.Ref)
	if err != nil {
		return err
	}

	es.Lock()
	if es.pending == message.PendingUnknown {
		if has {
			es.pending = message.InPending
		} else {
			es.pending = message.NotPending
		}
	}
	es.Unlock()

	return nil
>>>>>>> 64194250
}<|MERGE_RESOLUTION|>--- conflicted
+++ resolved
@@ -160,24 +160,18 @@
 	state      map[Ref]*ObjectState // if object exists, we are validating or executing it right now
 	stateMutex sync.RWMutex
 
-<<<<<<< HEAD
-=======
+	sock net.Listener
+
+	stopLock   sync.Mutex
+	isStopping bool
+	stopChan   chan struct{}
+
 	// Inner dispatcher will be merged with FlowDispatcher after
 	// complete migration to watermill.
 	FlowDispatcher      *dispatcher.Dispatcher
-	InnerFlowDispatcher *dispatcher.Dispatcher
-
->>>>>>> 64194250
-	sock net.Listener
-
-	stopLock   sync.Mutex
-	isStopping bool
-	stopChan   chan struct{}
-
-	FlowDispatcher  *dispatcher.Dispatcher
-	innerDispatcher *dispatcher.Dispatcher
-	publisher       watermillMsg.Publisher
-	router          *watermillMsg.Router
+	innerFlowDispatcher *dispatcher.Dispatcher
+	publisher           watermillMsg.Publisher
+	router              *watermillMsg.Router
 }
 
 // NewLogicRunner is constructor for LogicRunner
@@ -227,11 +221,7 @@
 		}
 	}
 
-<<<<<<< HEAD
-	lr.innerDispatcher = dispatcher.NewDispatcher(func(msg bus.Message) flow.Handle {
-=======
-	lr.InnerFlowDispatcher = dispatcher.NewDispatcher(func(msg bus.Message) flow.Handle {
->>>>>>> 64194250
+	lr.innerFlowDispatcher = dispatcher.NewDispatcher(func(msg bus.Message) flow.Handle {
 		return innerInitHandle(msg).Present
 	}, func(msg bus.Message) flow.Handle {
 		return innerInitHandle(msg).Present
@@ -246,11 +236,7 @@
 		"InnerMsgHandler",
 		InnerMsgTopic,
 		pubSub,
-<<<<<<< HEAD
-		lr.innerDispatcher.InnerSubscriber,
-=======
-		lr.InnerFlowDispatcher.InnerSubscriber,
->>>>>>> 64194250
+		lr.innerFlowDispatcher.InnerSubscriber,
 	)
 	go func() {
 		if err := router.Run(); err != nil {
@@ -411,84 +397,6 @@
 	return true
 }
 
-<<<<<<< HEAD
-=======
-func (lr *LogicRunner) StartQueueProcessorIfNeeded(
-	ctx context.Context, es *ExecutionState,
-) error {
-	es.Lock()
-	defer es.Unlock()
-
-	if !es.haveSomeToProcess() {
-		inslogger.FromContext(ctx).Debug("queue is empty. processor is not needed")
-		return nil
-	}
-
-	if es.QueueProcessorActive {
-		inslogger.FromContext(ctx).Debug("queue processor is already active. processor is not needed")
-		return nil
-	}
-
-	if es.pending == message.PendingUnknown {
-		return errors.New("shouldn't start queue processor with unknown pending state")
-	} else if es.pending == message.InPending {
-		inslogger.FromContext(ctx).Debug("object in pending. not starting queue processor")
-		return nil
-	}
-
-	inslogger.FromContext(ctx).Debug("Starting a new queue processor")
-	es.QueueProcessorActive = true
-	go lr.ProcessExecutionQueue(ctx, es)
-	go lr.getLedgerPendingRequest(ctx, es)
-
-	return nil
-}
-
-func (lr *LogicRunner) ProcessExecutionQueue(ctx context.Context, es *ExecutionState) {
-	for {
-		es.Lock()
-		if len(es.Queue) == 0 && es.LedgerQueueElement == nil {
-			inslogger.FromContext(ctx).Debug("Quiting queue processing, empty")
-			es.QueueProcessorActive = false
-			es.Current = nil
-			es.Unlock()
-			return
-		}
-
-		var qe ExecutionQueueElement
-		if es.LedgerQueueElement != nil {
-			qe = *es.LedgerQueueElement
-			es.LedgerQueueElement = nil
-		} else {
-			qe, es.Queue = es.Queue[0], es.Queue[1:]
-		}
-
-		sender := qe.parcel.GetSender()
-		current := CurrentExecution{
-			Request:       qe.request,
-			RequesterNode: &sender,
-			Context:       qe.ctx,
-		}
-		es.Current = &current
-
-		if msg, ok := qe.parcel.Message().(*message.CallMethod); ok {
-			current.ReturnMode = msg.ReturnMode
-			current.Sequence = msg.Sequence
-		}
-
-		es.Unlock()
-
-		lr.executeOrValidate(current.Context, es, qe.parcel)
-
-		if qe.fromLedger {
-			go lr.getLedgerPendingRequest(ctx, es)
-		}
-
-		lr.finishPendingIfNeeded(ctx, es)
-	}
-}
-
->>>>>>> 64194250
 // finishPendingIfNeeded checks whether last execution was a pending one.
 // If this is true as a side effect the function sends a PendingFinished
 // message to the current executor
@@ -685,12 +593,8 @@
 
 func (lr *LogicRunner) executeMethodCall(ctx context.Context, es *ExecutionState, m *message.CallMethod) (insolar.Reply, error) {
 	if es.objectbody == nil {
-<<<<<<< HEAD
-
-		objDesc, protoDesc, codeDesc, err := lr.getDescriptorsByObjectRef(ctx, m.ObjectRef)
-=======
 		objDesc, protoDesc, codeDesc, err := lr.getDescriptorsByObjectRef(ctx, *m.Object)
->>>>>>> 64194250
+
 		if err != nil {
 			return nil, errors.Wrap(err, "couldn't get descriptors by object reference")
 		}
@@ -864,7 +768,7 @@
 func (lr *LogicRunner) OnPulse(ctx context.Context, pulse insolar.Pulse) error {
 	lr.stateMutex.Lock()
 	lr.FlowDispatcher.ChangePulse(ctx, pulse)
-	lr.InnerFlowDispatcher.ChangePulse(ctx, pulse)
+	lr.innerFlowDispatcher.ChangePulse(ctx, pulse)
 
 	ctx, span := instracer.StartSpan(ctx, "pulse.logicrunner")
 	defer span.End()
@@ -1029,61 +933,4 @@
 	}
 
 	return mq
-<<<<<<< HEAD
-=======
-}
-
-func (lr *LogicRunner) ClarifyPendingState(
-	ctx context.Context, es *ExecutionState, parcel insolar.Parcel,
-) error {
-	es.Lock()
-	if es.pending != message.PendingUnknown {
-		es.Unlock()
-		return nil
-	}
-
-	if parcel != nil {
-		if parcel.Type() != insolar.TypeCallMethod {
-			es.Unlock()
-			es.pending = message.NotPending
-			return nil
-		}
-
-		msg := parcel.Message().(*message.CallMethod)
-		if msg.CallType != message.CTMethod {
-			es.Unlock()
-			es.pending = message.NotPending
-			return nil
-		}
-	}
-
-	es.Unlock()
-
-	es.HasPendingCheckMutex.Lock()
-	defer es.HasPendingCheckMutex.Unlock()
-
-	es.Lock()
-	if es.pending != message.PendingUnknown {
-		es.Unlock()
-		return nil
-	}
-	es.Unlock()
-
-	has, err := lr.ArtifactManager.HasPendingRequests(ctx, es.Ref)
-	if err != nil {
-		return err
-	}
-
-	es.Lock()
-	if es.pending == message.PendingUnknown {
-		if has {
-			es.pending = message.InPending
-		} else {
-			es.pending = message.NotPending
-		}
-	}
-	es.Unlock()
-
-	return nil
->>>>>>> 64194250
 }