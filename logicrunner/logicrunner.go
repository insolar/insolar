--- conflicted
+++ resolved
@@ -592,25 +592,13 @@
 	messages := make([]core.Message, 0)
 
 	// send copy for validation
-<<<<<<< HEAD
-	for ref, records := range objectsRecords {
-		_, err := lr.MessageBus.Send(
-			ctx,
-			&message.ValidateCaseBind{RecordRef: ref, CaseRecords: records, Pulse: pulse},
-			nil,
-=======
 	for ref, state := range lr.execution {
 		messages = append(
 			messages,
 			&message.ValidateCaseBind{RecordRef: ref, CaseBind: state.caseBind, Pulse: pulse},
 			&message.ExecutorResults{RecordRef: ref, CaseBind: state.caseBind},
->>>>>>> f69a2d7a
 		)
 
-<<<<<<< HEAD
-		results := message.ExecutorResults{RecordRef: ref, CaseRecords: records}
-		_, err = lr.MessageBus.Send(ctx, &results, nil)
-=======
 		// release unprocessed request
 		state.ReleaseQueue()
 	}
@@ -619,8 +607,7 @@
 	lr.execution = make(map[Ref]*ExecutionState)
 
 	for _, msg := range messages {
-		_, err := lr.MessageBus.Send(ctx, msg)
->>>>>>> f69a2d7a
+		_, err := lr.MessageBus.Send(ctx, msg, nil)
 		if err != nil {
 			return errors.New("error while sending caseBind data to new executor")
 		}
