--- conflicted
+++ resolved
@@ -230,13 +230,15 @@
 	}
 }
 
-<<<<<<< HEAD
 type objectBody struct {
 	objDescriptor   core.ObjectDescriptor
 	Object          []byte
 	ClassHeadRef    *Ref
 	CodeMachineType core.MachineType
 	CodeRef         *Ref
+}
+func init() {
+	gob.Register(&ObjectBody{})
 }
 
 func (lr *LogicRunner) getObjectMessage(es *ExecutionState, objref Ref) error {
@@ -265,29 +267,6 @@
 		return nil
 	}
 
-=======
-func (lr *LogicRunner) pulse() *core.Pulse {
-	pulse, err := lr.Ledger.GetPulseManager().Current()
-	if err != nil {
-		panic(err)
-	}
-	return pulse
-}
-
-type ObjectBody struct {
-	Object core.ObjectDescriptor
-	Class  core.ClassDescriptor
-	Code   core.CodeDescriptor
-}
-
-func init() {
-	gob.Register(&ObjectBody{})
-}
-
-func (lr *LogicRunner) getObjectMessage(objref Ref) (*ObjectBody, error) {
-	ctx := context.TODO()
-	cr, step := lr.getNextValidationStep(objref)
->>>>>>> bc90685d
 	if step >= 0 { // validate
 		if core.CaseRecordTypeGetObject != cr.Type {
 			return errors.Errorf("Wrong validation type on CaseRecordTypeGetObject %d", cr.Type)
@@ -296,12 +275,8 @@
 		if !bytes.Equal(cr.ReqSig, sig) {
 			return errors.New("Wrong validation sig on CaseRecordTypeGetObject")
 		}
-<<<<<<< HEAD
 		es.objectbody = cr.Resp.(*objectBody)
 		return nil
-=======
-		return cr.Resp.(*ObjectBody), nil
->>>>>>> bc90685d
 	}
 
 	objDesc, err := lr.ArtifactManager.GetObject(ctx, objref, nil, false)
@@ -315,7 +290,6 @@
 	}
 
 	codeDesc := classDesc.CodeDescriptor()
-<<<<<<< HEAD
 
 	es.objectbody = &objectBody{
 		objDescriptor:   objDesc,
@@ -323,12 +297,6 @@
 		ClassHeadRef:    classDesc.HeadRef(),
 		CodeMachineType: codeDesc.MachineType(),
 		CodeRef:         codeDesc.Ref(),
-=======
-	ob := &ObjectBody{
-		Object: objDesc,
-		Class:  classDesc,
-		Code:   codeDesc,
->>>>>>> bc90685d
 	}
 	bcopy := *es.objectbody
 	copy(bcopy.Object, es.objectbody.Object)
