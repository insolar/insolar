--- conflicted
+++ resolved
@@ -225,13 +225,9 @@
 	ctx, logger := inslogger.WithField(ctx, "request", transcript.RequestRef.String())
 	defer q.releaseTask(ctx, transcript)
 
-<<<<<<< HEAD
 	if readyToExecute := q.Check(ctx); !readyToExecute {
-		return false
-	}
-=======
-	logger := inslogger.FromContext(ctx)
->>>>>>> b6674623
+		return
+	}
 
 	reply, err := q.requestsExecutor.ExecuteAndSave(ctx, transcript)
 	if err != nil {
