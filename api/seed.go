//
// Copyright 2019 Insolar Technologies GmbH
//
// Licensed under the Apache License, Version 2.0 (the "License");
// you may not use this file except in compliance with the License.
// You may obtain a copy of the License at
//
//     http://www.apache.org/licenses/LICENSE-2.0
//
// Unless required by applicable law or agreed to in writing, software
// distributed under the License is distributed on an "AS IS" BASIS,
// WITHOUT WARRANTIES OR CONDITIONS OF ANY KIND, either express or implied.
// See the License for the specific language governing permissions and
// limitations under the License.
//

package api

import (
	"context"
	"fmt"
	"net/http"

	"github.com/pkg/errors"

	"github.com/insolar/insolar/api/requester"
	"github.com/insolar/insolar/insolar/utils"
	"github.com/insolar/insolar/instrumentation/inslogger"
	"github.com/insolar/insolar/instrumentation/instracer"
	"github.com/insolar/rpc/v2"
)

// SeedArgs is arguments that Seed service accepts.
type SeedArgs struct{}

<<<<<<< HEAD
// SeedReply is reply for Seed service requests.
type SeedReply struct {
	Seed    []byte
	TraceID string
}

// NodeService is a service that provides API for getting new seed.
=======
// NodeService is a service that provides API for getting new seed and status.
>>>>>>> 26c55149
type NodeService struct {
	runner *Runner
}

// NewNodeService creates new Node service instance.
func NewNodeService(runner *Runner) *NodeService {
	return &NodeService{runner: runner}
}

// Get returns new active seed.
//
//   Request structure:
//   {
//     "jsonrpc": "2.0",
//     "method": "node.getSeed",
//     "id": str|int|null
//   }
//
//     Response structure:
// 	{
// 		"jsonrpc": "2.0",
// 		"result": {
// 			"Seed": str, // correct seed for new Call request
// 			"TraceID": str // traceID for request
// 		},
// 		"id": str|int|null // same as in request
// 	}
//
func (s *NodeService) GetSeed(r *http.Request, args *SeedArgs, requestBody *rpc.RequestBody, reply *requester.SeedReply) error {
	traceID := utils.RandTraceID()
	ctx, inslog := inslogger.WithTraceField(context.Background(), traceID)

	_, span := instracer.StartSpan(ctx, "NodeService.getSeed")
	defer span.End()

	info := fmt.Sprintf("[ NodeService.GetSeed ] Incoming request: %s", r.RequestURI)
	inslog.Infof(info)
	span.Annotate(nil, info)

	seed, err := s.runner.SeedGenerator.Next()
	if err != nil {
		instracer.AddError(span, err)
		return errors.Wrap(err, "failed to get next seed")
	}

	pulse, err := s.runner.PulseAccessor.Latest(context.Background())
	if err != nil {
		instracer.AddError(span, err)
		return errors.Wrap(err, "[ NodeService::GetSeed ] Couldn't receive pulse")
	}
	s.runner.SeedManager.Add(*seed, pulse.PulseNumber)

	reply.Seed = seed[:]
	reply.TraceID = traceID

	return nil
}<|MERGE_RESOLUTION|>--- conflicted
+++ resolved
@@ -33,17 +33,7 @@
 // SeedArgs is arguments that Seed service accepts.
 type SeedArgs struct{}
 
-<<<<<<< HEAD
-// SeedReply is reply for Seed service requests.
-type SeedReply struct {
-	Seed    []byte
-	TraceID string
-}
-
 // NodeService is a service that provides API for getting new seed.
-=======
-// NodeService is a service that provides API for getting new seed and status.
->>>>>>> 26c55149
 type NodeService struct {
 	runner *Runner
 }
