--- conflicted
+++ resolved
@@ -161,71 +161,6 @@
 		traceID := utils.RandTraceID()
 		ctx, insLog := inslogger.WithTraceField(context.Background(), traceID)
 
-<<<<<<< HEAD
-		utils.MeasureExecutionTime(ctx, "NetRPC Request Processing",
-			func() {
-				params := Request{}
-				resp := answer{}
-
-				resp.TraceID = traceID
-
-				insLog.Info("[ callHandler ] Incoming request: %s", req.RequestURI)
-
-				defer func() {
-					res, err := json.MarshalIndent(resp, "", "    ")
-					if err != nil {
-						res = []byte(`{"error": "can't marshal answer to json'"}`)
-					}
-					response.Header().Add("Content-Type", "application/json")
-					_, err = response.Write(res)
-					if err != nil {
-						insLog.Errorf("Can't write response\n")
-					}
-				}()
-
-				_, err := UnmarshalRequest(req, &params)
-				if err != nil {
-					processError(err, "Can't unmarshal request", &resp, insLog)
-					return
-				}
-
-				err = ar.checkSeed(params.Seed)
-				if err != nil {
-					processError(err, "Can't checkSeed", &resp, insLog)
-					return
-				}
-
-				err = ar.verifySignature(ctx, params)
-				if err != nil {
-					processError(err, "Can't verify signature", &resp, insLog)
-					return
-				}
-
-				var result interface{}
-				utils.MeasureExecutionTime(ctx, "callHandler makeCall",
-					func() {
-						ch := make(chan interface{}, 1)
-						go func() {
-							result, err = ar.makeCall(ctx, params)
-							ch <- nil
-						}()
-						select {
-
-						case <-ch:
-							if err != nil {
-								processError(err, "Can't makeCall", &resp, insLog)
-								return
-							}
-							resp.Result = result
-
-						case <-time.After(time.Duration(ar.cfg.Timeout) * time.Second):
-							resp.Error = "Messagebus timeout exceeded"
-							return
-
-						}
-					})
-			})
-=======
 		ctx, rpcspan := instracer.StartSpan(ctx, "NetRPC Request Processing")
 		defer rpcspan.End()
 
@@ -268,13 +203,33 @@
 
 		ctx, callspan := instracer.StartSpan(ctx, "callHandler makeCall")
 		defer callspan.End()
-		result, err := ar.makeCall(ctx, params)
+
+		var result interface{}
+		ch := make(chan interface{}, 1)
+		go func() {
+			result, err = ar.makeCall(ctx, params)
+			ch <- nil
+		}()
+		select {
+
+		case <-ch:
+			if err != nil {
+				processError(err, "Can't makeCall", &resp, insLog)
+				return
+			}
+			resp.Result = result
+
+		case <-time.After(time.Duration(ar.cfg.Timeout) * time.Second):
+			resp.Error = "Messagebus timeout exceeded"
+			return
+
+		}
+
 		if err != nil {
 			processError(err, "Can't makeCall", &resp, insLog)
 			return
 		}
 
 		resp.Result = result
->>>>>>> 6cf31ca6
 	}
 }