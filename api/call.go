--- conflicted
+++ resolved
@@ -26,11 +26,8 @@
 	"strings"
 	"time"
 
-<<<<<<< HEAD
-=======
 	"github.com/insolar/insolar/metrics"
 
->>>>>>> f19ea2bc
 	"github.com/insolar/insolar/api/requester"
 
 	"github.com/pkg/errors"
@@ -45,13 +42,8 @@
 )
 
 const (
-<<<<<<< HEAD
-	TimeoutError = -215
-	ResultError  = -217
-=======
 	TimeoutError = 215
 	ResultError  = 217
->>>>>>> f19ea2bc
 )
 
 // UnmarshalRequest unmarshals request to api
@@ -74,11 +66,7 @@
 func (ar *Runner) checkSeed(paramsSeed string) error {
 	decoded, err := base64.StdEncoding.DecodeString(paramsSeed)
 	if err != nil {
-<<<<<<< HEAD
-		return errors.New("[ checkSeed ] Decode error")
-=======
 		return errors.New("[ checkSeed ] Failed to decode seed from string")
->>>>>>> f19ea2bc
 	}
 	seed := seedmanager.SeedFromBytes(decoded)
 	if seed == nil {
@@ -131,14 +119,8 @@
 }
 
 func processError(err error, extraMsg string, resp *requester.ContractAnswer, insLog insolar.Logger, traceID string) {
-<<<<<<< HEAD
-	resp.Error.Message = err.Error()
-	resp.Error.Code = ResultError
-	resp.Error.TraceID = traceID
-=======
 	errResponse := &requester.Error{Message: extraMsg, Code: ResultError, TraceID: traceID}
 	resp.Error = errResponse
->>>>>>> f19ea2bc
 	insLog.Error(errors.Wrapf(err, "[ CallHandler ] %s", extraMsg))
 }
 
@@ -150,26 +132,12 @@
 		ctx, span := instracer.StartSpan(ctx, "callHandler")
 		defer span.End()
 
-<<<<<<< HEAD
-		request := requester.Request{}
-		resp := requester.ContractAnswer{}
-=======
 		contractRequest := requester.Request{}
 		contractAnswer := requester.ContractAnswer{}
->>>>>>> f19ea2bc
 
 		startTime := time.Now()
 		defer func() {
 			success := "success"
-<<<<<<< HEAD
-			if resp.Error.Message != "" {
-				success = "fail"
-			}
-			metrics.APIContractExecutionTime.WithLabelValues(request.Method, success).Observe(time.Since(startTime).Seconds())
-		}()
-
-		insLog.Infof("[ callHandler ] Incoming request: %s", req.RequestURI)
-=======
 			if contractAnswer.Error != nil {
 				success = "fail"
 			}
@@ -177,7 +145,6 @@
 		}()
 
 		insLog.Infof("[ callHandler ] Incoming contractRequest: %s", req.RequestURI)
->>>>>>> f19ea2bc
 
 		defer func() {
 			res, err := json.MarshalIndent(contractAnswer, "", "    ")
@@ -191,30 +158,6 @@
 			}
 		}()
 
-<<<<<<< HEAD
-		rawBody, err := UnmarshalRequest(req, &request)
-		if err != nil {
-			processError(err, "Can't unmarshal request", &resp, insLog, traceID)
-			return
-		}
-
-		resp.JSONRPC = request.JSONRPC
-		resp.ID = request.ID
-
-		digest := req.Header.Get(requester.Digest)
-		richSignature := req.Header.Get(requester.Signature)
-
-		signature, err := validateRequestHeaders(digest, richSignature, rawBody)
-		if err != nil {
-			processError(err, "Can't validate request", &resp, insLog, traceID)
-			return
-		}
-
-		if len(request.LogLevel) > 0 {
-			logLevelNumber, err := insolar.ParseLevel(request.LogLevel)
-			if err != nil {
-				processError(err, "Can't parse logLevel", &resp, insLog, traceID)
-=======
 		rawBody, err := UnmarshalRequest(req, &contractRequest)
 		if err != nil {
 			processError(err, err.Error(), &contractAnswer, insLog, traceID)
@@ -234,65 +177,26 @@
 			logLevelNumber, err := insolar.ParseLevel(contractRequest.LogLevel)
 			if err != nil {
 				processError(err, "Can't parse logLevel", &contractAnswer, insLog, traceID)
->>>>>>> f19ea2bc
 				return
 			}
 			ctx = inslogger.WithLoggerLevel(ctx, logLevelNumber)
 		}
 
-<<<<<<< HEAD
-		err = ar.checkSeed(request.Params.Seed)
-		if err != nil {
-			processError(err, "Can't checkSeed", &resp, insLog, traceID)
-			return
-		}
-
-		pulse, err := ar.PulseAccessor.Latest(ctx)
-		if err != nil {
-			processError(err, "Can't get last pulse", &resp, insLog, traceID)
-=======
 		if err := ar.checkSeed(contractRequest.Params.Seed); err != nil {
 			processError(err, err.Error(), &contractAnswer, insLog, traceID)
->>>>>>> f19ea2bc
 			return
 		}
 
 		var result interface{}
 		ch := make(chan interface{}, 1)
 		go func() {
-<<<<<<< HEAD
-			result, err = ar.makeCall(ctx, request, rawBody, signature, pulse.PulseTimestamp)
-=======
 			result, err = ar.makeCall(ctx, contractRequest, rawBody, signature, 0)
->>>>>>> f19ea2bc
 			ch <- nil
 		}()
 		select {
 
 		case <-ch:
 			if err != nil {
-<<<<<<< HEAD
-				processError(err, "Can't makeCall", &resp, insLog, traceID)
-				return
-			}
-			resp.Result.ContractResult = result
-
-		case <-time.After(time.Duration(ar.cfg.Timeout) * time.Second):
-			resp.Error.Message = "Messagebus timeout exceeded"
-			resp.Error.Code = TimeoutError
-			resp.Error.TraceID = traceID
-			return
-		}
-
-		resp.Result.ContractResult = result
-		resp.Result.TraceID = traceID
-	}
-}
-
-func validateRequestHeaders(digest string, richSignature string, body []byte) (string, error) {
-	if len(digest) == 0 || len(richSignature) == 0 || len(body) == 0 {
-		return "", errors.New("Invalid input data")
-=======
 				processError(err, err.Error(), &contractAnswer, insLog, traceID)
 				return
 			}
@@ -315,33 +219,20 @@
 		strings.Count(richSignature, "=") < 4 || len(body) == 0 {
 		return "", errors.Errorf("invalid input data length digest: %d, signature: %d, body: %d", len(digest),
 			len(richSignature), len(body))
->>>>>>> f19ea2bc
 	}
 	h := sha256.New()
 	_, err := h.Write(body)
 	if err != nil {
 		return "", errors.Wrap(err, "Cant get hash")
 	}
-<<<<<<< HEAD
-	sha := base64.URLEncoding.EncodeToString(h.Sum(nil))
-	if sha == digest[strings.IndexByte(digest, '=')+1:] {
-		sig := richSignature[strings.Index(richSignature, "signature=")+10:]
-		if len(sig) == 0 {
-			return "", errors.New("Empty signature")
-=======
 	sha := base64.StdEncoding.EncodeToString(h.Sum(nil))
 	if sha == digest[strings.IndexByte(digest, '=')+1:] {
 		sig := richSignature[strings.Index(richSignature, "signature=")+10:]
 		if len(sig) == 0 {
 			return "", errors.New("empty signature")
->>>>>>> f19ea2bc
 		}
 		return sig, nil
 
 	}
-<<<<<<< HEAD
-	return "", errors.New("Cant get signature from header")
-=======
 	return "", errors.New("cant get signature from header")
->>>>>>> f19ea2bc
 }