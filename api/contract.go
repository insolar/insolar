//
// Copyright 2019 Insolar Technologies GmbH
//
// Licensed under the Apache License, Version 2.0 (the "License");
// you may not use this file except in compliance with the License.
// You may obtain a copy of the License at
//
//     http://www.apache.org/licenses/LICENSE-2.0
//
// Unless required by applicable law or agreed to in writing, software
// distributed under the License is distributed on an "AS IS" BASIS,
// WITHOUT WARRANTIES OR CONDITIONS OF ANY KIND, either express or implied.
// See the License for the specific language governing permissions and
// limitations under the License.
//

// +build functest

package api

import (
	"context"
	"net/http"
	"reflect"

	"github.com/pkg/errors"

	"github.com/insolar/insolar/application/extractor"
	"github.com/insolar/insolar/insolar"
	"github.com/insolar/insolar/insolar/message"
	"github.com/insolar/insolar/insolar/record"
	"github.com/insolar/insolar/insolar/reply"
	"github.com/insolar/insolar/insolar/utils"
	"github.com/insolar/insolar/instrumentation/inslogger"
	"github.com/insolar/insolar/logicrunner/goplugin/foundation"
	"github.com/insolar/insolar/logicrunner/goplugin/goplugintestutils"
	"github.com/insolar/insolar/testutils"
)

// ContractService is a service that provides ability to add custom contracts
type ContractService struct {
	runner *Runner
	cb     *goplugintestutils.ContractsBuilder
}

// NewContractService creates new Contract service instance.
func NewContractService(runner *Runner) *ContractService {
	return &ContractService{runner: runner}
}

// UploadArgs is arguments that Contract.Upload accepts.
type UploadArgs struct {
	Code string
	Name string
}

// UploadReply is reply that Contract.Upload returns
type UploadReply struct {
	PrototypeRef string `json:"PrototypeRef"`
}

// Upload builds code and return prototype ref
func (s *ContractService) Upload(r *http.Request, args *UploadArgs, reply *UploadReply) error {
	ctx, inslog := inslogger.WithTraceField(context.Background(), utils.RandTraceID())

	inslog.Infof("[ ContractService.Upload ] Incoming request: %s", r.RequestURI)

	if len(args.Name) == 0 {
		return errors.New("params.name is missing")
	}

	if len(args.Code) == 0 {
		return errors.New("params.code is missing")
	}

	if s.cb == nil {
		insgocc, err := goplugintestutils.BuildPreprocessor()
		if err != nil {
			inslog.Infof("[ ContractService.Upload ] can't build preprocessor %#v", err)
			return errors.Wrap(err, "can't build preprocessor")
		}
		s.cb = goplugintestutils.NewContractBuilder(s.runner.ArtifactManager, insgocc, s.runner.PulseAccessor)
	}

	contractMap := make(map[string]string)
	contractMap[args.Name] = args.Code

	err := s.cb.Build(ctx, contractMap)
	if err != nil {
		return errors.Wrap(err, "can't build contract")
	}
	reference := *s.cb.Prototypes[args.Name]
	reply.PrototypeRef = reference.String()
	return nil
}

// CallConstructorArgs is arguments that Contract.CallConstructor accepts.
type CallConstructorArgs struct {
	PrototypeRefString string
	Method             string
	MethodArgs         []byte
}

// CallConstructorReply is reply that Contract.CallConstructor returns
type CallConstructorReply struct {
	ObjectRef string `json:"ObjectRef"`
}

// CallConstructor make an object from its prototype
func (s *ContractService) CallConstructor(r *http.Request, args *CallConstructorArgs, reply *CallConstructorReply) error {
	ctx, inslog := inslogger.WithTraceField(context.Background(), utils.RandTraceID())

	inslog.Infof("[ ContractService.CallConstructor ] Incoming request: %s", r.RequestURI)

	if len(args.PrototypeRefString) == 0 {
		return errors.New("params.PrototypeRefString is missing")
	}

	protoRef, err := insolar.NewReferenceFromBase58(args.PrototypeRefString)
	if err != nil {
		return errors.Wrap(err, "can't get protoRef")
	}

<<<<<<< HEAD
	base := insolar.GenesisRecord.Ref()
	msg := &message.CallMethod{
		Request: record.Request{
			Method:          args.Method,
			Arguments:       args.MethodArgs,
			Base:            &base,
			Caller:          testutils.RandomRef(),
			CallerPrototype: testutils.RandomRef(),
			Prototype:       protoRef,
			CallType:        record.CTSaveAsChild,
			APIRequestID:    utils.TraceID(ctx),
=======
	base := testutils.RandomRef()

	contractID, err := s.runner.ArtifactManager.RegisterRequest(
		ctx,
		record.IncomingRequest{
			CallType:     record.CTSaveAsChild,
			Prototype:    &base,
			APIRequestID: utils.TraceID(ctx),
>>>>>>> 105ff965
		},
	}

	callConstructorReply, err := s.runner.ContractRequester.CallConstructor(ctx, msg)
	if err != nil {
		return errors.Wrap(err, "CallConstructor error")
	}

	reply.ObjectRef = callConstructorReply.String()

	return nil
}

// CallMethodArgs is arguments that Contract.CallMethod accepts.
type CallMethodArgs struct {
	ObjectRefString string
	Method          string
	MethodArgs      []byte
}

// CallMethodReply is reply that Contract.CallMethod returns
type CallMethodReply struct {
	Reply          reply.CallMethod  `json:"Reply"`
	ExtractedReply interface{}       `json:"ExtractedReply"`
	Error          *foundation.Error `json:"Error"`
	ExtractedError string            `json:"ExtractedError"`
}

// CallConstructor make an object from its prototype
func (s *ContractService) CallMethod(r *http.Request, args *CallMethodArgs, re *CallMethodReply) error {
	ctx, inslog := inslogger.WithTraceField(context.Background(), utils.RandTraceID())

	inslog.Infof("[ ContractService.CallMethod ] Incoming request: %s", args.Method)

	if len(args.ObjectRefString) == 0 {
		return errors.New("params.ObjectRefString is missing")
	}

	objectRef, err := insolar.NewReferenceFromBase58(args.ObjectRefString)
	if err != nil {
		return errors.Wrap(err, "can't get objectRef")
	}

	msg := &message.CallMethod{
		IncomingRequest: record.IncomingRequest{
			Caller:       testutils.RandomRef(),
			Object:       objectRef,
			Method:       args.Method,
			Arguments:    args.MethodArgs,
			APIRequestID: utils.TraceID(ctx),
		},
	}

	callMethodReply, err := s.runner.ContractRequester.Call(ctx, msg)
	if err != nil {
		return errors.Wrap(err, "CallMethod failed with error")
	}

	re.Reply = *callMethodReply.(*reply.CallMethod)

	var extractedReply interface{}
	extractedReply, _, err = extractor.CallResponse(re.Reply.Result)
	if err != nil {
		return errors.Wrap(err, "Can't extract response")
	}

	// TODO need to understand why sometimes errors goes to reply
	// see tests TestConstructorReturnNil, TestContractCallingContract, TestPrototypeMismatch
	switch extractedReply.(type) {
	case map[interface{}]interface{}:
		replyMap := extractedReply.(map[interface{}]interface{})
		if len(replyMap) == 1 {
			for k, v := range replyMap {
				if reflect.ValueOf(k).String() == "S" && len(reflect.TypeOf(v).String()) > 0 {
					re.ExtractedError = reflect.ValueOf(v).String()
				}
			}
		}
	default:
		re.ExtractedReply = extractedReply
	}

	return nil
}<|MERGE_RESOLUTION|>--- conflicted
+++ resolved
@@ -121,10 +121,9 @@
 		return errors.Wrap(err, "can't get protoRef")
 	}
 
-<<<<<<< HEAD
 	base := insolar.GenesisRecord.Ref()
 	msg := &message.CallMethod{
-		Request: record.Request{
+		IncomingRequest: record.IncomingRequest{
 			Method:          args.Method,
 			Arguments:       args.MethodArgs,
 			Base:            &base,
@@ -133,16 +132,6 @@
 			Prototype:       protoRef,
 			CallType:        record.CTSaveAsChild,
 			APIRequestID:    utils.TraceID(ctx),
-=======
-	base := testutils.RandomRef()
-
-	contractID, err := s.runner.ArtifactManager.RegisterRequest(
-		ctx,
-		record.IncomingRequest{
-			CallType:     record.CTSaveAsChild,
-			Prototype:    &base,
-			APIRequestID: utils.TraceID(ctx),
->>>>>>> 105ff965
 		},
 	}
 
