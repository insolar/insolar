//
// Copyright 2019 Insolar Technologies GmbH
//
// Licensed under the Apache License, Version 2.0 (the "License");
// you may not use this file except in compliance with the License.
// You may obtain a copy of the License at
//
//     http://www.apache.org/licenses/LICENSE-2.0
//
// Unless required by applicable law or agreed to in writing, software
// distributed under the License is distributed on an "AS IS" BASIS,
// WITHOUT WARRANTIES OR CONDITIONS OF ANY KIND, either express or implied.
// See the License for the specific language governing permissions and
// limitations under the License.
//

// +build functest

package api

import (
	"context"
	"net/http"
	"reflect"

	"github.com/pkg/errors"

	"github.com/insolar/insolar/application/extractor"
	"github.com/insolar/insolar/insolar"
	"github.com/insolar/insolar/insolar/message"
	"github.com/insolar/insolar/insolar/record"
	"github.com/insolar/insolar/insolar/reply"
	"github.com/insolar/insolar/insolar/utils"
	"github.com/insolar/insolar/instrumentation/inslogger"
	"github.com/insolar/insolar/logicrunner/goplugin/foundation"
	"github.com/insolar/insolar/logicrunner/goplugin/goplugintestutils"
	"github.com/insolar/insolar/testutils"
)

// ContractService is a service that provides ability to add custom contracts
type ContractService struct {
	runner *Runner
	cb     *goplugintestutils.ContractsBuilder
}

// NewContractService creates new Contract service instance.
func NewContractService(runner *Runner) *ContractService {
	return &ContractService{runner: runner}
}

// UploadArgs is arguments that Contract.Upload accepts.
type UploadArgs struct {
	Code string
	Name string
}

// UploadReply is reply that Contract.Upload returns
type UploadReply struct {
	PrototypeRef string `json:"PrototypeRef"`
	TraceID      string `json:"TraceID"`
}

// Upload builds code and return prototype ref
func (s *ContractService) Upload(r *http.Request, args *UploadArgs, reply *UploadReply) error {
	ctx, inslog := inslogger.WithTraceField(context.Background(), utils.RandTraceID())
	reply.TraceID = utils.TraceID(ctx)

	inslog.Infof("[ ContractService.Upload ] Incoming request: %s", r.RequestURI)

	if len(args.Name) == 0 {
		return errors.New("params.name is missing")
	}

	if len(args.Code) == 0 {
		return errors.New("params.code is missing")
	}

	if s.cb == nil {
		insgocc, err := goplugintestutils.BuildPreprocessor()
		if err != nil {
			inslog.Infof("[ ContractService.Upload ] can't build preprocessor %#v", err)
			return errors.Wrap(err, "can't build preprocessor")
		}
		s.cb = goplugintestutils.NewContractBuilder(s.runner.ArtifactManager, insgocc, s.runner.PulseAccessor)
	}

	contractMap := make(map[string]string)
	contractMap[args.Name] = args.Code

	err := s.cb.Build(ctx, contractMap)
	if err != nil {
		return errors.Wrap(err, "can't build contract")
	}
	reference := *s.cb.Prototypes[args.Name]
	reply.PrototypeRef = reference.String()
	return nil
}

// CallConstructorArgs is arguments that Contract.CallConstructor accepts.
type CallConstructorArgs struct {
	PrototypeRefString string
	Method             string
	MethodArgs         []byte
}

// CallConstructorReply is reply that Contract.CallConstructor returns
type CallConstructorReply struct {
	ObjectRef string `json:"ObjectRef"`
	TraceID   string `json:"TraceID"`
}

// CallConstructor make an object from its prototype
func (s *ContractService) CallConstructor(r *http.Request, args *CallConstructorArgs, reply *CallConstructorReply) error {
	ctx, inslog := inslogger.WithTraceField(context.Background(), utils.RandTraceID())
	reply.TraceID = utils.TraceID(ctx)

	inslog.Infof("[ ContractService.CallConstructor ] Incoming request: %s", r.RequestURI)

	if len(args.PrototypeRefString) == 0 {
		return errors.New("params.PrototypeRefString is missing")
	}

	protoRef, err := insolar.NewReferenceFromBase58(args.PrototypeRefString)
	if err != nil {
		return errors.Wrap(err, "can't get protoRef")
	}

	base := insolar.GenesisRecord.Ref()
	msg := &message.CallMethod{
		IncomingRequest: record.IncomingRequest{
			Method:          args.Method,
			Arguments:       args.MethodArgs,
			Base:            &base,
			Caller:          testutils.RandomRef(),
			CallerPrototype: testutils.RandomRef(),
			Prototype:       protoRef,
			CallType:        record.CTSaveAsChild,
			APIRequestID:    utils.TraceID(ctx),
		},
	}

	callConstructorReply, err := s.runner.ContractRequester.CallConstructor(ctx, msg)
	if err != nil {
		return errors.Wrap(err, "CallConstructor error")
	}

	reply.ObjectRef = callConstructorReply.String()

	return nil
}

// CallMethodArgs is arguments that Contract.CallMethod accepts.
type CallMethodArgs struct {
	ObjectRefString string
	Method          string
	MethodArgs      []byte
}

// CallMethodReply is reply that Contract.CallMethod returns
type CallMethodReply struct {
<<<<<<< HEAD
	Reply          reply.CallMethod       `json:"Reply"`
	ExtractedReply map[string]interface{} `json:"ExtractedReply"`
	Error          *foundation.Error      `json:"Error"`
	ExtractedError string                 `json:"ExtractedError"`
=======
	Reply          reply.CallMethod  `json:"Reply"`
	ExtractedReply interface{}       `json:"ExtractedReply"`
	Error          *foundation.Error `json:"Error"`
	ExtractedError string            `json:"ExtractedError"`
	TraceID        string            `json:"TraceID"`
>>>>>>> 62220ded
}

// CallConstructor make an object from its prototype
func (s *ContractService) CallMethod(r *http.Request, args *CallMethodArgs, re *CallMethodReply) error {
	ctx, inslog := inslogger.WithTraceField(context.Background(), utils.RandTraceID())
	re.TraceID = utils.TraceID(ctx)

	inslog.Infof("[ ContractService.CallMethod ] Incoming request: %s", r.RequestURI)

	if len(args.ObjectRefString) == 0 {
		return errors.New("params.ObjectRefString is missing")
	}

	objectRef, err := insolar.NewReferenceFromBase58(args.ObjectRefString)
	if err != nil {
		return errors.Wrap(err, "can't get objectRef")
	}

	msg := &message.CallMethod{
		IncomingRequest: record.IncomingRequest{
			Caller:       testutils.RandomRef(),
			Object:       objectRef,
			Method:       args.Method,
			Arguments:    args.MethodArgs,
			APIRequestID: utils.TraceID(ctx),
		},
	}

	callMethodReply, err := s.runner.ContractRequester.Call(ctx, msg)
	if err != nil {
		return errors.Wrap(err, "CallMethod failed with error")
	}

	re.Reply = *callMethodReply.(*reply.CallMethod)

	var extractedReply map[string]interface{}
	extractedReply, _, err = extractor.CallResponse(re.Reply.Result)
	if err != nil {
		return errors.Wrap(err, "Can't extract response")
	}

	if len(extractedReply) == 1 {
		for k, v := range extractedReply {
			if k == "S" && len(reflect.TypeOf(v).String()) > 0 {
				re.ExtractedError = reflect.ValueOf(v).String()
				return nil
			}
		}
	}

	re.ExtractedReply = extractedReply
	return nil
}<|MERGE_RESOLUTION|>--- conflicted
+++ resolved
@@ -158,18 +158,11 @@
 
 // CallMethodReply is reply that Contract.CallMethod returns
 type CallMethodReply struct {
-<<<<<<< HEAD
 	Reply          reply.CallMethod       `json:"Reply"`
 	ExtractedReply map[string]interface{} `json:"ExtractedReply"`
 	Error          *foundation.Error      `json:"Error"`
 	ExtractedError string                 `json:"ExtractedError"`
-=======
-	Reply          reply.CallMethod  `json:"Reply"`
-	ExtractedReply interface{}       `json:"ExtractedReply"`
-	Error          *foundation.Error `json:"Error"`
-	ExtractedError string            `json:"ExtractedError"`
-	TraceID        string            `json:"TraceID"`
->>>>>>> 62220ded
+	TraceID        string                 `json:"TraceID"`
 }
 
 // CallConstructor make an object from its prototype
