// Copyright 2020 Insolar Network Ltd.
// All rights reserved.
// This material is licensed under the Insolar License version 1.0,
// available at https://github.com/insolar/insolar/blob/master/LICENSE.md.

package api

import (
	"context"
	"net"
	"net/http"
	"sync"
	"time"

	crypto "github.com/insolar/x-crypto"

	"github.com/insolar/rpc/v2"
	jsonrpc "github.com/insolar/rpc/v2/json2"
	"github.com/pkg/errors"

	"github.com/insolar/insolar/api/seedmanager"
	"github.com/insolar/insolar/insolar/pulse"
	"github.com/insolar/insolar/network"

	"github.com/insolar/insolar/insolar/jet"

	"github.com/insolar/insolar/configuration"
	"github.com/insolar/insolar/insolar"
	"github.com/insolar/insolar/instrumentation/inslogger"
	"github.com/insolar/insolar/logicrunner/artifacts"
)

// Runner implements Component for API
type Runner struct {
	CertificateManager insolar.CertificateManager
	ContractRequester  insolar.ContractRequester
	// nolint
	NodeNetwork         network.NodeNetwork
	CertificateGetter   insolar.CertificateGetter
	PulseAccessor       pulse.Accessor
	ArtifactManager     artifacts.Client
	JetCoordinator      jet.Coordinator
	NetworkStatus       insolar.NetworkStatus
	AvailabilityChecker insolar.AvailabilityChecker

	handler       http.Handler
	server        *http.Server
	rpcServer     *rpc.Server
	cfg           *configuration.APIRunner
	keyCache      map[string]crypto.PublicKey
	cacheLock     *sync.RWMutex
	SeedManager   *seedmanager.SeedManager
	SeedGenerator seedmanager.SeedGenerator

	Options Options
}

// Options contains application-specific settings for api component.
type Options struct {
	// InfoResponse contains info, that will be included in response from /admin-api/rpc#network.getInfo
	InfoResponse map[string]interface{}
	// AdminContractMethods are set of api methods, that need to be called from /admin-api/rpc url.
	AdminContractMethods map[string]bool
	// ContractMethods are set of api methods, that need to be called from /api/rpc url.
	ContractMethods map[string]bool
	// RootReference is reference of object, that will be set as Caller for methods in ProxyToRootMethods.
	RootReference insolar.Reference
	// ProxyToRootMethods is set of api methods, that need to be called with RootReference as Caller.
	ProxyToRootMethods []string
}

func checkConfig(cfg *configuration.APIRunner) error {
	if cfg == nil {
		return errors.New("[ checkConfig ] config is nil")
	}
	if cfg.Address == "" {
		return errors.New("[ checkConfig ] Address must not be empty")
	}
	if len(cfg.RPC) == 0 {
		return errors.New("[ checkConfig ] RPC must exist")
	}
	if len(cfg.SwaggerPath) == 0 {
		return errors.New("[ checkConfig ] Missing openAPI spec file path")
	}

	return nil
}

func (ar *Runner) registerPublicServices(rpcServer *rpc.Server) error {
	err := rpcServer.RegisterService(NewNodeService(ar), "node")
	if err != nil {
		return errors.Wrap(err, "[ registerServices ] Can't RegisterService: node")
	}

	err = rpcServer.RegisterService(NewContractService(ar), "contract")
	if err != nil {
		return errors.Wrap(err, "[ registerServices ] Can't RegisterService: contract")
	}

	return nil
}

func (ar *Runner) registerAdminServices(rpcServer *rpc.Server) error {
	err := rpcServer.RegisterService(NewInfoService(ar), "network")
	if err != nil {
		return errors.Wrap(err, "[ registerServices ] Can't RegisterService: network")
	}

	err = rpcServer.RegisterService(NewNodeCertService(ar), "cert")
	if err != nil {
		return errors.Wrap(err, "[ registerServices ] Can't RegisterService: cert")
	}

	err = rpcServer.RegisterService(NewNodeService(ar), "node")
	if err != nil {
		return errors.Wrap(err, "[ registerServices ] Can't RegisterService: node")
	}

	err = rpcServer.RegisterService(NewAdminContractService(ar), "contract")
	if err != nil {
		return errors.Wrap(err, "[ registerServices ] Can't RegisterService: contract")
	}

<<<<<<< HEAD
=======
	err = rpcServer.RegisterService(NewFuncTestContractService(ar), "funcTestContract")
	if err != nil {
		return errors.Wrap(err, "[ registerServices ] Can't RegisterService: funcTestContract")
	}

	err = rpcServer.RegisterService(NewSpecService(ar), "spec")
	if err != nil {
		return errors.Wrap(err, "[ registerServices ] Can't RegisterService: spec")
	}

>>>>>>> c5925384
	return nil
}

// NewRunner is C-tor for API Runner
func NewRunner(cfg *configuration.APIRunner,
	certificateManager insolar.CertificateManager,
	contractRequester insolar.ContractRequester,
	// nolint
	nodeNetwork network.NodeNetwork,
	certificateGetter insolar.CertificateGetter,
	pulseAccessor pulse.Accessor,
	artifactManager artifacts.Client,
	jetCoordinator jet.Coordinator,
	networkStatus insolar.NetworkStatus,
	availabilityChecker insolar.AvailabilityChecker,
	apiOptions Options,
) (*Runner, error) {

	err := checkConfig(cfg)
	if err != nil {
		return nil, errors.Wrap(err, "[ NewAPIRunner ] Bad config")
	}

	rpcServer := rpc.NewServer()
	ar := Runner{
		CertificateManager:  certificateManager,
		ContractRequester:   contractRequester,
		NodeNetwork:         nodeNetwork,
		CertificateGetter:   certificateGetter,
		PulseAccessor:       pulseAccessor,
		ArtifactManager:     artifactManager,
		JetCoordinator:      jetCoordinator,
		NetworkStatus:       networkStatus,
		AvailabilityChecker: availabilityChecker,
		server:              &http.Server{Addr: cfg.Address},
		rpcServer:           rpcServer,
		cfg:                 cfg,
		keyCache:            make(map[string]crypto.PublicKey),
		cacheLock:           &sync.RWMutex{},
		Options:             apiOptions,
	}

	rpcServer.RegisterCodec(jsonrpc.NewCodec(), "application/json")

	if cfg.IsAdmin {
		if err := ar.registerAdminServices(rpcServer); err != nil {
			return nil, errors.Wrap(err, "[ NewAPIRunner ] Can't register admin services:")
		}
	} else {
		if err := ar.registerPublicServices(rpcServer); err != nil {
			return nil, errors.Wrap(err, "[ NewAPIRunner ] Can't register public services:")
		}
	}

	// init handler
	hc := NewHealthChecker(ar.CertificateManager, ar.NodeNetwork, ar.PulseAccessor)

	router := http.NewServeMux()
	ar.server.Handler = router
	ar.SeedManager = seedmanager.New()

	var (
		server http.Handler = ar.rpcServer
	)

	server, err = NewRequestValidator(cfg.SwaggerPath, ar.rpcServer)
	if err != nil {
		return nil, errors.Wrap(err, "failed to prepare api validator")
	}

	router.HandleFunc("/healthcheck", hc.CheckHandler)
	router.Handle(ar.cfg.RPC, server)
	ar.handler = router

	return &ar, nil
}

// IsAPIRunner is implementation of APIRunner interface for component manager
func (ar *Runner) IsAPIRunner() bool {
	return true
}

// Handler returns root http handler.
func (ar *Runner) Handler() http.Handler {
	return ar.handler
}

// Start runs api server
func (ar *Runner) Start(ctx context.Context) error {
	logger := inslogger.FromContext(ctx)
	logger.Info("Starting ApiRunner ...")
	logger.Info("Config: ", ar.cfg)
	listener, err := net.Listen("tcp", ar.server.Addr)
	if err != nil {
		return errors.Wrap(err, "Can't start listening")
	}
	go func() {
		if err := ar.server.Serve(listener); err != http.ErrServerClosed {
			logger.Error("Http server: ListenAndServe() error: ", err)
		}
	}()
	return nil
}

// Stop stops api server
func (ar *Runner) Stop(ctx context.Context) error {
	const timeOut = 5

	inslogger.FromContext(ctx).Infof("Shutting down server gracefully ...(waiting for %d seconds)", timeOut)
	ctxWithTimeout, cancel := context.WithTimeout(ctx, time.Duration(timeOut)*time.Second)
	defer cancel()
	err := ar.server.Shutdown(ctxWithTimeout)
	if err != nil {
		return errors.Wrap(err, "Can't gracefully stop API server")
	}

	ar.SeedManager.Stop()

	return nil
}<|MERGE_RESOLUTION|>--- conflicted
+++ resolved
@@ -121,19 +121,11 @@
 		return errors.Wrap(err, "[ registerServices ] Can't RegisterService: contract")
 	}
 
-<<<<<<< HEAD
-=======
-	err = rpcServer.RegisterService(NewFuncTestContractService(ar), "funcTestContract")
-	if err != nil {
-		return errors.Wrap(err, "[ registerServices ] Can't RegisterService: funcTestContract")
-	}
-
 	err = rpcServer.RegisterService(NewSpecService(ar), "spec")
 	if err != nil {
 		return errors.Wrap(err, "[ registerServices ] Can't RegisterService: spec")
 	}
 
->>>>>>> c5925384
 	return nil
 }
 
