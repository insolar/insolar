/*
 *    Copyright 2018 Insolar
 *
 *    Licensed under the Apache License, Version 2.0 (the "License");
 *    you may not use this file except in compliance with the License.
 *    You may obtain a copy of the License at
 *
 *        http://www.apache.org/licenses/LICENSE-2.0
 *
 *    Unless required by applicable law or agreed to in writing, software
 *    distributed under the License is distributed on an "AS IS" BASIS,
 *    WITHOUT WARRANTIES OR CONDITIONS OF ANY KIND, either express or implied.
 *    See the License for the specific language governing permissions and
 *    limitations under the License.
 */

package api

import (
	"context"
	"encoding/json"
	"fmt"
	"io/ioutil"
	"net/http"
	"sync"
	"time"

	"github.com/insolar/insolar/api/seedmanager"
	"github.com/insolar/insolar/application/contract/member/signer"
	"github.com/insolar/insolar/configuration"
	"github.com/insolar/insolar/core"
	"github.com/insolar/insolar/core/message"
	"github.com/insolar/insolar/core/reply"
	"github.com/insolar/insolar/log"
	"github.com/pkg/errors"
	"github.com/satori/go.uuid"
)

const (
	_            int = 0
	HandlerError int = -1
	BadRequest   int = -2
)

func writeError(message string, code int) map[string]interface{} {
	errJSON := map[string]interface{}{
		"error": map[string]interface{}{
			"message": message,
			"code":    code,
		},
	}
	return errJSON
}

func makeHandlerMarshalErrorJSON() []byte {
	jsonErr := writeError("Invalid data from handler", HandlerError)
	serJSON, err := json.Marshal(jsonErr)
	if err != nil {
		log.Fatal("Can't marshal base error")
	}
	return serJSON
}

var handlerMarshalErrorJSON = makeHandlerMarshalErrorJSON()

func processQueryType(rh *RequestHandler, qTypeStr string) map[string]interface{} {
	qtype := QTypeFromString(qTypeStr)
	var answer map[string]interface{}

	var hError error
	switch qtype {
	case CreateMember:
		answer, hError = rh.ProcessCreateMember()
	case DumpUserInfo:
		answer, hError = rh.ProcessDumpUsers(false)
	case DumpAllUsers:
		answer, hError = rh.ProcessDumpUsers(true)
	case GetBalance:
		answer, hError = rh.ProcessGetBalance()
	case SendMoney:
		answer, hError = rh.ProcessSendMoney()
	case RegisterNode:
		answer, hError = rh.ProcessRegisterNode()
	case IsAuth:
		answer, hError = rh.ProcessIsAuthorized()
	case GetSeed:
		answer, hError = rh.ProcessGetSeed()
	default:
		msg := fmt.Sprintf("Wrong query parameter 'query_type' = '%s'", qTypeStr)
		answer = writeError(msg, BadRequest)
		log.Warnf("[QID=%s] %s\n", rh.qid, msg)
		return answer
	}
	if hError != nil {
		errMsg := "Handler error: " + hError.Error()
		log.Errorf("[QID=%s] %s\n", rh.qid, errMsg)
		answer = writeError(errMsg, HandlerError)
	}

	return answer
}

const qidQueryParam = "qid"

// PreprocessRequest extracts params from requests
func PreprocessRequest(req *http.Request) (*Params, error) {
	body, err := ioutil.ReadAll(req.Body)
	if err != nil {
		return nil, errors.Wrap(err, "[ PreprocessRequest ] Can't read body. So strange")
	}
	if len(body) == 0 {
		return nil, errors.New("[ PreprocessRequest ] Empty body")
	}

	var params Params
	err = json.Unmarshal(body, &params)
	if err != nil {
		return nil, errors.Wrap(err, "[ PreprocessRequest ] Can't parse input params")
	}

	if len(params.QID) == 0 {
		qid, err := uuid.NewV1()
		if err == nil {
			params.QID = qid.String()
		}
	}

	log.Infof("[QID=%s] Query: %s. Url: %s\n", params.QID, string(body), req.URL)

	return &params, nil
}

func wrapAPIV1Handler(runner *Runner, rootDomainReference core.RecordRef) func(w http.ResponseWriter, r *http.Request) {
	return func(response http.ResponseWriter, req *http.Request) {
		startTime := time.Now()
		answer := make(map[string]interface{})
		var params *Params
		defer func() {
			if answer == nil {
				answer = make(map[string]interface{})
			}
			if params == nil {
				params = &Params{}
			}
			answer[qidQueryParam] = params.QID
			serJSON, err := json.MarshalIndent(answer, "", "    ")
			if err != nil {
				serJSON = handlerMarshalErrorJSON
			}
			response.Header().Add("Content-Type", "application/json")
			var newLine byte = '\n'
			_, err = response.Write(append(serJSON, newLine))
			if err != nil {
				log.Errorf("[QID=%s] Can't write response\n", params.QID)
			}
			log.Infof("[QID=%s] Request completed. Total time: %s\n", params.QID, time.Since(startTime))
		}()

		params, err := PreprocessRequest(req)
		if err != nil {
			answer = writeError("Bad request", BadRequest)
			log.Errorf("[QID=] Can't parse input request: %s, error: %s\n", req.RequestURI, err)
			return
		}
		rh := NewRequestHandler(params, runner.messageBus, runner.netCoordinator, rootDomainReference, runner.seedmanager)

		answer = processQueryType(rh, params.QType)
	}
}

// Runner implements Component for API
type Runner struct {
	messageBus     core.MessageBus
	server         *http.Server
	cfg            *configuration.APIRunner
	netCoordinator core.NetworkCoordinator
	keyCache       map[string]string
	cacheLock      *sync.RWMutex
	seedmanager    *seedmanager.SeedManager
}

// NewRunner is C-tor for API Runner
func NewRunner(cfg *configuration.APIRunner) (*Runner, error) {
	if cfg == nil {
		return nil, errors.New("[ NewAPIRunner ] config is nil")
	}
	if cfg.Port == 0 {
		return nil, errors.New("[ NewAPIRunner ] Port must not be 0")
	}
	if len(cfg.Location) == 0 {
		return nil, errors.New("[ NewAPIRunner ] Location must exist")
	}

	portStr := fmt.Sprint(cfg.Port)
	ar := Runner{
		server:    &http.Server{Addr: ":" + portStr},
		cfg:       cfg,
		keyCache:  make(map[string]string),
		cacheLock: &sync.RWMutex{},
	}

	return &ar, nil
}

func (ar *Runner) reloadMessageBus(c core.Components) {
	if c.MessageBus == nil {
		log.Warn("Working in demo mode: without MessageBus")
	} else {
		ar.messageBus = c.MessageBus
	}
}

// Start runs api server
func (ar *Runner) Start(c core.Components) error {

	ar.reloadMessageBus(c)

	rootDomainReference := c.Bootstrapper.GetRootDomainRef()
	ar.netCoordinator = c.NetworkCoordinator

	ar.seedmanager = seedmanager.New()

	fw := wrapAPIV1Handler(ar, *rootDomainReference)
	http.HandleFunc(ar.cfg.Location, fw)
	http.HandleFunc(ar.cfg.Info, ar.infoHandler(c))
	http.HandleFunc(ar.cfg.Call, ar.callHandler(c))
	log.Info("Starting ApiRunner ...")
	log.Info("Config: ", ar.cfg)
	go func() {
		if err := ar.server.ListenAndServe(); err != nil {
			log.Error("Httpserver: ListenAndServe() error: ", err)
		}
	}()
	return nil
}

// Stop stops api server
func (ar *Runner) Stop() error {
	const timeOut = 5
	log.Infof("Shutting down server gracefully ...(waiting for %d seconds)", timeOut)
	ctx, cancel := context.WithTimeout(context.Background(), time.Duration(timeOut)*time.Second)
	defer cancel()
	err := ar.server.Shutdown(ctx)
	if err != nil {
		return errors.Wrap(err, "Can't gracefully stop API server")
	}

	return nil
}

func (ar *Runner) getMemberPubKey(ref string) (string, error) { //nolint
	ar.cacheLock.RLock()
	key, ok := ar.keyCache[ref]
	ar.cacheLock.RUnlock()
	if ok {
		return key, nil
	}
	args, err := core.MarshalArgs()
	if err != nil {
		return "", err
	}
	res, err := ar.messageBus.Send(&message.CallMethod{
		ObjectRef: core.NewRefFromBase58(ref),
		Method:    "GetPublicKey",
		Arguments: args,
	})
	if err != nil {
		return "", err
	}
<<<<<<< HEAD

	err = signer.UnmarshalParams(res.(*reply.CallMethod).Result, &key)
	if err != nil {
		return "", err
	}

=======
	key, err := member.GetObject(core.NewRefFromBase58(ref)).GetPublicKey()
	if err != nil {
		panic(err)
	}
>>>>>>> 520c658b
	ar.cacheLock.Lock()
	ar.keyCache[ref] = key
	ar.cacheLock.Unlock()
	return key, nil
}<|MERGE_RESOLUTION|>--- conflicted
+++ resolved
@@ -267,19 +267,16 @@
 	if err != nil {
 		return "", err
 	}
-<<<<<<< HEAD
-
-	err = signer.UnmarshalParams(res.(*reply.CallMethod).Result, &key)
+
+	var contractErr error
+	err = signer.UnmarshalParams(res.(*reply.CallMethod).Result, &key, &contractErr)
 	if err != nil {
 		return "", err
 	}
-
-=======
-	key, err := member.GetObject(core.NewRefFromBase58(ref)).GetPublicKey()
-	if err != nil {
-		panic(err)
-	}
->>>>>>> 520c658b
+	if contractErr != nil {
+		return "", contractErr
+	}
+
 	ar.cacheLock.Lock()
 	ar.keyCache[ref] = key
 	ar.cacheLock.Unlock()
