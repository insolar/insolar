--- conflicted
+++ resolved
@@ -78,16 +78,7 @@
 }
 
 func (ar *Runner) registerServices(rpcServer *rpc.Server) error {
-<<<<<<< HEAD
-	err := rpcServer.RegisterService(NewStorageExporterService(ar), "exporter")
-	if err != nil {
-		return errors.Wrap(err, "[ registerServices ] Can't RegisterService: exporter")
-	}
-=======
-	var err error
->>>>>>> caa54943
-
-	err = rpcServer.RegisterService(NewSeedService(ar), "seed")
+	err := rpcServer.RegisterService(NewSeedService(ar), "seed")
 	if err != nil {
 		return errors.Wrap(err, "[ registerServices ] Can't RegisterService: seed")
 	}
