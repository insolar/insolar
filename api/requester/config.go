//
// Copyright 2019 Insolar Technologies GmbH
//
// Licensed under the Apache License, Version 2.0 (the "License");
// you may not use this file except in compliance with the License.
// You may obtain a copy of the License at
//
//     http://www.apache.org/licenses/LICENSE-2.0
//
// Unless required by applicable law or agreed to in writing, software
// distributed under the License is distributed on an "AS IS" BASIS,
// WITHOUT WARRANTIES OR CONDITIONS OF ANY KIND, either express or implied.
// See the License for the specific language governing permissions and
// limitations under the License.
//

package requester

import (
	"crypto"
	"encoding/json"
	"io/ioutil"
	"os"
	"path/filepath"

	"github.com/insolar/insolar/platformpolicy"

	"github.com/pkg/errors"
)

// Request is a representation of request struct to api
type Request struct {
	JSONRPC  string `json:"jsonrpc"`
	ID       int    `json:"id"`
	Method   string `json:"method"`
	Params   Params `json:"params"`
	LogLevel string `json:"logLevel,omitempty"`
}

type Params struct {
	Seed       string      `json:"seed"`
	CallSite   string      `json:"callSite"`
	CallParams interface{} `json:"callParams"`
	Reference  string      `json:"reference"`
	PublicKey  string      `json:"memberPubKey"`
}

type ContractAnswer struct {
<<<<<<< HEAD
	JSONRPC string `json:"jsonrpc"`
	ID      int    `json:"id"`
	Result  Result `json:"result,omitempty"`
	Error   Error  `json:"error,omitempty"`
=======
	JSONRPC string  `json:"jsonrpc"`
	ID      int     `json:"id"`
	Result  *Result `json:"result,omitempty"`
	Error   *Error  `json:"error,omitempty"`
>>>>>>> f19ea2bc
}

type Error struct {
	Code    int    `json:"code,omitempty"`
	Message string `json:"message,omitempty"`
	TraceID string `json:"traceID,omitempty"`
}

type Result struct {
<<<<<<< HEAD
	ContractResult interface{} `json:"payload"`
=======
	ContractResult interface{} `json:"payload,omitempty"`
>>>>>>> f19ea2bc
	TraceID        string      `json:"traceID,omitempty"`
}

// UserConfigJSON holds info about user
type UserConfigJSON struct {
	PrivateKey       string `json:"private_key"`
	Caller           string `json:"caller"`
	privateKeyObject crypto.PrivateKey
}

func readFile(path string, configType interface{}) error {
	var rawConf []byte
	var err error
	if path == "-" {
		rawConf, err = ioutil.ReadAll(os.Stdin)
	} else {
		rawConf, err = ioutil.ReadFile(filepath.Clean(path))
	}
	if err != nil {
		return errors.Wrap(err, "[ readFile ] Problem with reading config")
	}

	err = json.Unmarshal(rawConf, &configType)
	if err != nil {
		return errors.Wrap(err, "[ readFile ] Problem with unmarshaling config")
	}

	return nil
}

// ReadUserConfigFromFile read user config from file
func ReadUserConfigFromFile(file string) (*UserConfigJSON, error) {
	cfgJSON := &UserConfigJSON{}
	err := readFile(file, cfgJSON)
	if err != nil {
		return nil, errors.Wrap(err, "[ readUserConfigFromFile ] ")
	}

	ks := platformpolicy.NewKeyProcessor()

	if cfgJSON.PrivateKey == "" {
		privKey, err := ks.GeneratePrivateKey()
		if err != nil {
			return nil, errors.Wrap(err, "[ readUserConfigFromFile ] ")
		}
		privKeyStr, err := ks.ExportPrivateKeyPEM(privKey)
		if err != nil {
			return nil, errors.Wrap(err, "[ readUserConfigFromFile ] ")
		}
		cfgJSON.PrivateKey = string(privKeyStr)
	}

	cfgJSON.privateKeyObject, err = ks.ImportPrivateKeyPEM([]byte(cfgJSON.PrivateKey))
	if err != nil {
		return nil, errors.Wrap(err, "[ readUserConfigFromFile ] Problem with reading private key")
	}

	return cfgJSON, nil
}

// ReadRequestConfigFromFile read request config from file
func ReadRequestConfigFromFile(path string) (*Request, error) {
	rConfig := &Request{}
	err := readFile(path, rConfig)
	if err != nil {
		return nil, errors.Wrap(err, "[ readRequesterConfigFromFile ] ")
	}

	return rConfig, nil
}

// CreateUserConfig creates user config from arguments
func CreateUserConfig(caller string, privKey string) (*UserConfigJSON, error) {
	userConfig := UserConfigJSON{PrivateKey: privKey, Caller: caller}
	var err error

	ks := platformpolicy.NewKeyProcessor()
	userConfig.privateKeyObject, err = ks.ImportPrivateKeyPEM([]byte(privKey))
	return &userConfig, err
}<|MERGE_RESOLUTION|>--- conflicted
+++ resolved
@@ -46,17 +46,10 @@
 }
 
 type ContractAnswer struct {
-<<<<<<< HEAD
-	JSONRPC string `json:"jsonrpc"`
-	ID      int    `json:"id"`
-	Result  Result `json:"result,omitempty"`
-	Error   Error  `json:"error,omitempty"`
-=======
 	JSONRPC string  `json:"jsonrpc"`
 	ID      int     `json:"id"`
 	Result  *Result `json:"result,omitempty"`
 	Error   *Error  `json:"error,omitempty"`
->>>>>>> f19ea2bc
 }
 
 type Error struct {
@@ -66,11 +59,7 @@
 }
 
 type Result struct {
-<<<<<<< HEAD
-	ContractResult interface{} `json:"payload"`
-=======
 	ContractResult interface{} `json:"payload,omitempty"`
->>>>>>> f19ea2bc
 	TraceID        string      `json:"traceID,omitempty"`
 }
 
