--- conflicted
+++ resolved
@@ -18,14 +18,11 @@
 
 import (
 	"context"
-<<<<<<< HEAD
-=======
 	"crypto/ecdsa"
 	"crypto/elliptic"
 	"crypto/rand"
 	"crypto/sha256"
 	"encoding/base64"
->>>>>>> f19ea2bc
 	"encoding/json"
 	"fmt"
 	"io/ioutil"
@@ -35,11 +32,8 @@
 	"testing"
 	"time"
 
-<<<<<<< HEAD
-=======
 	"github.com/insolar/insolar/logicrunner/goplugin/foundation"
 
->>>>>>> f19ea2bc
 	"github.com/insolar/insolar/instrumentation/inslogger"
 	"github.com/insolar/insolar/log"
 	"github.com/pkg/errors"
@@ -218,11 +212,8 @@
 
 func TestGetResponseBody(t *testing.T) {
 	data, err := GetResponseBodyContract(URL+"/call", Request{}, "")
-<<<<<<< HEAD
-=======
 	result := Result{}
 	_ = json.Unmarshal(data, &result)
->>>>>>> f19ea2bc
 	require.NoError(t, err)
 	require.Contains(t, result.ContractResult, "VGVzdA==")
 }
@@ -244,9 +235,7 @@
 	return userConf, reqConf
 }
 
-// TODO: refactor this test
 func TestSend(t *testing.T) {
-	t.Skip()
 	ctx := inslogger.ContextWithTrace(context.Background(), "TestSend")
 	userConf, reqConf := readConfigs(t)
 	reqConf.Method = "contract.createMember"
@@ -255,15 +244,10 @@
 	require.Contains(t, string(resp), TESTREFERENCE)
 }
 
-// TODO: refactor this test
 func TestSendWithSeed(t *testing.T) {
-	t.Skip()
 	ctx := inslogger.ContextWithTrace(context.Background(), "TestSendWithSeed")
 	userConf, reqConf := readConfigs(t)
-<<<<<<< HEAD
-=======
 	reqConf.Method = "contract.createMember"
->>>>>>> f19ea2bc
 	resp, err := SendWithSeed(ctx, URL+"/call", userConf, reqConf, TESTSEED)
 	require.NoError(t, err)
 	require.Contains(t, string(resp), TESTREFERENCE)
@@ -294,8 +278,6 @@
 	require.Equal(t, resp, &testStatusResponse)
 }
 
-<<<<<<< HEAD
-=======
 func TestPointToDER(t *testing.T) {
 	privateKey, err := ecdsa.GenerateKey(elliptic.P256(), rand.Reader)
 	require.NoError(t, err)
@@ -314,7 +296,6 @@
 	require.Equal(t, s1, s2, errors.Errorf("Invalid R number"))
 }
 
->>>>>>> f19ea2bc
 // UnmarshalRequest unmarshals request to api
 func unmarshalRequest(req *http.Request, params interface{}) ([]byte, error) {
 	body, err := ioutil.ReadAll(req.Body)
