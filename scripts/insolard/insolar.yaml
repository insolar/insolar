--- conflicted
+++ resolved
@@ -11,13 +11,5 @@
   goplugin:
     runnerlisten: 127.0.0.1:18181
 pulsar:
-<<<<<<< HEAD
-  type: tcp
   listenaddress: 127.0.0.1:8090
-genesis:
-  rootkeys: "scripts/insolard/configs/root_member_keys.json"
-  rootbalance: 10000
-=======
-  listenaddress: 0.0.0.0:8090
->>>>>>> e6411898
 keyspath: "scripts/insolard/configs/bootstrap_keys.json"