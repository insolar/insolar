members_keys_dir: "{{ .BaseDir }}/configs/"
discovery_keys_dir: "{{ .BaseDir }}/reusekeys/discovery/"
keys_name_format: "/node_%02d.json"
reuse_keys: false
heavy_genesis_config_file: "{{ .BaseDir }}/configs/heavy_genesis.json"
heavy_genesis_plugins_dir: "{{ .BaseDir }}/plugins/"
contracts:
  insgocc: "bin/insgocc"
  outdir: "{{ .BaseDir }}/plugins/"
<<<<<<< HEAD
root_balance: "0"
md_balance: "5000000000000000000"
majority_rule: 6
=======
root_balance: "100000000000000000000"
md_balance: "100000000000000000000"
majority_rule: 11
>>>>>>> 4a33557e
min_roles:
  heavy_material: 1
  virtual:  2
  light_material: 2
# TODO: check pulsar_public_keys usage
pulsar_public_keys:
  - "pulsar_public_key"
discovery_nodes:
  -
    host: "127.0.0.1:13831"
    role: "heavy_material"
    cert_name: "discovery_cert_1.json"
  -
    host: "127.0.0.1:23832"
    role: "virtual"
    cert_name: "discovery_cert_2.json"
  -
    host: "127.0.0.1:33833"
    role: "light_material"
    cert_name: "discovery_cert_3.json"
  -
    host: "127.0.0.1:43834"
    role: "virtual"
    cert_name: "discovery_cert_4.json"
  -
    host: "127.0.0.1:53835"
    role: "light_material"
    cert_name: "discovery_cert_5.json"
  -
    host: "127.0.0.1:53866"
    role: "virtual"
    cert_name: "discovery_cert_6.json"
  -
    host: "127.0.0.1:53877"
    role: "light_material"
    cert_name: "discovery_cert_7.json"
  -
    host: "127.0.0.1:53888"
    role: "virtual"
    cert_name: "discovery_cert_8.json"
  -
    host: "127.0.0.1:53899"
    role: "light_material"
    cert_name: "discovery_cert_9.json"
  -
    host: "127.0.0.1:53100"
    role: "virtual"
    cert_name: "discovery_cert_10.json"
  -
    host: "127.0.0.1:51101"
    role: "light_material"
    cert_name: "discovery_cert_11.json"
#  -
#    host: "127.0.0.1:53202"
#    role: "virtual"
#    cert_name: "discovery_cert_12.json"
#  -
#    host: "127.0.0.1:53404"
#    role: "virtual"
#    cert_name: "discovery_cert_13.json"
#  -
#    host: "127.0.0.1:53606"
#    role: "virtual"
#    cert_name: "discovery_cert_14.json"
#  -
#    host: "127.0.0.1:53707"
#    role: "light_material"
#    cert_name: "discovery_cert_15.json"
#  -
#    host: "127.0.0.1:53808"
#    role: "virtual"
#    cert_name: "discovery_cert_16.json"
#  -
#    host: "127.0.0.1:53909"
#    role: "light_material"
#    cert_name: "discovery_cert_17.json"
#  -
#    host: "127.0.0.1:51110"
#    role: "virtual"
#    cert_name: "discovery_cert_18.json"
#  -
#    host: "127.0.0.1:53111"
#    role: "light_material"
#    cert_name: "discovery_cert_19.json"
#  -
#    host: "127.0.0.1:51112"
#    role: "virtual"
#    cert_name: "discovery_cert_20.json"
#  -
#    host: "127.0.0.1:53113"
#    role: "light_material"
#    cert_name: "discovery_cert_21.json"
#  -
#    host: "127.0.0.1:54114"
#    role: "light_material"
#    cert_name: "discovery_cert_22.json"
#  -
#    host: "127.0.0.1:51115"
#    role: "light_material"
#    cert_name: "discovery_cert_23.json"

#nodes:
#  -
#    host: "127.0.0.1:63836"
#    role: "virtual"
#    keys_file: "{{ .BaseDir }}/nodes/1/keys.json"
#    cert_name: "node_cert_1.json"
#  -
#    host: "127.0.0.1:63846"
#    role: "virtual"
#    keys_file: "{{ .BaseDir }}/nodes/2/keys.json"
#    cert_name: "node_cert_2.json"
#  -
#    host: "127.0.0.1:63856"
#    role: "virtual"
#    keys_file: "{{ .BaseDir }}/nodes/3/keys.json"
#    cert_name: "node_cert_3.json"
#  -
#    host: "127.0.0.1:63866"
#    role: "virtual"
#    keys_file: "{{ .BaseDir }}/nodes/4/keys.json"
#    cert_name: "node_cert_4.json"
#  -
#    host: "127.0.0.1:63876"
#    role: "virtual"
#    keys_file: "{{ .BaseDir }}/nodes/5/keys.json"
#    cert_name: "node_cert_5.json"
#  -
#    host: "127.0.0.1:63886"
#    role: "virtual"
#    keys_file: "{{ .BaseDir }}/nodes/6/keys.json"
#    cert_name: "node_cert_6.json"
#  -
#    host: "127.0.0.1:63896"
#    role: "virtual"
#    keys_file: "{{ .BaseDir }}/nodes/7/keys.json"
#    cert_name: "node_cert_7.json"
#  -
#    host: "127.0.0.1:63956"
#    role: "virtual"
#    keys_file: "{{ .BaseDir }}/nodes/8/keys.json"
#    cert_name: "node_cert_8.json"
#  -
#    host: "127.0.0.1:63966"
#    role: "virtual"
#    keys_file: "{{ .BaseDir }}/nodes/9/keys.json"
#    cert_name: "node_cert_9.json"
#  -
#    host: "127.0.0.1:63976"
#    role: "virtual"
#    keys_file: "{{ .BaseDir }}/nodes/10/keys.json"
#    cert_name: "node_cert_10.json"
#  - # Attention! You must wait `lightChainLimit` pulses after LM joined to run benchmark w/o errors.
#    host: "127.0.0.1:63936"
#    role: "light_material"
#    keys_file: "{{ .BaseDir }}/nodes/2/keys.json"
#    cert_name: "node_cert_2.json"<|MERGE_RESOLUTION|>--- conflicted
+++ resolved
@@ -7,15 +7,9 @@
 contracts:
   insgocc: "bin/insgocc"
   outdir: "{{ .BaseDir }}/plugins/"
-<<<<<<< HEAD
 root_balance: "0"
 md_balance: "5000000000000000000"
-majority_rule: 6
-=======
-root_balance: "100000000000000000000"
-md_balance: "100000000000000000000"
 majority_rule: 11
->>>>>>> 4a33557e
 min_roles:
   heavy_material: 1
   virtual:  2
