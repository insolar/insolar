--- conflicted
+++ resolved
@@ -19,11 +19,7 @@
   pulsedistributor:
     bootstraphosts:
     - 127.0.0.1:13831
-<<<<<<< HEAD
-keyspath: "scripts/insolard/configs/bootstrap_keys.json"
-=======
 keyspath: "scripts/insolard/configs/bootstrap_keys.json"
 log:
   level: Debug
-  adapter: logrus
->>>>>>> 2ebe0392
+  adapter: logrus