#!/usr/bin/env bash
<<<<<<< HEAD

=======
>>>>>>> a0874727


for port in 19191 19192 19193 19194 19195
do
    echo "Port $port. Status: "
    curl --header "Content-Type:application/json"  --data '{ "jsonrpc": "2.0", "method": "status.Get","id": "" }'  "localhost:$port/api/rpc" 2>/dev/null |  python -m json.tool | grep -i NetworkState
    echo
done<|MERGE_RESOLUTION|>--- conflicted
+++ resolved
@@ -1,8 +1,4 @@
 #!/usr/bin/env bash
-<<<<<<< HEAD
-
-=======
->>>>>>> a0874727
 
 
 for port in 19191 19192 19193 19194 19195
