--- conflicted
+++ resolved
@@ -40,7 +40,6 @@
 }
 
 const (
-<<<<<<< HEAD
 	defaultOutputConfigNameTmpl      = "insolar_%d.yaml"
 	defaultHost                      = "127.0.0.1"
 	defaultJaegerEndPoint            = defaultHost + ":6831"
@@ -52,20 +51,9 @@
 	nodeDataDirectoryTemplate        = "scripts/insolard/nodes/%d/data"
 	nodeCertificatePathTemplate      = "scripts/insolard/nodes/%d/cert.json"
 	pulsewatcherFileName             = "pulsewatcher.yaml"
-=======
-	defaultOutputConfigNameTmpl = "insolar_%d.yaml"
-	defaultHost                 = "127.0.0.1"
-	defaultJaegerEndPoint       = defaultHost + ":6831"
-	defaultLogLevel             = "Debug"
-	defaultGenesisFile          = "genesis.yaml"
-	defaultPulsarTemplate       = "scripts/insolard/pulsar_template.yaml"
-	dataDirectoryTemplate       = "scripts/insolard/nodes/%d/data"
-	certificatePathTemplate     = "scripts/insolard/nodes/%d/cert.json"
-	pulsewatcherFileName        = "pulsewatcher.yaml"
 
 	prometheusConfigTmpl = "scripts/prom/server.yml.tmpl"
 	prometheusFileName   = "prometheus.yaml"
->>>>>>> 25604688
 )
 
 var (
