--- conflicted
+++ resolved
@@ -15,13 +15,8 @@
   "editable": true,
   "gnetId": null,
   "graphTooltip": 0,
-<<<<<<< HEAD
   "id": 1,
   "iteration": 1568038244677,
-=======
-  "id": 7,
-  "iteration": 1568024960559,
->>>>>>> 7847314e
   "links": [],
   "panels": [
     {
@@ -130,7 +125,7 @@
           "expr": "sum(rate(insolar_bus_sent_bytes_sum{message_type=~\"$type\", instance=~\"$instance\"}[1m])) / sum(rate(insolar_bus_sent_bytes_count{message_type=~\"$type\", instance=~\"$instance\"}[1m]))",
           "format": "time_series",
           "intervalFactor": 1,
-          "legendFormat": "Avg size",
+          "legendFormat": "Size (bytes) / sec",
           "refId": "A"
         }
       ],
@@ -218,11 +213,7 @@
           "expr": "sum(rate(insolar_bus_sent_retries{message_type=~\"$type\",instance=~\"$instance\"}[1m])) by (job)",
           "format": "time_series",
           "intervalFactor": 1,
-<<<<<<< HEAD
-          "legendFormat": "{{ job }} / minute",
-=======
-          "legendFormat": "avg per sec",
->>>>>>> 7847314e
+          "legendFormat": "count / sec",
           "refId": "A"
         }
       ],
@@ -374,11 +365,7 @@
           "expr": "sum(rate(insolar_bus_reply_total{instance=~\"$instance\",message_type=~\"$type\"}[1m]))",
           "format": "time_series",
           "intervalFactor": 1,
-<<<<<<< HEAD
-          "legendFormat": "rate per minute",
-=======
-          "legendFormat": "{{ job }} avg per sec",
->>>>>>> 7847314e
+          "legendFormat": "count / sec",
           "refId": "A"
         }
       ],
@@ -469,11 +456,7 @@
           "expr": "sum(rate(insolar_bus_reply_timeouts{instance=~\"$instance\",message_type=~\"$type\"}[1m]))",
           "format": "time_series",
           "intervalFactor": 1,
-<<<<<<< HEAD
           "legendFormat": "per minute",
-=======
-          "legendFormat": "avg per sec",
->>>>>>> 7847314e
           "refId": "A"
         }
       ],
@@ -564,7 +547,7 @@
           "format": "time_series",
           "instant": false,
           "intervalFactor": 1,
-          "legendFormat": "avg per sec",
+          "legendFormat": "count / sec",
           "refId": "A"
         }
       ],
@@ -623,7 +606,7 @@
       },
       "dataFormat": "tsbuckets",
       "gridPos": {
-        "h": 6,
+        "h": 4,
         "w": 12,
         "x": 0,
         "y": 14
@@ -706,10 +689,7 @@
       {
         "allValue": null,
         "current": {
-<<<<<<< HEAD
           "selected": true,
-=======
->>>>>>> 7847314e
           "text": "All",
           "value": "$__all"
         },
