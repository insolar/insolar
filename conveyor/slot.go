/*
 *    Copyright 2019 Insolar Technologies
 *
 *    Licensed under the Apache License, Version 2.0 (the "License");
 *    you may not use this file except in compliance with the License.
 *    You may obtain a copy of the License at
 *
 *        http://www.apache.org/licenses/LICENSE-2.0
 *
 *    Unless required by applicable law or agreed to in writing, software
 *    distributed under the License is distributed on an "AS IS" BASIS,
 *    WITHOUT WARRANTIES OR CONDITIONS OF ANY KIND, either express or implied.
 *    See the License for the specific language governing permissions and
 *    limitations under the License.
 */

package conveyor

import (
	"fmt"

	"github.com/insolar/insolar/conveyor/interfaces/statemachine"
	"github.com/insolar/insolar/conveyor/queue"
	"github.com/insolar/insolar/core"
	"github.com/pkg/errors"
)

// PulseState is the states of pulse inside slot
type PulseState int

//go:generate stringer -type=PulseState
const (
	Unallocated = PulseState(iota)
	Future
	Present
	Past
	Antique
)

// SlotState shows slot working mode
type SlotState uint32

//go:generate stringer -type=SlotState
const (
	Initializing = SlotState(iota)
	Working
	Suspending
)

const slotSize = 10000
const slotElementDelta = 1000000 // nolint: unused

// HandlersConfiguration contains configuration of handlers for specific pulse state
// TODO: logic will be provided after pulse change mechanism
type HandlersConfiguration struct {
	state SlotState // nolint: unused
}

// TODO: logic will be provided after pulse change mechanism
func (s *HandlersConfiguration) getMachineConfiguration(smType int) statemachine.StateMachineType { // nolint: unused
	return nil
}

// ElementList is a list of slotElements with pointers to head and tail
type ElementList struct {
	head *slotElement
	tail *slotElement
}

// popElement gets element from linked list (and remove it from list)
func (l *ElementList) popElement() *slotElement {
	result := l.head
	if result == nil {
		return nil
	}
	l.head = l.head.nextElement
	return result
}

// pushElement adds element to linked list
func (l *ElementList) pushElement(element *slotElement) { // nolint: unused
	if l.head == nil {
		l.head = element
	} else {
		l.tail.nextElement = element
	}
	l.tail = element
}

// Slot holds info about specific pulse and events for it
type Slot struct {
	handlersConfiguration HandlersConfiguration // nolint
	inputQueue            queue.IQueue
	responseQueue         queue.IQueue
	pulseState            PulseState
	slotState             SlotState
	pulse                 core.Pulse
	pulseNumber           core.PulseNumber
	nodeID                uint32
	nodeData              interface{}
	elements              []slotElement
	// we can use slice or just several fields of ElementList, it will be faster but not pretty
	elementListMap map[ActivationStatus]*ElementList
}

// SlotStateMachine represents state machine of slot itself
var SlotStateMachine = slotElement{
	id:               0,
	state:            0,
	stateMachineType: nil, // TODO: add smth correct
}

func initElementsBuf() []slotElement {
	elements := make([]slotElement, slotSize)
	var nextElement *slotElement
	for i := slotSize - 1; i >= 0; i-- {
		elements[i] = *newSlotElement(EmptyElement)
		elements[i].id = uint32(i)
		elements[i].nextElement = nextElement
		nextElement = &elements[i]
	}
	return elements
}

// NewSlot creates new instance of Slot
func NewSlot(pulseState PulseState, pulseNumber core.PulseNumber) *Slot {
	slotState := Initializing
	if pulseState == Antique {
		slotState = Working
	}

	elements := initElementsBuf()

	elementListMap := map[ActivationStatus]*ElementList{
		EmptyElement: {
			head: &elements[0],
			tail: &elements[slotSize-1],
		},
		ActiveElement:    {},
		NotActiveElement: {},
	}
	firstElement := elementListMap[EmptyElement].popElement()
	*firstElement = SlotStateMachine
	return &Slot{
		pulseState:     pulseState,
		inputQueue:     queue.NewMutexQueue(),
		pulseNumber:    pulseNumber,
		slotState:      slotState,
		elements:       elements,
		elementListMap: elementListMap,
	}
}

// GetPulseNumber implements iface SlotDetails
func (s *Slot) GetPulseNumber() core.PulseNumber { // nolint: unused
	return s.pulseNumber
}

// GetPulseData implements iface SlotDetails
func (s *Slot) GetPulseData() core.Pulse { // nolint: unused
	return s.pulse
}

// GetNodeID implements iface SlotDetails
func (s *Slot) GetNodeID() uint32 { // nolint: unused
	return s.nodeID
}

// GetNodeData implements iface SlotDetails
func (s *Slot) GetNodeData() interface{} { // nolint: unused
	return s.nodeData
}

// createElement creates new active element from empty element
<<<<<<< HEAD
func (s *Slot) createElement(stateMachineType statemachine.StateMachineType, state int, event queue.OutputElement) (*slotElement, error) { // nolint: unused
=======
func (s *Slot) createElement(stateMachineType statemachine.StateMachineType, state uint32, event queue.OutputElement) (*slotElement, error) { // nolint: unused
>>>>>>> 058696a2
	element := s.popElement(EmptyElement)
	element.stateMachineType = stateMachineType
	element.state = state
	element.activationStatus = ActiveElement
	element.nextElement = nil
	// Set other fields to element, like:
	// element.payload = event.GetPayload()

	err := s.pushElement(ActiveElement, element)
	if err != nil {
		return nil, errors.Wrap(err, "[ createElement ]")
	}
	return element, nil
}

// popElement gets element of provided status from correspondent linked list (and remove it from that list)
func (s *Slot) popElement(status ActivationStatus) *slotElement { // nolint: unused
	list, ok := s.elementListMap[status]
	if !ok {
		return nil
	}
	return list.popElement()
}

// pushElement adds element of provided status to correspondent linked list
func (s *Slot) pushElement(status ActivationStatus, element *slotElement) error { // nolint: unused
	element.activationStatus = status
	list, ok := s.elementListMap[status]
	if !ok {
		return fmt.Errorf("[ pushElement ] can't push element: list for status %s doesn't exist", status)
	}
	if status == EmptyElement {
		element.id = element.id + slotElementDelta
	}
	list.pushElement(element)
	return nil
}<|MERGE_RESOLUTION|>--- conflicted
+++ resolved
@@ -172,11 +172,7 @@
 }
 
 // createElement creates new active element from empty element
-<<<<<<< HEAD
-func (s *Slot) createElement(stateMachineType statemachine.StateMachineType, state int, event queue.OutputElement) (*slotElement, error) { // nolint: unused
-=======
 func (s *Slot) createElement(stateMachineType statemachine.StateMachineType, state uint32, event queue.OutputElement) (*slotElement, error) { // nolint: unused
->>>>>>> 058696a2
 	element := s.popElement(EmptyElement)
 	element.stateMachineType = stateMachineType
 	element.state = state
