/*
*    Copyright 2019 Insolar Technologies
*
*    Licensed under the Apache License, Version 2.0 (the "License");
*    you may not use this file except in compliance with the License.
*    You may obtain a copy of the License at
*
*        http://www.apache.org/licenses/LICENSE-2.0
*
*    Unless required by applicable law or agreed to in writing, software
*    distributed under the License is distributed on an "AS IS" BASIS,
*    WITHOUT WARRANTIES OR CONDITIONS OF ANY KIND, either express or implied.
*    See the License for the specific language governing permissions and
*    limitations under the License.
*/

package matrix

import (
<<<<<<< HEAD
	"github.com/insolar/insolar/conveyor/interfaces/statemachine"
	"github.com/insolar/insolar/conveyor/generator/state_machines/get_object"
	
=======
    "github.com/insolar/insolar/conveyor/generator/state_machines/sample"
    
>>>>>>> e304be69
)

type StateMachineSet struct{
<<<<<<< HEAD
	stateMachines []statemachine.StateMachine
}

func newStateMachineSet() *StateMachineSet {
	return &StateMachineSet{
		stateMachines: make([]statemachine.StateMachine, 1),
	}
}

func (s *StateMachineSet) addMachine(machine statemachine.StateMachine) {
	s.stateMachines = append(s.stateMachines, machine)
}

func ( s *StateMachineSet ) GetStateMachineByID(id int) statemachine.StateMachine{
	return s.stateMachines[id]
=======
    stateMachines []StateMachine
}

func ( s *StateMachineSet ) GetStateMachineByID(id int) StateMachine{
    return s.stateMachines[id]
>>>>>>> e304be69
}

type Matrix struct {
	future *StateMachineSet
	present *StateMachineSet
	past *StateMachineSet
}

type MachineType int

const (
	GetObjectStateMachine MachineType = iota + 1
	
)

func NewMatrix() *Matrix {
<<<<<<< HEAD
	m := Matrix{
		future: newStateMachineSet(),
		present: newStateMachineSet(),
		past: newStateMachineSet(),
	}

	m.future.addMachine(getobject.RawGetObjectStateMachineFutureFactory())
	m.present.addMachine(getobject.RawGetObjectStateMachinePresentFactory())
	m.past.addMachine(getobject.RawGetObjectStateMachinePastFactory())
	
	return &m
}

func (m *Matrix) GetInitialStateMachine() statemachine.StateMachine {
	return m.present.stateMachines[1]
}

func (m *Matrix) GetFutureConfig() statemachine.SetAccessor{
	return m.future
}

func (m *Matrix) GetPresentConfig() statemachine.SetAccessor{
	return m.present
}

func (m *Matrix) GetPastConfig() statemachine.SetAccessor{
	return m.past
=======
    m := Matrix{}

    // Fill m.matrix[i][0] with empty state machine, since 0 - is state of completion of state machine
    var emptyObject StateMachine
    	for i := 0; i < numPulseStates; i++ {
    		m.matrix[i].stateMachines = append(m.matrix[i].stateMachines, emptyObject)
    	}

    
    smTestStateMachine := sample.RawTestStateMachineFactory()
    for i := 0; i < numPulseStates; i++ {
        m.matrix[i].stateMachines = append(m.matrix[i].stateMachines, smTestStateMachine[i])
    }
    
    return &m
}

func (m *Matrix) GetInitialStateMachine() StateMachine {
    return m.matrix[1].stateMachines[1]
}

func (m *Matrix) GetFutureConfig() SetAccessor{
    return &m.matrix[0]
}

func (m *Matrix) GetPresentConfig() SetAccessor{
    return &m.matrix[1]
}

func (m *Matrix) GetPastConfig() SetAccessor{
    return &m.matrix[2]
>>>>>>> e304be69
}<|MERGE_RESOLUTION|>--- conflicted
+++ resolved
@@ -17,40 +17,26 @@
 package matrix
 
 import (
-<<<<<<< HEAD
-	"github.com/insolar/insolar/conveyor/interfaces/statemachine"
 	"github.com/insolar/insolar/conveyor/generator/state_machines/get_object"
 	
-=======
-    "github.com/insolar/insolar/conveyor/generator/state_machines/sample"
-    
->>>>>>> e304be69
 )
 
 type StateMachineSet struct{
-<<<<<<< HEAD
-	stateMachines []statemachine.StateMachine
+	stateMachines []StateMachine
 }
 
 func newStateMachineSet() *StateMachineSet {
 	return &StateMachineSet{
-		stateMachines: make([]statemachine.StateMachine, 1),
+		stateMachines: make([]StateMachine, 1),
 	}
 }
 
-func (s *StateMachineSet) addMachine(machine statemachine.StateMachine) {
+func (s *StateMachineSet) addMachine(machine StateMachine) {
 	s.stateMachines = append(s.stateMachines, machine)
 }
 
-func ( s *StateMachineSet ) GetStateMachineByID(id int) statemachine.StateMachine{
+func ( s *StateMachineSet ) GetStateMachineByID(id int) StateMachine{
 	return s.stateMachines[id]
-=======
-    stateMachines []StateMachine
-}
-
-func ( s *StateMachineSet ) GetStateMachineByID(id int) StateMachine{
-    return s.stateMachines[id]
->>>>>>> e304be69
 }
 
 type Matrix struct {
@@ -67,7 +53,6 @@
 )
 
 func NewMatrix() *Matrix {
-<<<<<<< HEAD
 	m := Matrix{
 		future: newStateMachineSet(),
 		present: newStateMachineSet(),
@@ -81,51 +66,18 @@
 	return &m
 }
 
-func (m *Matrix) GetInitialStateMachine() statemachine.StateMachine {
+func (m *Matrix) GetInitialStateMachine() StateMachine {
 	return m.present.stateMachines[1]
 }
 
-func (m *Matrix) GetFutureConfig() statemachine.SetAccessor{
+func (m *Matrix) GetFutureConfig() SetAccessor{
 	return m.future
 }
 
-func (m *Matrix) GetPresentConfig() statemachine.SetAccessor{
+func (m *Matrix) GetPresentConfig() SetAccessor{
 	return m.present
 }
 
-func (m *Matrix) GetPastConfig() statemachine.SetAccessor{
+func (m *Matrix) GetPastConfig() SetAccessor{
 	return m.past
-=======
-    m := Matrix{}
-
-    // Fill m.matrix[i][0] with empty state machine, since 0 - is state of completion of state machine
-    var emptyObject StateMachine
-    	for i := 0; i < numPulseStates; i++ {
-    		m.matrix[i].stateMachines = append(m.matrix[i].stateMachines, emptyObject)
-    	}
-
-    
-    smTestStateMachine := sample.RawTestStateMachineFactory()
-    for i := 0; i < numPulseStates; i++ {
-        m.matrix[i].stateMachines = append(m.matrix[i].stateMachines, smTestStateMachine[i])
-    }
-    
-    return &m
-}
-
-func (m *Matrix) GetInitialStateMachine() StateMachine {
-    return m.matrix[1].stateMachines[1]
-}
-
-func (m *Matrix) GetFutureConfig() SetAccessor{
-    return &m.matrix[0]
-}
-
-func (m *Matrix) GetPresentConfig() SetAccessor{
-    return &m.matrix[1]
-}
-
-func (m *Matrix) GetPastConfig() SetAccessor{
-    return &m.matrix[2]
->>>>>>> e304be69
 }