--- conflicted
+++ resolved
@@ -85,20 +85,6 @@
     },{{end}}{{end}})
 
 
-<<<<<<< HEAD
-    sm0 := common.StateMachine{
-        ID:     m.cleanStateMachine.(TestStateMachine).GetTypeID(),
-        States: x[0],
-    }
-
-    sm1 := common.StateMachine{
-        ID:     m.cleanStateMachine.(TestStateMachine).GetTypeID(),
-        States: x[1],
-    }
-
-    sm2 := common.StateMachine{
-        ID:     m.cleanStateMachine.(TestStateMachine).GetTypeID(),
-=======
     smFuture := common.StateMachine{
         ID:     m.cleanStateMachine.({{$machine.Name}}).GetTypeID(),
         States: x[0],
@@ -111,16 +97,12 @@
 
     smPast := common.StateMachine{
         ID:     m.cleanStateMachine.({{$machine.Name}}).GetTypeID(),
->>>>>>> 78269b32
         States: x[2],
     }
 
     return [3]statemachine.StateMachine{
-<<<<<<< HEAD
-        &sm0, &sm1, &sm2,
-=======
         &smFuture, &smPresent, &smPast,
->>>>>>> 78269b32
+
     }
 }
 
